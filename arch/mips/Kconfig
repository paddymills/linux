--- conflicted
+++ resolved
@@ -2984,16 +2984,9 @@
 	default 3 if 64BIT && !PAGE_SIZE_64KB
 	default 2
 
-<<<<<<< HEAD
 config MIPS_AUTO_PFN_OFFSET
 	bool
 
-source "init/Kconfig"
-
-source "kernel/Kconfig.freezer"
-
-=======
->>>>>>> 59e0b520
 menu "Bus options (PCI, PCMCIA, EISA, ISA, TC)"
 
 config HW_HAS_EISA
