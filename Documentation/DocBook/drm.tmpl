<?xml version="1.0" encoding="UTF-8"?>
<!DOCTYPE book PUBLIC "-//OASIS//DTD DocBook XML V4.1.2//EN"
	"http://www.oasis-open.org/docbook/xml/4.1.2/docbookx.dtd" []>

<book id="drmDevelopersGuide">
  <bookinfo>
    <title>Linux DRM Developer's Guide</title>

    <authorgroup>
      <author>
	<firstname>Jesse</firstname>
	<surname>Barnes</surname>
	<contrib>Initial version</contrib>
	<affiliation>
	  <orgname>Intel Corporation</orgname>
	  <address>
	    <email>jesse.barnes@intel.com</email>
	  </address>
	</affiliation>
      </author>
      <author>
	<firstname>Laurent</firstname>
	<surname>Pinchart</surname>
	<contrib>Driver internals</contrib>
	<affiliation>
	  <orgname>Ideas on board SPRL</orgname>
	  <address>
	    <email>laurent.pinchart@ideasonboard.com</email>
	  </address>
	</affiliation>
      </author>
      <author>
	<firstname>Daniel</firstname>
	<surname>Vetter</surname>
	<contrib>Contributions all over the place</contrib>
	<affiliation>
	  <orgname>Intel Corporation</orgname>
	  <address>
	    <email>daniel.vetter@ffwll.ch</email>
	  </address>
	</affiliation>
      </author>
    </authorgroup>

    <copyright>
      <year>2008-2009</year>
      <year>2013-2014</year>
      <holder>Intel Corporation</holder>
    </copyright>
    <copyright>
      <year>2012</year>
      <holder>Laurent Pinchart</holder>
    </copyright>

    <legalnotice>
      <para>
	The contents of this file may be used under the terms of the GNU
	General Public License version 2 (the "GPL") as distributed in
	the kernel source COPYING file.
      </para>
    </legalnotice>

    <revhistory>
      <!-- Put document revisions here, newest first. -->
      <revision>
	<revnumber>1.0</revnumber>
	<date>2012-07-13</date>
	<authorinitials>LP</authorinitials>
	<revremark>Added extensive documentation about driver internals.
	</revremark>
      </revision>
    </revhistory>
  </bookinfo>

<toc></toc>

<part id="drmCore">
  <title>DRM Core</title>
  <partintro>
    <para>
      This first part of the DRM Developer's Guide documents core DRM code,
      helper libraries for writing drivers and generic userspace interfaces
      exposed by DRM drivers.
    </para>
  </partintro>

  <chapter id="drmIntroduction">
    <title>Introduction</title>
    <para>
      The Linux DRM layer contains code intended to support the needs
      of complex graphics devices, usually containing programmable
      pipelines well suited to 3D graphics acceleration.  Graphics
      drivers in the kernel may make use of DRM functions to make
      tasks like memory management, interrupt handling and DMA easier,
      and provide a uniform interface to applications.
    </para>
    <para>
      A note on versions: this guide covers features found in the DRM
      tree, including the TTM memory manager, output configuration and
      mode setting, and the new vblank internals, in addition to all
      the regular features found in current kernels.
    </para>
    <para>
      [Insert diagram of typical DRM stack here]
    </para>
  </chapter>

  <!-- Internals -->

  <chapter id="drmInternals">
    <title>DRM Internals</title>
    <para>
      This chapter documents DRM internals relevant to driver authors
      and developers working to add support for the latest features to
      existing drivers.
    </para>
    <para>
      First, we go over some typical driver initialization
      requirements, like setting up command buffers, creating an
      initial output configuration, and initializing core services.
      Subsequent sections cover core internals in more detail,
      providing implementation notes and examples.
    </para>
    <para>
      The DRM layer provides several services to graphics drivers,
      many of them driven by the application interfaces it provides
      through libdrm, the library that wraps most of the DRM ioctls.
      These include vblank event handling, memory
      management, output management, framebuffer management, command
      submission &amp; fencing, suspend/resume support, and DMA
      services.
    </para>

  <!-- Internals: driver init -->

  <sect1>
    <title>Driver Initialization</title>
    <para>
      At the core of every DRM driver is a <structname>drm_driver</structname>
      structure. Drivers typically statically initialize a drm_driver structure,
      and then pass it to one of the <function>drm_*_init()</function> functions
      to register it with the DRM subsystem.
    </para>
    <para>
      Newer drivers that no longer require a <structname>drm_bus</structname>
      structure can alternatively use the low-level device initialization and
      registration functions such as <function>drm_dev_alloc()</function> and
      <function>drm_dev_register()</function> directly.
    </para>
    <para>
      The <structname>drm_driver</structname> structure contains static
      information that describes the driver and features it supports, and
      pointers to methods that the DRM core will call to implement the DRM API.
      We will first go through the <structname>drm_driver</structname> static
      information fields, and will then describe individual operations in
      details as they get used in later sections.
    </para>
    <sect2>
      <title>Driver Information</title>
      <sect3>
        <title>Driver Features</title>
        <para>
          Drivers inform the DRM core about their requirements and supported
          features by setting appropriate flags in the
          <structfield>driver_features</structfield> field. Since those flags
          influence the DRM core behaviour since registration time, most of them
          must be set to registering the <structname>drm_driver</structname>
          instance.
        </para>
        <synopsis>u32 driver_features;</synopsis>
        <variablelist>
          <title>Driver Feature Flags</title>
          <varlistentry>
            <term>DRIVER_USE_AGP</term>
            <listitem><para>
              Driver uses AGP interface, the DRM core will manage AGP resources.
            </para></listitem>
          </varlistentry>
          <varlistentry>
            <term>DRIVER_REQUIRE_AGP</term>
            <listitem><para>
              Driver needs AGP interface to function. AGP initialization failure
              will become a fatal error.
            </para></listitem>
          </varlistentry>
          <varlistentry>
            <term>DRIVER_PCI_DMA</term>
            <listitem><para>
              Driver is capable of PCI DMA, mapping of PCI DMA buffers to
              userspace will be enabled. Deprecated.
            </para></listitem>
          </varlistentry>
          <varlistentry>
            <term>DRIVER_SG</term>
            <listitem><para>
              Driver can perform scatter/gather DMA, allocation and mapping of
              scatter/gather buffers will be enabled. Deprecated.
            </para></listitem>
          </varlistentry>
          <varlistentry>
            <term>DRIVER_HAVE_DMA</term>
            <listitem><para>
              Driver supports DMA, the userspace DMA API will be supported.
              Deprecated.
            </para></listitem>
          </varlistentry>
          <varlistentry>
            <term>DRIVER_HAVE_IRQ</term><term>DRIVER_IRQ_SHARED</term>
            <listitem><para>
              DRIVER_HAVE_IRQ indicates whether the driver has an IRQ handler
              managed by the DRM Core. The core will support simple IRQ handler
              installation when the flag is set. The installation process is
              described in <xref linkend="drm-irq-registration"/>.</para>
              <para>DRIVER_IRQ_SHARED indicates whether the device &amp; handler
              support shared IRQs (note that this is required of PCI  drivers).
            </para></listitem>
          </varlistentry>
          <varlistentry>
            <term>DRIVER_GEM</term>
            <listitem><para>
              Driver use the GEM memory manager.
            </para></listitem>
          </varlistentry>
          <varlistentry>
            <term>DRIVER_MODESET</term>
            <listitem><para>
              Driver supports mode setting interfaces (KMS).
            </para></listitem>
          </varlistentry>
          <varlistentry>
            <term>DRIVER_PRIME</term>
            <listitem><para>
              Driver implements DRM PRIME buffer sharing.
            </para></listitem>
          </varlistentry>
          <varlistentry>
            <term>DRIVER_RENDER</term>
            <listitem><para>
              Driver supports dedicated render nodes.
            </para></listitem>
          </varlistentry>
        </variablelist>
      </sect3>
      <sect3>
        <title>Major, Minor and Patchlevel</title>
        <synopsis>int major;
int minor;
int patchlevel;</synopsis>
        <para>
          The DRM core identifies driver versions by a major, minor and patch
          level triplet. The information is printed to the kernel log at
          initialization time and passed to userspace through the
          DRM_IOCTL_VERSION ioctl.
        </para>
        <para>
          The major and minor numbers are also used to verify the requested driver
          API version passed to DRM_IOCTL_SET_VERSION. When the driver API changes
          between minor versions, applications can call DRM_IOCTL_SET_VERSION to
          select a specific version of the API. If the requested major isn't equal
          to the driver major, or the requested minor is larger than the driver
          minor, the DRM_IOCTL_SET_VERSION call will return an error. Otherwise
          the driver's set_version() method will be called with the requested
          version.
        </para>
      </sect3>
      <sect3>
        <title>Name, Description and Date</title>
        <synopsis>char *name;
char *desc;
char *date;</synopsis>
        <para>
          The driver name is printed to the kernel log at initialization time,
          used for IRQ registration and passed to userspace through
          DRM_IOCTL_VERSION.
        </para>
        <para>
          The driver description is a purely informative string passed to
          userspace through the DRM_IOCTL_VERSION ioctl and otherwise unused by
          the kernel.
        </para>
        <para>
          The driver date, formatted as YYYYMMDD, is meant to identify the date of
          the latest modification to the driver. However, as most drivers fail to
          update it, its value is mostly useless. The DRM core prints it to the
          kernel log at initialization time and passes it to userspace through the
          DRM_IOCTL_VERSION ioctl.
        </para>
      </sect3>
    </sect2>
    <sect2>
      <title>Device Registration</title>
      <para>
        A number of functions are provided to help with device registration.
        The functions deal with PCI and platform devices, respectively.
      </para>
!Edrivers/gpu/drm/drm_pci.c
!Edrivers/gpu/drm/drm_platform.c
      <para>
        New drivers that no longer rely on the services provided by the
        <structname>drm_bus</structname> structure can call the low-level
        device registration functions directly. The
        <function>drm_dev_alloc()</function> function can be used to allocate
        and initialize a new <structname>drm_device</structname> structure.
        Drivers will typically want to perform some additional setup on this
        structure, such as allocating driver-specific data and storing a
        pointer to it in the DRM device's <structfield>dev_private</structfield>
        field. Drivers should also set the device's unique name using the
        <function>drm_dev_set_unique()</function> function. After it has been
        set up a device can be registered with the DRM subsystem by calling
        <function>drm_dev_register()</function>. This will cause the device to
        be exposed to userspace and will call the driver's
        <structfield>.load()</structfield> implementation. When a device is
        removed, the DRM device can safely be unregistered and freed by calling
        <function>drm_dev_unregister()</function> followed by a call to
        <function>drm_dev_unref()</function>.
      </para>
!Edrivers/gpu/drm/drm_drv.c
    </sect2>
    <sect2>
      <title>Driver Load</title>
      <para>
        The <methodname>load</methodname> method is the driver and device
        initialization entry point. The method is responsible for allocating and
	initializing driver private data, performing resource allocation and
	mapping (e.g. acquiring
        clocks, mapping registers or allocating command buffers), initializing
        the memory manager (<xref linkend="drm-memory-management"/>), installing
        the IRQ handler (<xref linkend="drm-irq-registration"/>), setting up
        vertical blanking handling (<xref linkend="drm-vertical-blank"/>), mode
	setting (<xref linkend="drm-mode-setting"/>) and initial output
	configuration (<xref linkend="drm-kms-init"/>).
      </para>
      <note><para>
        If compatibility is a concern (e.g. with drivers converted over from
        User Mode Setting to Kernel Mode Setting), care must be taken to prevent
        device initialization and control that is incompatible with currently
        active userspace drivers. For instance, if user level mode setting
        drivers are in use, it would be problematic to perform output discovery
        &amp; configuration at load time. Likewise, if user-level drivers
        unaware of memory management are in use, memory management and command
        buffer setup may need to be omitted. These requirements are
        driver-specific, and care needs to be taken to keep both old and new
        applications and libraries working.
      </para></note>
      <synopsis>int (*load) (struct drm_device *, unsigned long flags);</synopsis>
      <para>
        The method takes two arguments, a pointer to the newly created
	<structname>drm_device</structname> and flags. The flags are used to
	pass the <structfield>driver_data</structfield> field of the device id
	corresponding to the device passed to <function>drm_*_init()</function>.
	Only PCI devices currently use this, USB and platform DRM drivers have
	their <methodname>load</methodname> method called with flags to 0.
      </para>
      <sect3>
        <title>Driver Private Data</title>
        <para>
          The driver private hangs off the main
          <structname>drm_device</structname> structure and can be used for
          tracking various device-specific bits of information, like register
          offsets, command buffer status, register state for suspend/resume, etc.
          At load time, a driver may simply allocate one and set
          <structname>drm_device</structname>.<structfield>dev_priv</structfield>
          appropriately; it should be freed and
          <structname>drm_device</structname>.<structfield>dev_priv</structfield>
          set to NULL when the driver is unloaded.
        </para>
      </sect3>
      <sect3 id="drm-irq-registration">
        <title>IRQ Registration</title>
        <para>
          The DRM core tries to facilitate IRQ handler registration and
          unregistration by providing <function>drm_irq_install</function> and
          <function>drm_irq_uninstall</function> functions. Those functions only
          support a single interrupt per device, devices that use more than one
          IRQs need to be handled manually.
        </para>
        <sect4>
          <title>Managed IRQ Registration</title>
          <para>
            <function>drm_irq_install</function> starts by calling the
            <methodname>irq_preinstall</methodname> driver operation. The operation
            is optional and must make sure that the interrupt will not get fired by
            clearing all pending interrupt flags or disabling the interrupt.
          </para>
          <para>
            The passed-in IRQ will then be requested by a call to
            <function>request_irq</function>. If the DRIVER_IRQ_SHARED driver
            feature flag is set, a shared (IRQF_SHARED) IRQ handler will be
            requested.
          </para>
          <para>
            The IRQ handler function must be provided as the mandatory irq_handler
            driver operation. It will get passed directly to
            <function>request_irq</function> and thus has the same prototype as all
            IRQ handlers. It will get called with a pointer to the DRM device as the
            second argument.
          </para>
          <para>
            Finally the function calls the optional
            <methodname>irq_postinstall</methodname> driver operation. The operation
            usually enables interrupts (excluding the vblank interrupt, which is
            enabled separately), but drivers may choose to enable/disable interrupts
            at a different time.
          </para>
          <para>
            <function>drm_irq_uninstall</function> is similarly used to uninstall an
            IRQ handler. It starts by waking up all processes waiting on a vblank
            interrupt to make sure they don't hang, and then calls the optional
            <methodname>irq_uninstall</methodname> driver operation. The operation
            must disable all hardware interrupts. Finally the function frees the IRQ
            by calling <function>free_irq</function>.
          </para>
        </sect4>
        <sect4>
          <title>Manual IRQ Registration</title>
          <para>
            Drivers that require multiple interrupt handlers can't use the managed
            IRQ registration functions. In that case IRQs must be registered and
            unregistered manually (usually with the <function>request_irq</function>
            and <function>free_irq</function> functions, or their devm_* equivalent).
          </para>
          <para>
            When manually registering IRQs, drivers must not set the DRIVER_HAVE_IRQ
            driver feature flag, and must not provide the
	    <methodname>irq_handler</methodname> driver operation. They must set the
	    <structname>drm_device</structname> <structfield>irq_enabled</structfield>
	    field to 1 upon registration of the IRQs, and clear it to 0 after
	    unregistering the IRQs.
          </para>
        </sect4>
      </sect3>
      <sect3>
        <title>Memory Manager Initialization</title>
        <para>
          Every DRM driver requires a memory manager which must be initialized at
          load time. DRM currently contains two memory managers, the Translation
          Table Manager (TTM) and the Graphics Execution Manager (GEM).
          This document describes the use of the GEM memory manager only. See
          <xref linkend="drm-memory-management"/> for details.
        </para>
      </sect3>
      <sect3>
        <title>Miscellaneous Device Configuration</title>
        <para>
          Another task that may be necessary for PCI devices during configuration
          is mapping the video BIOS. On many devices, the VBIOS describes device
          configuration, LCD panel timings (if any), and contains flags indicating
          device state. Mapping the BIOS can be done using the pci_map_rom() call,
          a convenience function that takes care of mapping the actual ROM,
          whether it has been shadowed into memory (typically at address 0xc0000)
          or exists on the PCI device in the ROM BAR. Note that after the ROM has
          been mapped and any necessary information has been extracted, it should
          be unmapped; on many devices, the ROM address decoder is shared with
          other BARs, so leaving it mapped could cause undesired behaviour like
          hangs or memory corruption.
  <!--!Fdrivers/pci/rom.c pci_map_rom-->
        </para>
      </sect3>
    </sect2>
  </sect1>

  <!-- Internals: memory management -->

  <sect1 id="drm-memory-management">
    <title>Memory management</title>
    <para>
      Modern Linux systems require large amount of graphics memory to store
      frame buffers, textures, vertices and other graphics-related data. Given
      the very dynamic nature of many of that data, managing graphics memory
      efficiently is thus crucial for the graphics stack and plays a central
      role in the DRM infrastructure.
    </para>
    <para>
      The DRM core includes two memory managers, namely Translation Table Maps
      (TTM) and Graphics Execution Manager (GEM). TTM was the first DRM memory
      manager to be developed and tried to be a one-size-fits-them all
      solution. It provides a single userspace API to accommodate the need of
      all hardware, supporting both Unified Memory Architecture (UMA) devices
      and devices with dedicated video RAM (i.e. most discrete video cards).
      This resulted in a large, complex piece of code that turned out to be
      hard to use for driver development.
    </para>
    <para>
      GEM started as an Intel-sponsored project in reaction to TTM's
      complexity. Its design philosophy is completely different: instead of
      providing a solution to every graphics memory-related problems, GEM
      identified common code between drivers and created a support library to
      share it. GEM has simpler initialization and execution requirements than
      TTM, but has no video RAM management capabilities and is thus limited to
      UMA devices.
    </para>
    <sect2>
      <title>The Translation Table Manager (TTM)</title>
      <para>
        TTM design background and information belongs here.
      </para>
      <sect3>
        <title>TTM initialization</title>
        <warning><para>This section is outdated.</para></warning>
        <para>
          Drivers wishing to support TTM must fill out a drm_bo_driver
          structure. The structure contains several fields with function
          pointers for initializing the TTM, allocating and freeing memory,
          waiting for command completion and fence synchronization, and memory
          migration. See the radeon_ttm.c file for an example of usage.
        </para>
        <para>
          The ttm_global_reference structure is made up of several fields:
        </para>
        <programlisting>
          struct ttm_global_reference {
                  enum ttm_global_types global_type;
                  size_t size;
                  void *object;
                  int (*init) (struct ttm_global_reference *);
                  void (*release) (struct ttm_global_reference *);
          };
        </programlisting>
        <para>
          There should be one global reference structure for your memory
          manager as a whole, and there will be others for each object
          created by the memory manager at runtime.  Your global TTM should
          have a type of TTM_GLOBAL_TTM_MEM.  The size field for the global
          object should be sizeof(struct ttm_mem_global), and the init and
          release hooks should point at your driver-specific init and
          release routines, which probably eventually call
          ttm_mem_global_init and ttm_mem_global_release, respectively.
        </para>
        <para>
          Once your global TTM accounting structure is set up and initialized
          by calling ttm_global_item_ref() on it,
          you need to create a buffer object TTM to
          provide a pool for buffer object allocation by clients and the
          kernel itself.  The type of this object should be TTM_GLOBAL_TTM_BO,
          and its size should be sizeof(struct ttm_bo_global).  Again,
          driver-specific init and release functions may be provided,
          likely eventually calling ttm_bo_global_init() and
          ttm_bo_global_release(), respectively.  Also, like the previous
          object, ttm_global_item_ref() is used to create an initial reference
          count for the TTM, which will call your initialization function.
        </para>
      </sect3>
    </sect2>
    <sect2 id="drm-gem">
      <title>The Graphics Execution Manager (GEM)</title>
      <para>
        The GEM design approach has resulted in a memory manager that doesn't
        provide full coverage of all (or even all common) use cases in its
        userspace or kernel API. GEM exposes a set of standard memory-related
        operations to userspace and a set of helper functions to drivers, and let
        drivers implement hardware-specific operations with their own private API.
      </para>
      <para>
        The GEM userspace API is described in the
        <ulink url="http://lwn.net/Articles/283798/"><citetitle>GEM - the Graphics
        Execution Manager</citetitle></ulink> article on LWN. While slightly
        outdated, the document provides a good overview of the GEM API principles.
        Buffer allocation and read and write operations, described as part of the
        common GEM API, are currently implemented using driver-specific ioctls.
      </para>
      <para>
        GEM is data-agnostic. It manages abstract buffer objects without knowing
        what individual buffers contain. APIs that require knowledge of buffer
        contents or purpose, such as buffer allocation or synchronization
        primitives, are thus outside of the scope of GEM and must be implemented
        using driver-specific ioctls.
      </para>
      <para>
        On a fundamental level, GEM involves several operations:
        <itemizedlist>
          <listitem>Memory allocation and freeing</listitem>
          <listitem>Command execution</listitem>
          <listitem>Aperture management at command execution time</listitem>
        </itemizedlist>
        Buffer object allocation is relatively straightforward and largely
        provided by Linux's shmem layer, which provides memory to back each
        object.
      </para>
      <para>
        Device-specific operations, such as command execution, pinning, buffer
        read &amp; write, mapping, and domain ownership transfers are left to
        driver-specific ioctls.
      </para>
      <sect3>
        <title>GEM Initialization</title>
        <para>
          Drivers that use GEM must set the DRIVER_GEM bit in the struct
          <structname>drm_driver</structname>
          <structfield>driver_features</structfield> field. The DRM core will
          then automatically initialize the GEM core before calling the
          <methodname>load</methodname> operation. Behind the scene, this will
          create a DRM Memory Manager object which provides an address space
          pool for object allocation.
        </para>
        <para>
          In a KMS configuration, drivers need to allocate and initialize a
          command ring buffer following core GEM initialization if required by
          the hardware. UMA devices usually have what is called a "stolen"
          memory region, which provides space for the initial framebuffer and
          large, contiguous memory regions required by the device. This space is
          typically not managed by GEM, and must be initialized separately into
          its own DRM MM object.
        </para>
      </sect3>
      <sect3>
        <title>GEM Objects Creation</title>
        <para>
          GEM splits creation of GEM objects and allocation of the memory that
          backs them in two distinct operations.
        </para>
        <para>
          GEM objects are represented by an instance of struct
          <structname>drm_gem_object</structname>. Drivers usually need to extend
          GEM objects with private information and thus create a driver-specific
          GEM object structure type that embeds an instance of struct
          <structname>drm_gem_object</structname>.
        </para>
        <para>
          To create a GEM object, a driver allocates memory for an instance of its
          specific GEM object type and initializes the embedded struct
          <structname>drm_gem_object</structname> with a call to
          <function>drm_gem_object_init</function>. The function takes a pointer to
          the DRM device, a pointer to the GEM object and the buffer object size
          in bytes.
        </para>
        <para>
          GEM uses shmem to allocate anonymous pageable memory.
          <function>drm_gem_object_init</function> will create an shmfs file of
          the requested size and store it into the struct
          <structname>drm_gem_object</structname> <structfield>filp</structfield>
          field. The memory is used as either main storage for the object when the
          graphics hardware uses system memory directly or as a backing store
          otherwise.
        </para>
        <para>
          Drivers are responsible for the actual physical pages allocation by
          calling <function>shmem_read_mapping_page_gfp</function> for each page.
          Note that they can decide to allocate pages when initializing the GEM
          object, or to delay allocation until the memory is needed (for instance
          when a page fault occurs as a result of a userspace memory access or
          when the driver needs to start a DMA transfer involving the memory).
        </para>
        <para>
          Anonymous pageable memory allocation is not always desired, for instance
          when the hardware requires physically contiguous system memory as is
          often the case in embedded devices. Drivers can create GEM objects with
          no shmfs backing (called private GEM objects) by initializing them with
          a call to <function>drm_gem_private_object_init</function> instead of
          <function>drm_gem_object_init</function>. Storage for private GEM
          objects must be managed by drivers.
        </para>
        <para>
          Drivers that do not need to extend GEM objects with private information
          can call the <function>drm_gem_object_alloc</function> function to
          allocate and initialize a struct <structname>drm_gem_object</structname>
          instance. The GEM core will call the optional driver
          <methodname>gem_init_object</methodname> operation after initializing
          the GEM object with <function>drm_gem_object_init</function>.
          <synopsis>int (*gem_init_object) (struct drm_gem_object *obj);</synopsis>
        </para>
        <para>
          No alloc-and-init function exists for private GEM objects.
        </para>
      </sect3>
      <sect3>
        <title>GEM Objects Lifetime</title>
        <para>
          All GEM objects are reference-counted by the GEM core. References can be
          acquired and release by <function>calling drm_gem_object_reference</function>
          and <function>drm_gem_object_unreference</function> respectively. The
          caller must hold the <structname>drm_device</structname>
          <structfield>struct_mutex</structfield> lock. As a convenience, GEM
          provides the <function>drm_gem_object_reference_unlocked</function> and
          <function>drm_gem_object_unreference_unlocked</function> functions that
          can be called without holding the lock.
        </para>
        <para>
          When the last reference to a GEM object is released the GEM core calls
          the <structname>drm_driver</structname>
          <methodname>gem_free_object</methodname> operation. That operation is
          mandatory for GEM-enabled drivers and must free the GEM object and all
          associated resources.
        </para>
        <para>
          <synopsis>void (*gem_free_object) (struct drm_gem_object *obj);</synopsis>
          Drivers are responsible for freeing all GEM object resources, including
          the resources created by the GEM core. If an mmap offset has been
          created for the object (in which case
          <structname>drm_gem_object</structname>::<structfield>map_list</structfield>::<structfield>map</structfield>
          is not NULL) it must be freed by a call to
          <function>drm_gem_free_mmap_offset</function>. The shmfs backing store
          must be released by calling <function>drm_gem_object_release</function>
          (that function can safely be called if no shmfs backing store has been
          created).
        </para>
      </sect3>
      <sect3>
        <title>GEM Objects Naming</title>
        <para>
          Communication between userspace and the kernel refers to GEM objects
          using local handles, global names or, more recently, file descriptors.
          All of those are 32-bit integer values; the usual Linux kernel limits
          apply to the file descriptors.
        </para>
        <para>
          GEM handles are local to a DRM file. Applications get a handle to a GEM
          object through a driver-specific ioctl, and can use that handle to refer
          to the GEM object in other standard or driver-specific ioctls. Closing a
          DRM file handle frees all its GEM handles and dereferences the
          associated GEM objects.
        </para>
        <para>
          To create a handle for a GEM object drivers call
          <function>drm_gem_handle_create</function>. The function takes a pointer
          to the DRM file and the GEM object and returns a locally unique handle.
          When the handle is no longer needed drivers delete it with a call to
          <function>drm_gem_handle_delete</function>. Finally the GEM object
          associated with a handle can be retrieved by a call to
          <function>drm_gem_object_lookup</function>.
        </para>
        <para>
          Handles don't take ownership of GEM objects, they only take a reference
          to the object that will be dropped when the handle is destroyed. To
          avoid leaking GEM objects, drivers must make sure they drop the
          reference(s) they own (such as the initial reference taken at object
          creation time) as appropriate, without any special consideration for the
          handle. For example, in the particular case of combined GEM object and
          handle creation in the implementation of the
          <methodname>dumb_create</methodname> operation, drivers must drop the
          initial reference to the GEM object before returning the handle.
        </para>
        <para>
          GEM names are similar in purpose to handles but are not local to DRM
          files. They can be passed between processes to reference a GEM object
          globally. Names can't be used directly to refer to objects in the DRM
          API, applications must convert handles to names and names to handles
          using the DRM_IOCTL_GEM_FLINK and DRM_IOCTL_GEM_OPEN ioctls
          respectively. The conversion is handled by the DRM core without any
          driver-specific support.
        </para>
        <para>
          GEM also supports buffer sharing with dma-buf file descriptors through
          PRIME. GEM-based drivers must use the provided helpers functions to
          implement the exporting and importing correctly. See <xref linkend="drm-prime-support" />.
          Since sharing file descriptors is inherently more secure than the
          easily guessable and global GEM names it is the preferred buffer
          sharing mechanism. Sharing buffers through GEM names is only supported
          for legacy userspace. Furthermore PRIME also allows cross-device
          buffer sharing since it is based on dma-bufs.
        </para>
      </sect3>
      <sect3 id="drm-gem-objects-mapping">
        <title>GEM Objects Mapping</title>
        <para>
          Because mapping operations are fairly heavyweight GEM favours
          read/write-like access to buffers, implemented through driver-specific
          ioctls, over mapping buffers to userspace. However, when random access
          to the buffer is needed (to perform software rendering for instance),
          direct access to the object can be more efficient.
        </para>
        <para>
          The mmap system call can't be used directly to map GEM objects, as they
          don't have their own file handle. Two alternative methods currently
          co-exist to map GEM objects to userspace. The first method uses a
          driver-specific ioctl to perform the mapping operation, calling
          <function>do_mmap</function> under the hood. This is often considered
          dubious, seems to be discouraged for new GEM-enabled drivers, and will
          thus not be described here.
        </para>
        <para>
          The second method uses the mmap system call on the DRM file handle.
          <synopsis>void *mmap(void *addr, size_t length, int prot, int flags, int fd,
             off_t offset);</synopsis>
          DRM identifies the GEM object to be mapped by a fake offset passed
          through the mmap offset argument. Prior to being mapped, a GEM object
          must thus be associated with a fake offset. To do so, drivers must call
          <function>drm_gem_create_mmap_offset</function> on the object. The
          function allocates a fake offset range from a pool and stores the
          offset divided by PAGE_SIZE in
          <literal>obj-&gt;map_list.hash.key</literal>. Care must be taken not to
          call <function>drm_gem_create_mmap_offset</function> if a fake offset
          has already been allocated for the object. This can be tested by
          <literal>obj-&gt;map_list.map</literal> being non-NULL.
        </para>
        <para>
          Once allocated, the fake offset value
          (<literal>obj-&gt;map_list.hash.key &lt;&lt; PAGE_SHIFT</literal>)
          must be passed to the application in a driver-specific way and can then
          be used as the mmap offset argument.
        </para>
        <para>
          The GEM core provides a helper method <function>drm_gem_mmap</function>
          to handle object mapping. The method can be set directly as the mmap
          file operation handler. It will look up the GEM object based on the
          offset value and set the VMA operations to the
          <structname>drm_driver</structname> <structfield>gem_vm_ops</structfield>
          field. Note that <function>drm_gem_mmap</function> doesn't map memory to
          userspace, but relies on the driver-provided fault handler to map pages
          individually.
        </para>
        <para>
          To use <function>drm_gem_mmap</function>, drivers must fill the struct
          <structname>drm_driver</structname> <structfield>gem_vm_ops</structfield>
          field with a pointer to VM operations.
        </para>
        <para>
          <synopsis>struct vm_operations_struct *gem_vm_ops

  struct vm_operations_struct {
          void (*open)(struct vm_area_struct * area);
          void (*close)(struct vm_area_struct * area);
          int (*fault)(struct vm_area_struct *vma, struct vm_fault *vmf);
  };</synopsis>
        </para>
        <para>
          The <methodname>open</methodname> and <methodname>close</methodname>
          operations must update the GEM object reference count. Drivers can use
          the <function>drm_gem_vm_open</function> and
          <function>drm_gem_vm_close</function> helper functions directly as open
          and close handlers.
        </para>
        <para>
          The fault operation handler is responsible for mapping individual pages
          to userspace when a page fault occurs. Depending on the memory
          allocation scheme, drivers can allocate pages at fault time, or can
          decide to allocate memory for the GEM object at the time the object is
          created.
        </para>
        <para>
          Drivers that want to map the GEM object upfront instead of handling page
          faults can implement their own mmap file operation handler.
        </para>
      </sect3>
      <sect3>
        <title>Memory Coherency</title>
        <para>
          When mapped to the device or used in a command buffer, backing pages
          for an object are flushed to memory and marked write combined so as to
          be coherent with the GPU. Likewise, if the CPU accesses an object
          after the GPU has finished rendering to the object, then the object
          must be made coherent with the CPU's view of memory, usually involving
          GPU cache flushing of various kinds. This core CPU&lt;-&gt;GPU
          coherency management is provided by a device-specific ioctl, which
          evaluates an object's current domain and performs any necessary
          flushing or synchronization to put the object into the desired
          coherency domain (note that the object may be busy, i.e. an active
          render target; in that case, setting the domain blocks the client and
          waits for rendering to complete before performing any necessary
          flushing operations).
        </para>
      </sect3>
      <sect3>
        <title>Command Execution</title>
        <para>
          Perhaps the most important GEM function for GPU devices is providing a
          command execution interface to clients. Client programs construct
          command buffers containing references to previously allocated memory
          objects, and then submit them to GEM. At that point, GEM takes care to
          bind all the objects into the GTT, execute the buffer, and provide
          necessary synchronization between clients accessing the same buffers.
          This often involves evicting some objects from the GTT and re-binding
          others (a fairly expensive operation), and providing relocation
          support which hides fixed GTT offsets from clients. Clients must take
          care not to submit command buffers that reference more objects than
          can fit in the GTT; otherwise, GEM will reject them and no rendering
          will occur. Similarly, if several objects in the buffer require fence
          registers to be allocated for correct rendering (e.g. 2D blits on
          pre-965 chips), care must be taken not to require more fence registers
          than are available to the client. Such resource management should be
          abstracted from the client in libdrm.
        </para>
      </sect3>
      <sect3>
        <title>GEM Function Reference</title>
!Edrivers/gpu/drm/drm_gem.c
      </sect3>
    </sect2>
    <sect2>
      <title>VMA Offset Manager</title>
!Pdrivers/gpu/drm/drm_vma_manager.c vma offset manager
!Edrivers/gpu/drm/drm_vma_manager.c
!Iinclude/drm/drm_vma_manager.h
    </sect2>
    <sect2 id="drm-prime-support">
      <title>PRIME Buffer Sharing</title>
      <para>
        PRIME is the cross device buffer sharing framework in drm, originally
        created for the OPTIMUS range of multi-gpu platforms. To userspace
        PRIME buffers are dma-buf based file descriptors.
      </para>
      <sect3>
        <title>Overview and Driver Interface</title>
        <para>
          Similar to GEM global names, PRIME file descriptors are
          also used to share buffer objects across processes. They offer
          additional security: as file descriptors must be explicitly sent over
          UNIX domain sockets to be shared between applications, they can't be
          guessed like the globally unique GEM names.
        </para>
        <para>
          Drivers that support the PRIME
          API must set the DRIVER_PRIME bit in the struct
          <structname>drm_driver</structname>
          <structfield>driver_features</structfield> field, and implement the
          <methodname>prime_handle_to_fd</methodname> and
          <methodname>prime_fd_to_handle</methodname> operations.
        </para>
        <para>
          <synopsis>int (*prime_handle_to_fd)(struct drm_device *dev,
                          struct drm_file *file_priv, uint32_t handle,
                          uint32_t flags, int *prime_fd);
int (*prime_fd_to_handle)(struct drm_device *dev,
                          struct drm_file *file_priv, int prime_fd,
                          uint32_t *handle);</synopsis>
            Those two operations convert a handle to a PRIME file descriptor and
            vice versa. Drivers must use the kernel dma-buf buffer sharing framework
            to manage the PRIME file descriptors. Similar to the mode setting
            API PRIME is agnostic to the underlying buffer object manager, as
            long as handles are 32bit unsigned integers.
          </para>
          <para>
            While non-GEM drivers must implement the operations themselves, GEM
            drivers must use the <function>drm_gem_prime_handle_to_fd</function>
            and <function>drm_gem_prime_fd_to_handle</function> helper functions.
            Those helpers rely on the driver
            <methodname>gem_prime_export</methodname> and
            <methodname>gem_prime_import</methodname> operations to create a dma-buf
            instance from a GEM object (dma-buf exporter role) and to create a GEM
            object from a dma-buf instance (dma-buf importer role).
          </para>
          <para>
            <synopsis>struct dma_buf * (*gem_prime_export)(struct drm_device *dev,
                             struct drm_gem_object *obj,
                             int flags);
struct drm_gem_object * (*gem_prime_import)(struct drm_device *dev,
                                            struct dma_buf *dma_buf);</synopsis>
            These two operations are mandatory for GEM drivers that support
            PRIME.
          </para>
        </sect3>
      <sect3>
        <title>PRIME Helper Functions</title>
!Pdrivers/gpu/drm/drm_prime.c PRIME Helpers
      </sect3>
    </sect2>
    <sect2>
      <title>PRIME Function References</title>
!Edrivers/gpu/drm/drm_prime.c
    </sect2>
    <sect2>
      <title>DRM MM Range Allocator</title>
      <sect3>
        <title>Overview</title>
!Pdrivers/gpu/drm/drm_mm.c Overview
      </sect3>
      <sect3>
        <title>LRU Scan/Eviction Support</title>
!Pdrivers/gpu/drm/drm_mm.c lru scan roaster
      </sect3>
      </sect2>
    <sect2>
      <title>DRM MM Range Allocator Function References</title>
!Edrivers/gpu/drm/drm_mm.c
!Iinclude/drm/drm_mm.h
    </sect2>
    <sect2>
      <title>CMA Helper Functions Reference</title>
!Pdrivers/gpu/drm/drm_gem_cma_helper.c cma helpers
!Edrivers/gpu/drm/drm_gem_cma_helper.c
!Iinclude/drm/drm_gem_cma_helper.h
    </sect2>
  </sect1>

  <!-- Internals: mode setting -->

  <sect1 id="drm-mode-setting">
    <title>Mode Setting</title>
    <para>
      Drivers must initialize the mode setting core by calling
      <function>drm_mode_config_init</function> on the DRM device. The function
      initializes the <structname>drm_device</structname>
      <structfield>mode_config</structfield> field and never fails. Once done,
      mode configuration must be setup by initializing the following fields.
    </para>
    <itemizedlist>
      <listitem>
        <synopsis>int min_width, min_height;
int max_width, max_height;</synopsis>
        <para>
	  Minimum and maximum width and height of the frame buffers in pixel
	  units.
	</para>
      </listitem>
      <listitem>
        <synopsis>struct drm_mode_config_funcs *funcs;</synopsis>
	<para>Mode setting functions.</para>
      </listitem>
    </itemizedlist>
    <sect2>
      <title>Display Modes Function Reference</title>
!Iinclude/drm/drm_modes.h
!Edrivers/gpu/drm/drm_modes.c
    </sect2>
    <sect2>
      <title>Atomic Mode Setting Function Reference</title>
!Edrivers/gpu/drm/drm_atomic.c
    </sect2>
    <sect2>
      <title>Frame Buffer Creation</title>
      <synopsis>struct drm_framebuffer *(*fb_create)(struct drm_device *dev,
				     struct drm_file *file_priv,
				     struct drm_mode_fb_cmd2 *mode_cmd);</synopsis>
      <para>
        Frame buffers are abstract memory objects that provide a source of
        pixels to scanout to a CRTC. Applications explicitly request the
        creation of frame buffers through the DRM_IOCTL_MODE_ADDFB(2) ioctls and
        receive an opaque handle that can be passed to the KMS CRTC control,
        plane configuration and page flip functions.
      </para>
      <para>
        Frame buffers rely on the underneath memory manager for low-level memory
        operations. When creating a frame buffer applications pass a memory
        handle (or a list of memory handles for multi-planar formats) through
	the <parameter>drm_mode_fb_cmd2</parameter> argument. For drivers using
	GEM as their userspace buffer management interface this would be a GEM
	handle.  Drivers are however free to use their own backing storage object
	handles, e.g. vmwgfx directly exposes special TTM handles to userspace
	and so expects TTM handles in the create ioctl and not GEM handles.
      </para>
      <para>
        Drivers must first validate the requested frame buffer parameters passed
        through the mode_cmd argument. In particular this is where invalid
        sizes, pixel formats or pitches can be caught.
      </para>
      <para>
        If the parameters are deemed valid, drivers then create, initialize and
        return an instance of struct <structname>drm_framebuffer</structname>.
        If desired the instance can be embedded in a larger driver-specific
	structure. Drivers must fill its <structfield>width</structfield>,
	<structfield>height</structfield>, <structfield>pitches</structfield>,
        <structfield>offsets</structfield>, <structfield>depth</structfield>,
        <structfield>bits_per_pixel</structfield> and
        <structfield>pixel_format</structfield> fields from the values passed
        through the <parameter>drm_mode_fb_cmd2</parameter> argument. They
        should call the <function>drm_helper_mode_fill_fb_struct</function>
        helper function to do so.
      </para>

      <para>
	The initialization of the new framebuffer instance is finalized with a
	call to <function>drm_framebuffer_init</function> which takes a pointer
	to DRM frame buffer operations (struct
	<structname>drm_framebuffer_funcs</structname>). Note that this function
	publishes the framebuffer and so from this point on it can be accessed
	concurrently from other threads. Hence it must be the last step in the
	driver's framebuffer initialization sequence. Frame buffer operations
	are
        <itemizedlist>
          <listitem>
            <synopsis>int (*create_handle)(struct drm_framebuffer *fb,
		     struct drm_file *file_priv, unsigned int *handle);</synopsis>
            <para>
              Create a handle to the frame buffer underlying memory object. If
              the frame buffer uses a multi-plane format, the handle will
              reference the memory object associated with the first plane.
            </para>
            <para>
              Drivers call <function>drm_gem_handle_create</function> to create
              the handle.
            </para>
          </listitem>
          <listitem>
            <synopsis>void (*destroy)(struct drm_framebuffer *framebuffer);</synopsis>
            <para>
              Destroy the frame buffer object and frees all associated
              resources. Drivers must call
              <function>drm_framebuffer_cleanup</function> to free resources
              allocated by the DRM core for the frame buffer object, and must
              make sure to unreference all memory objects associated with the
              frame buffer. Handles created by the
              <methodname>create_handle</methodname> operation are released by
              the DRM core.
            </para>
          </listitem>
          <listitem>
            <synopsis>int (*dirty)(struct drm_framebuffer *framebuffer,
	     struct drm_file *file_priv, unsigned flags, unsigned color,
	     struct drm_clip_rect *clips, unsigned num_clips);</synopsis>
            <para>
              This optional operation notifies the driver that a region of the
              frame buffer has changed in response to a DRM_IOCTL_MODE_DIRTYFB
              ioctl call.
            </para>
          </listitem>
        </itemizedlist>
      </para>
      <para>
	The lifetime of a drm framebuffer is controlled with a reference count,
	drivers can grab additional references with
	<function>drm_framebuffer_reference</function>and drop them
	again with <function>drm_framebuffer_unreference</function>. For
	driver-private framebuffers for which the last reference is never
	dropped (e.g. for the fbdev framebuffer when the struct
	<structname>drm_framebuffer</structname> is embedded into the fbdev
	helper struct) drivers can manually clean up a framebuffer at module
	unload time with
	<function>drm_framebuffer_unregister_private</function>.
      </para>
    </sect2>
    <sect2>
      <title>Dumb Buffer Objects</title>
      <para>
	The KMS API doesn't standardize backing storage object creation and
	leaves it to driver-specific ioctls. Furthermore actually creating a
	buffer object even for GEM-based drivers is done through a
	driver-specific ioctl - GEM only has a common userspace interface for
	sharing and destroying objects. While not an issue for full-fledged
	graphics stacks that include device-specific userspace components (in
	libdrm for instance), this limit makes DRM-based early boot graphics
	unnecessarily complex.
      </para>
      <para>
        Dumb objects partly alleviate the problem by providing a standard
        API to create dumb buffers suitable for scanout, which can then be used
        to create KMS frame buffers.
      </para>
      <para>
        To support dumb objects drivers must implement the
        <methodname>dumb_create</methodname>,
        <methodname>dumb_destroy</methodname> and
        <methodname>dumb_map_offset</methodname> operations.
      </para>
      <itemizedlist>
        <listitem>
          <synopsis>int (*dumb_create)(struct drm_file *file_priv, struct drm_device *dev,
                   struct drm_mode_create_dumb *args);</synopsis>
          <para>
            The <methodname>dumb_create</methodname> operation creates a driver
	    object (GEM or TTM handle) suitable for scanout based on the
	    width, height and depth from the struct
	    <structname>drm_mode_create_dumb</structname> argument. It fills the
	    argument's <structfield>handle</structfield>,
	    <structfield>pitch</structfield> and <structfield>size</structfield>
	    fields with a handle for the newly created object and its line
            pitch and size in bytes.
          </para>
        </listitem>
        <listitem>
          <synopsis>int (*dumb_destroy)(struct drm_file *file_priv, struct drm_device *dev,
                    uint32_t handle);</synopsis>
          <para>
            The <methodname>dumb_destroy</methodname> operation destroys a dumb
            object created by <methodname>dumb_create</methodname>.
          </para>
        </listitem>
        <listitem>
          <synopsis>int (*dumb_map_offset)(struct drm_file *file_priv, struct drm_device *dev,
                       uint32_t handle, uint64_t *offset);</synopsis>
          <para>
            The <methodname>dumb_map_offset</methodname> operation associates an
            mmap fake offset with the object given by the handle and returns
            it. Drivers must use the
            <function>drm_gem_create_mmap_offset</function> function to
            associate the fake offset as described in
            <xref linkend="drm-gem-objects-mapping"/>.
          </para>
        </listitem>
      </itemizedlist>
      <para>
        Note that dumb objects may not be used for gpu acceleration, as has been
	attempted on some ARM embedded platforms. Such drivers really must have
	a hardware-specific ioctl to allocate suitable buffer objects.
      </para>
    </sect2>
    <sect2>
      <title>Output Polling</title>
      <synopsis>void (*output_poll_changed)(struct drm_device *dev);</synopsis>
      <para>
        This operation notifies the driver that the status of one or more
        connectors has changed. Drivers that use the fb helper can just call the
        <function>drm_fb_helper_hotplug_event</function> function to handle this
        operation.
      </para>
    </sect2>
    <sect2>
      <title>Locking</title>
      <para>
        Beside some lookup structures with their own locking (which is hidden
	behind the interface functions) most of the modeset state is protected
	by the <code>dev-&lt;mode_config.lock</code> mutex and additionally
	per-crtc locks to allow cursor updates, pageflips and similar operations
	to occur concurrently with background tasks like output detection.
	Operations which cross domains like a full modeset always grab all
	locks. Drivers there need to protect resources shared between crtcs with
	additional locking. They also need to be careful to always grab the
	relevant crtc locks if a modset functions touches crtc state, e.g. for
	load detection (which does only grab the <code>mode_config.lock</code>
	to allow concurrent screen updates on live crtcs).
      </para>
    </sect2>
  </sect1>

  <!-- Internals: kms initialization and cleanup -->

  <sect1 id="drm-kms-init">
    <title>KMS Initialization and Cleanup</title>
    <para>
      A KMS device is abstracted and exposed as a set of planes, CRTCs, encoders
      and connectors. KMS drivers must thus create and initialize all those
      objects at load time after initializing mode setting.
    </para>
    <sect2>
      <title>CRTCs (struct <structname>drm_crtc</structname>)</title>
      <para>
        A CRTC is an abstraction representing a part of the chip that contains a
	pointer to a scanout buffer. Therefore, the number of CRTCs available
	determines how many independent scanout buffers can be active at any
	given time. The CRTC structure contains several fields to support this:
	a pointer to some video memory (abstracted as a frame buffer object), a
	display mode, and an (x, y) offset into the video memory to support
	panning or configurations where one piece of video memory spans multiple
	CRTCs.
      </para>
      <sect3>
        <title>CRTC Initialization</title>
        <para>
          A KMS device must create and register at least one struct
          <structname>drm_crtc</structname> instance. The instance is allocated
          and zeroed by the driver, possibly as part of a larger structure, and
          registered with a call to <function>drm_crtc_init</function> with a
          pointer to CRTC functions.
        </para>
      </sect3>
      <sect3 id="drm-kms-crtcops">
        <title>CRTC Operations</title>
        <sect4>
          <title>Set Configuration</title>
          <synopsis>int (*set_config)(struct drm_mode_set *set);</synopsis>
          <para>
            Apply a new CRTC configuration to the device. The configuration
            specifies a CRTC, a frame buffer to scan out from, a (x,y) position in
            the frame buffer, a display mode and an array of connectors to drive
            with the CRTC if possible.
          </para>
          <para>
            If the frame buffer specified in the configuration is NULL, the driver
            must detach all encoders connected to the CRTC and all connectors
            attached to those encoders and disable them.
          </para>
          <para>
            This operation is called with the mode config lock held.
          </para>
          <note><para>
	    Note that the drm core has no notion of restoring the mode setting
	    state after resume, since all resume handling is in the full
	    responsibility of the driver. The common mode setting helper library
	    though provides a helper which can be used for this:
	    <function>drm_helper_resume_force_mode</function>.
          </para></note>
        </sect4>
        <sect4>
          <title>Page Flipping</title>
          <synopsis>int (*page_flip)(struct drm_crtc *crtc, struct drm_framebuffer *fb,
                   struct drm_pending_vblank_event *event);</synopsis>
          <para>
            Schedule a page flip to the given frame buffer for the CRTC. This
            operation is called with the mode config mutex held.
          </para>
          <para>
            Page flipping is a synchronization mechanism that replaces the frame
            buffer being scanned out by the CRTC with a new frame buffer during
            vertical blanking, avoiding tearing. When an application requests a page
            flip the DRM core verifies that the new frame buffer is large enough to
            be scanned out by  the CRTC in the currently configured mode and then
            calls the CRTC <methodname>page_flip</methodname> operation with a
            pointer to the new frame buffer.
          </para>
          <para>
            The <methodname>page_flip</methodname> operation schedules a page flip.
            Once any pending rendering targeting the new frame buffer has
            completed, the CRTC will be reprogrammed to display that frame buffer
            after the next vertical refresh. The operation must return immediately
            without waiting for rendering or page flip to complete and must block
            any new rendering to the frame buffer until the page flip completes.
          </para>
          <para>
            If a page flip can be successfully scheduled the driver must set the
            <code>drm_crtc-&lt;fb</code> field to the new framebuffer pointed to
            by <code>fb</code>. This is important so that the reference counting
            on framebuffers stays balanced.
          </para>
          <para>
            If a page flip is already pending, the
            <methodname>page_flip</methodname> operation must return
            -<errorname>EBUSY</errorname>.
          </para>
          <para>
            To synchronize page flip to vertical blanking the driver will likely
            need to enable vertical blanking interrupts. It should call
            <function>drm_vblank_get</function> for that purpose, and call
            <function>drm_vblank_put</function> after the page flip completes.
          </para>
          <para>
            If the application has requested to be notified when page flip completes
            the <methodname>page_flip</methodname> operation will be called with a
            non-NULL <parameter>event</parameter> argument pointing to a
            <structname>drm_pending_vblank_event</structname> instance. Upon page
            flip completion the driver must call <methodname>drm_send_vblank_event</methodname>
            to fill in the event and send to wake up any waiting processes.
            This can be performed with
            <programlisting><![CDATA[
            spin_lock_irqsave(&dev->event_lock, flags);
            ...
            drm_send_vblank_event(dev, pipe, event);
            spin_unlock_irqrestore(&dev->event_lock, flags);
            ]]></programlisting>
          </para>
          <note><para>
            FIXME: Could drivers that don't need to wait for rendering to complete
            just add the event to <literal>dev-&gt;vblank_event_list</literal> and
            let the DRM core handle everything, as for "normal" vertical blanking
            events?
          </para></note>
          <para>
            While waiting for the page flip to complete, the
            <literal>event-&gt;base.link</literal> list head can be used freely by
            the driver to store the pending event in a driver-specific list.
          </para>
          <para>
            If the file handle is closed before the event is signaled, drivers must
            take care to destroy the event in their
            <methodname>preclose</methodname> operation (and, if needed, call
            <function>drm_vblank_put</function>).
          </para>
        </sect4>
        <sect4>
          <title>Miscellaneous</title>
          <itemizedlist>
            <listitem>
              <synopsis>void (*set_property)(struct drm_crtc *crtc,
                     struct drm_property *property, uint64_t value);</synopsis>
              <para>
                Set the value of the given CRTC property to
                <parameter>value</parameter>. See <xref linkend="drm-kms-properties"/>
                for more information about properties.
              </para>
            </listitem>
            <listitem>
              <synopsis>void (*gamma_set)(struct drm_crtc *crtc, u16 *r, u16 *g, u16 *b,
                        uint32_t start, uint32_t size);</synopsis>
              <para>
                Apply a gamma table to the device. The operation is optional.
              </para>
            </listitem>
            <listitem>
              <synopsis>void (*destroy)(struct drm_crtc *crtc);</synopsis>
              <para>
                Destroy the CRTC when not needed anymore. See
                <xref linkend="drm-kms-init"/>.
              </para>
            </listitem>
          </itemizedlist>
        </sect4>
      </sect3>
    </sect2>
    <sect2>
      <title>Planes (struct <structname>drm_plane</structname>)</title>
      <para>
        A plane represents an image source that can be blended with or overlayed
	on top of a CRTC during the scanout process. Planes are associated with
	a frame buffer to crop a portion of the image memory (source) and
	optionally scale it to a destination size. The result is then blended
	with or overlayed on top of a CRTC.
      </para>
      <para>
      The DRM core recognizes three types of planes:
      <itemizedlist>
        <listitem>
        DRM_PLANE_TYPE_PRIMARY represents a "main" plane for a CRTC.  Primary
        planes are the planes operated upon by by CRTC modesetting and flipping
        operations described in <xref linkend="drm-kms-crtcops"/>.
        </listitem>
        <listitem>
        DRM_PLANE_TYPE_CURSOR represents a "cursor" plane for a CRTC.  Cursor
        planes are the planes operated upon by the DRM_IOCTL_MODE_CURSOR and
        DRM_IOCTL_MODE_CURSOR2 ioctls.
        </listitem>
        <listitem>
        DRM_PLANE_TYPE_OVERLAY represents all non-primary, non-cursor planes.
        Some drivers refer to these types of planes as "sprites" internally.
        </listitem>
      </itemizedlist>
      For compatibility with legacy userspace, only overlay planes are made
      available to userspace by default.  Userspace clients may set the
      DRM_CLIENT_CAP_UNIVERSAL_PLANES client capability bit to indicate that
      they wish to receive a universal plane list containing all plane types.
      </para>
      <sect3>
        <title>Plane Initialization</title>
        <para>
          To create a plane, a KMS drivers allocates and
          zeroes an instances of struct <structname>drm_plane</structname>
          (possibly as part of a larger structure) and registers it with a call
          to <function>drm_universal_plane_init</function>. The function takes a bitmask
          of the CRTCs that can be associated with the plane, a pointer to the
          plane functions, a list of format supported formats, and the type of
          plane (primary, cursor, or overlay) being initialized.
        </para>
        <para>
          Cursor and overlay planes are optional.  All drivers should provide
          one primary plane per CRTC (although this requirement may change in
          the future); drivers that do not wish to provide special handling for
          primary planes may make use of the helper functions described in
          <xref linkend="drm-kms-planehelpers"/> to create and register a
          primary plane with standard capabilities.
        </para>
      </sect3>
      <sect3>
        <title>Plane Operations</title>
        <itemizedlist>
          <listitem>
            <synopsis>int (*update_plane)(struct drm_plane *plane, struct drm_crtc *crtc,
                        struct drm_framebuffer *fb, int crtc_x, int crtc_y,
                        unsigned int crtc_w, unsigned int crtc_h,
                        uint32_t src_x, uint32_t src_y,
                        uint32_t src_w, uint32_t src_h);</synopsis>
            <para>
              Enable and configure the plane to use the given CRTC and frame buffer.
            </para>
            <para>
              The source rectangle in frame buffer memory coordinates is given by
              the <parameter>src_x</parameter>, <parameter>src_y</parameter>,
              <parameter>src_w</parameter> and <parameter>src_h</parameter>
              parameters (as 16.16 fixed point values). Devices that don't support
              subpixel plane coordinates can ignore the fractional part.
            </para>
            <para>
              The destination rectangle in CRTC coordinates is given by the
              <parameter>crtc_x</parameter>, <parameter>crtc_y</parameter>,
              <parameter>crtc_w</parameter> and <parameter>crtc_h</parameter>
              parameters (as integer values). Devices scale the source rectangle to
              the destination rectangle. If scaling is not supported, and the source
              rectangle size doesn't match the destination rectangle size, the
              driver must return a -<errorname>EINVAL</errorname> error.
            </para>
          </listitem>
          <listitem>
            <synopsis>int (*disable_plane)(struct drm_plane *plane);</synopsis>
            <para>
              Disable the plane. The DRM core calls this method in response to a
              DRM_IOCTL_MODE_SETPLANE ioctl call with the frame buffer ID set to 0.
              Disabled planes must not be processed by the CRTC.
            </para>
          </listitem>
          <listitem>
            <synopsis>void (*destroy)(struct drm_plane *plane);</synopsis>
            <para>
              Destroy the plane when not needed anymore. See
              <xref linkend="drm-kms-init"/>.
            </para>
          </listitem>
        </itemizedlist>
      </sect3>
    </sect2>
    <sect2>
      <title>Encoders (struct <structname>drm_encoder</structname>)</title>
      <para>
        An encoder takes pixel data from a CRTC and converts it to a format
	suitable for any attached connectors. On some devices, it may be
	possible to have a CRTC send data to more than one encoder. In that
	case, both encoders would receive data from the same scanout buffer,
	resulting in a "cloned" display configuration across the connectors
	attached to each encoder.
      </para>
      <sect3>
        <title>Encoder Initialization</title>
        <para>
          As for CRTCs, a KMS driver must create, initialize and register at
          least one struct <structname>drm_encoder</structname> instance. The
          instance is allocated and zeroed by the driver, possibly as part of a
          larger structure.
        </para>
        <para>
          Drivers must initialize the struct <structname>drm_encoder</structname>
          <structfield>possible_crtcs</structfield> and
          <structfield>possible_clones</structfield> fields before registering the
          encoder. Both fields are bitmasks of respectively the CRTCs that the
          encoder can be connected to, and sibling encoders candidate for cloning.
        </para>
        <para>
          After being initialized, the encoder must be registered with a call to
          <function>drm_encoder_init</function>. The function takes a pointer to
          the encoder functions and an encoder type. Supported types are
          <itemizedlist>
            <listitem>
              DRM_MODE_ENCODER_DAC for VGA and analog on DVI-I/DVI-A
              </listitem>
            <listitem>
              DRM_MODE_ENCODER_TMDS for DVI, HDMI and (embedded) DisplayPort
            </listitem>
            <listitem>
              DRM_MODE_ENCODER_LVDS for display panels
            </listitem>
            <listitem>
              DRM_MODE_ENCODER_TVDAC for TV output (Composite, S-Video, Component,
              SCART)
            </listitem>
            <listitem>
              DRM_MODE_ENCODER_VIRTUAL for virtual machine displays
            </listitem>
          </itemizedlist>
        </para>
        <para>
          Encoders must be attached to a CRTC to be used. DRM drivers leave
          encoders unattached at initialization time. Applications (or the fbdev
          compatibility layer when implemented) are responsible for attaching the
          encoders they want to use to a CRTC.
        </para>
      </sect3>
      <sect3>
        <title>Encoder Operations</title>
        <itemizedlist>
          <listitem>
            <synopsis>void (*destroy)(struct drm_encoder *encoder);</synopsis>
            <para>
              Called to destroy the encoder when not needed anymore. See
              <xref linkend="drm-kms-init"/>.
            </para>
          </listitem>
          <listitem>
            <synopsis>void (*set_property)(struct drm_plane *plane,
                     struct drm_property *property, uint64_t value);</synopsis>
            <para>
              Set the value of the given plane property to
              <parameter>value</parameter>. See <xref linkend="drm-kms-properties"/>
              for more information about properties.
            </para>
          </listitem>
        </itemizedlist>
      </sect3>
    </sect2>
    <sect2>
      <title>Connectors (struct <structname>drm_connector</structname>)</title>
      <para>
        A connector is the final destination for pixel data on a device, and
	usually connects directly to an external display device like a monitor
	or laptop panel. A connector can only be attached to one encoder at a
	time. The connector is also the structure where information about the
	attached display is kept, so it contains fields for display data, EDID
	data, DPMS &amp; connection status, and information about modes
	supported on the attached displays.
      </para>
      <sect3>
        <title>Connector Initialization</title>
        <para>
          Finally a KMS driver must create, initialize, register and attach at
          least one struct <structname>drm_connector</structname> instance. The
          instance is created as other KMS objects and initialized by setting the
          following fields.
        </para>
        <variablelist>
          <varlistentry>
            <term><structfield>interlace_allowed</structfield></term>
            <listitem><para>
              Whether the connector can handle interlaced modes.
            </para></listitem>
          </varlistentry>
          <varlistentry>
            <term><structfield>doublescan_allowed</structfield></term>
            <listitem><para>
              Whether the connector can handle doublescan.
            </para></listitem>
          </varlistentry>
          <varlistentry>
            <term><structfield>display_info
            </structfield></term>
            <listitem><para>
              Display information is filled from EDID information when a display
              is detected. For non hot-pluggable displays such as flat panels in
              embedded systems, the driver should initialize the
              <structfield>display_info</structfield>.<structfield>width_mm</structfield>
              and
              <structfield>display_info</structfield>.<structfield>height_mm</structfield>
              fields with the physical size of the display.
            </para></listitem>
          </varlistentry>
          <varlistentry>
            <term id="drm-kms-connector-polled"><structfield>polled</structfield></term>
            <listitem><para>
              Connector polling mode, a combination of
              <variablelist>
                <varlistentry>
                  <term>DRM_CONNECTOR_POLL_HPD</term>
                  <listitem><para>
                    The connector generates hotplug events and doesn't need to be
                    periodically polled. The CONNECT and DISCONNECT flags must not
                    be set together with the HPD flag.
                  </para></listitem>
                </varlistentry>
                <varlistentry>
                  <term>DRM_CONNECTOR_POLL_CONNECT</term>
                  <listitem><para>
                    Periodically poll the connector for connection.
                  </para></listitem>
                </varlistentry>
                <varlistentry>
                  <term>DRM_CONNECTOR_POLL_DISCONNECT</term>
                  <listitem><para>
                    Periodically poll the connector for disconnection.
                  </para></listitem>
                </varlistentry>
              </variablelist>
              Set to 0 for connectors that don't support connection status
              discovery.
            </para></listitem>
          </varlistentry>
        </variablelist>
        <para>
          The connector is then registered with a call to
          <function>drm_connector_init</function> with a pointer to the connector
          functions and a connector type, and exposed through sysfs with a call to
          <function>drm_connector_register</function>.
        </para>
        <para>
          Supported connector types are
          <itemizedlist>
            <listitem>DRM_MODE_CONNECTOR_VGA</listitem>
            <listitem>DRM_MODE_CONNECTOR_DVII</listitem>
            <listitem>DRM_MODE_CONNECTOR_DVID</listitem>
            <listitem>DRM_MODE_CONNECTOR_DVIA</listitem>
            <listitem>DRM_MODE_CONNECTOR_Composite</listitem>
            <listitem>DRM_MODE_CONNECTOR_SVIDEO</listitem>
            <listitem>DRM_MODE_CONNECTOR_LVDS</listitem>
            <listitem>DRM_MODE_CONNECTOR_Component</listitem>
            <listitem>DRM_MODE_CONNECTOR_9PinDIN</listitem>
            <listitem>DRM_MODE_CONNECTOR_DisplayPort</listitem>
            <listitem>DRM_MODE_CONNECTOR_HDMIA</listitem>
            <listitem>DRM_MODE_CONNECTOR_HDMIB</listitem>
            <listitem>DRM_MODE_CONNECTOR_TV</listitem>
            <listitem>DRM_MODE_CONNECTOR_eDP</listitem>
            <listitem>DRM_MODE_CONNECTOR_VIRTUAL</listitem>
          </itemizedlist>
        </para>
        <para>
          Connectors must be attached to an encoder to be used. For devices that
          map connectors to encoders 1:1, the connector should be attached at
          initialization time with a call to
          <function>drm_mode_connector_attach_encoder</function>. The driver must
          also set the <structname>drm_connector</structname>
          <structfield>encoder</structfield> field to point to the attached
          encoder.
        </para>
        <para>
          Finally, drivers must initialize the connectors state change detection
          with a call to <function>drm_kms_helper_poll_init</function>. If at
          least one connector is pollable but can't generate hotplug interrupts
          (indicated by the DRM_CONNECTOR_POLL_CONNECT and
          DRM_CONNECTOR_POLL_DISCONNECT connector flags), a delayed work will
          automatically be queued to periodically poll for changes. Connectors
          that can generate hotplug interrupts must be marked with the
          DRM_CONNECTOR_POLL_HPD flag instead, and their interrupt handler must
          call <function>drm_helper_hpd_irq_event</function>. The function will
          queue a delayed work to check the state of all connectors, but no
          periodic polling will be done.
        </para>
      </sect3>
      <sect3>
        <title>Connector Operations</title>
        <note><para>
          Unless otherwise state, all operations are mandatory.
        </para></note>
        <sect4>
          <title>DPMS</title>
          <synopsis>void (*dpms)(struct drm_connector *connector, int mode);</synopsis>
          <para>
            The DPMS operation sets the power state of a connector. The mode
            argument is one of
            <itemizedlist>
              <listitem><para>DRM_MODE_DPMS_ON</para></listitem>
              <listitem><para>DRM_MODE_DPMS_STANDBY</para></listitem>
              <listitem><para>DRM_MODE_DPMS_SUSPEND</para></listitem>
              <listitem><para>DRM_MODE_DPMS_OFF</para></listitem>
            </itemizedlist>
          </para>
          <para>
            In all but DPMS_ON mode the encoder to which the connector is attached
            should put the display in low-power mode by driving its signals
            appropriately. If more than one connector is attached to the encoder
            care should be taken not to change the power state of other displays as
            a side effect. Low-power mode should be propagated to the encoders and
            CRTCs when all related connectors are put in low-power mode.
          </para>
        </sect4>
        <sect4>
          <title>Modes</title>
          <synopsis>int (*fill_modes)(struct drm_connector *connector, uint32_t max_width,
                      uint32_t max_height);</synopsis>
          <para>
            Fill the mode list with all supported modes for the connector. If the
            <parameter>max_width</parameter> and <parameter>max_height</parameter>
            arguments are non-zero, the implementation must ignore all modes wider
            than <parameter>max_width</parameter> or higher than
            <parameter>max_height</parameter>.
          </para>
          <para>
            The connector must also fill in this operation its
            <structfield>display_info</structfield>
            <structfield>width_mm</structfield> and
            <structfield>height_mm</structfield> fields with the connected display
            physical size in millimeters. The fields should be set to 0 if the value
            isn't known or is not applicable (for instance for projector devices).
          </para>
        </sect4>
        <sect4>
          <title>Connection Status</title>
          <para>
            The connection status is updated through polling or hotplug events when
            supported (see <xref linkend="drm-kms-connector-polled"/>). The status
            value is reported to userspace through ioctls and must not be used
            inside the driver, as it only gets initialized by a call to
            <function>drm_mode_getconnector</function> from userspace.
          </para>
          <synopsis>enum drm_connector_status (*detect)(struct drm_connector *connector,
                                        bool force);</synopsis>
          <para>
            Check to see if anything is attached to the connector. The
            <parameter>force</parameter> parameter is set to false whilst polling or
            to true when checking the connector due to user request.
            <parameter>force</parameter> can be used by the driver to avoid
            expensive, destructive operations during automated probing.
          </para>
          <para>
            Return connector_status_connected if something is connected to the
            connector, connector_status_disconnected if nothing is connected and
            connector_status_unknown if the connection state isn't known.
          </para>
          <para>
            Drivers should only return connector_status_connected if the connection
            status has really been probed as connected. Connectors that can't detect
            the connection status, or failed connection status probes, should return
            connector_status_unknown.
          </para>
        </sect4>
        <sect4>
          <title>Miscellaneous</title>
          <itemizedlist>
            <listitem>
              <synopsis>void (*set_property)(struct drm_connector *connector,
                     struct drm_property *property, uint64_t value);</synopsis>
              <para>
                Set the value of the given connector property to
                <parameter>value</parameter>. See <xref linkend="drm-kms-properties"/>
                for more information about properties.
              </para>
            </listitem>
            <listitem>
              <synopsis>void (*destroy)(struct drm_connector *connector);</synopsis>
              <para>
                Destroy the connector when not needed anymore. See
                <xref linkend="drm-kms-init"/>.
              </para>
            </listitem>
          </itemizedlist>
        </sect4>
      </sect3>
    </sect2>
    <sect2>
      <title>Cleanup</title>
      <para>
        The DRM core manages its objects' lifetime. When an object is not needed
	anymore the core calls its destroy function, which must clean up and
	free every resource allocated for the object. Every
	<function>drm_*_init</function> call must be matched with a
	corresponding <function>drm_*_cleanup</function> call to cleanup CRTCs
	(<function>drm_crtc_cleanup</function>), planes
	(<function>drm_plane_cleanup</function>), encoders
	(<function>drm_encoder_cleanup</function>) and connectors
	(<function>drm_connector_cleanup</function>). Furthermore, connectors
	that have been added to sysfs must be removed by a call to
	<function>drm_connector_unregister</function> before calling
	<function>drm_connector_cleanup</function>.
      </para>
      <para>
        Connectors state change detection must be cleanup up with a call to
	<function>drm_kms_helper_poll_fini</function>.
      </para>
    </sect2>
    <sect2>
      <title>Output discovery and initialization example</title>
      <programlisting><![CDATA[
void intel_crt_init(struct drm_device *dev)
{
	struct drm_connector *connector;
	struct intel_output *intel_output;

	intel_output = kzalloc(sizeof(struct intel_output), GFP_KERNEL);
	if (!intel_output)
		return;

	connector = &intel_output->base;
	drm_connector_init(dev, &intel_output->base,
			   &intel_crt_connector_funcs, DRM_MODE_CONNECTOR_VGA);

	drm_encoder_init(dev, &intel_output->enc, &intel_crt_enc_funcs,
			 DRM_MODE_ENCODER_DAC);

	drm_mode_connector_attach_encoder(&intel_output->base,
					  &intel_output->enc);

	/* Set up the DDC bus. */
	intel_output->ddc_bus = intel_i2c_create(dev, GPIOA, "CRTDDC_A");
	if (!intel_output->ddc_bus) {
		dev_printk(KERN_ERR, &dev->pdev->dev, "DDC bus registration "
			   "failed.\n");
		return;
	}

	intel_output->type = INTEL_OUTPUT_ANALOG;
	connector->interlace_allowed = 0;
	connector->doublescan_allowed = 0;

	drm_encoder_helper_add(&intel_output->enc, &intel_crt_helper_funcs);
	drm_connector_helper_add(connector, &intel_crt_connector_helper_funcs);

	drm_connector_register(connector);
}]]></programlisting>
      <para>
        In the example above (taken from the i915 driver), a CRTC, connector and
        encoder combination is created. A device-specific i2c bus is also
        created for fetching EDID data and performing monitor detection. Once
        the process is complete, the new connector is registered with sysfs to
        make its properties available to applications.
      </para>
    </sect2>
    <sect2>
      <title>KMS API Functions</title>
!Edrivers/gpu/drm/drm_crtc.c
    </sect2>
    <sect2>
      <title>KMS Data Structures</title>
!Iinclude/drm/drm_crtc.h
    </sect2>
    <sect2>
      <title>KMS Locking</title>
!Pdrivers/gpu/drm/drm_modeset_lock.c kms locking
!Iinclude/drm/drm_modeset_lock.h
!Edrivers/gpu/drm/drm_modeset_lock.c
    </sect2>
  </sect1>

  <!-- Internals: kms helper functions -->

  <sect1>
    <title>Mode Setting Helper Functions</title>
    <para>
      The plane, CRTC, encoder and connector functions provided by the drivers
      implement the DRM API. They're called by the DRM core and ioctl handlers
      to handle device state changes and configuration request. As implementing
      those functions often requires logic not specific to drivers, mid-layer
      helper functions are available to avoid duplicating boilerplate code.
    </para>
    <para>
      The DRM core contains one mid-layer implementation. The mid-layer provides
      implementations of several plane, CRTC, encoder and connector functions
      (called from the top of the mid-layer) that pre-process requests and call
      lower-level functions provided by the driver (at the bottom of the
      mid-layer). For instance, the
      <function>drm_crtc_helper_set_config</function> function can be used to
      fill the struct <structname>drm_crtc_funcs</structname>
      <structfield>set_config</structfield> field. When called, it will split
      the <methodname>set_config</methodname> operation in smaller, simpler
      operations and call the driver to handle them.
    </para>
    <para>
      To use the mid-layer, drivers call <function>drm_crtc_helper_add</function>,
      <function>drm_encoder_helper_add</function> and
      <function>drm_connector_helper_add</function> functions to install their
      mid-layer bottom operations handlers, and fill the
      <structname>drm_crtc_funcs</structname>,
      <structname>drm_encoder_funcs</structname> and
      <structname>drm_connector_funcs</structname> structures with pointers to
      the mid-layer top API functions. Installing the mid-layer bottom operation
      handlers is best done right after registering the corresponding KMS object.
    </para>
    <para>
      The mid-layer is not split between CRTC, encoder and connector operations.
      To use it, a driver must provide bottom functions for all of the three KMS
      entities.
    </para>
    <sect2>
      <title>Helper Functions</title>
      <itemizedlist>
        <listitem>
          <synopsis>int drm_crtc_helper_set_config(struct drm_mode_set *set);</synopsis>
          <para>
            The <function>drm_crtc_helper_set_config</function> helper function
            is a CRTC <methodname>set_config</methodname> implementation. It
            first tries to locate the best encoder for each connector by calling
            the connector <methodname>best_encoder</methodname> helper
            operation.
          </para>
          <para>
            After locating the appropriate encoders, the helper function will
            call the <methodname>mode_fixup</methodname> encoder and CRTC helper
            operations to adjust the requested mode, or reject it completely in
            which case an error will be returned to the application. If the new
            configuration after mode adjustment is identical to the current
            configuration the helper function will return without performing any
            other operation.
          </para>
          <para>
            If the adjusted mode is identical to the current mode but changes to
            the frame buffer need to be applied, the
            <function>drm_crtc_helper_set_config</function> function will call
            the CRTC <methodname>mode_set_base</methodname> helper operation. If
            the adjusted mode differs from the current mode, or if the
            <methodname>mode_set_base</methodname> helper operation is not
            provided, the helper function performs a full mode set sequence by
            calling the <methodname>prepare</methodname>,
            <methodname>mode_set</methodname> and
            <methodname>commit</methodname> CRTC and encoder helper operations,
            in that order.
          </para>
        </listitem>
        <listitem>
          <synopsis>void drm_helper_connector_dpms(struct drm_connector *connector, int mode);</synopsis>
          <para>
            The <function>drm_helper_connector_dpms</function> helper function
            is a connector <methodname>dpms</methodname> implementation that
            tracks power state of connectors. To use the function, drivers must
            provide <methodname>dpms</methodname> helper operations for CRTCs
            and encoders to apply the DPMS state to the device.
          </para>
          <para>
            The mid-layer doesn't track the power state of CRTCs and encoders.
            The <methodname>dpms</methodname> helper operations can thus be
            called with a mode identical to the currently active mode.
          </para>
        </listitem>
        <listitem>
          <synopsis>int drm_helper_probe_single_connector_modes(struct drm_connector *connector,
                                            uint32_t maxX, uint32_t maxY);</synopsis>
          <para>
            The <function>drm_helper_probe_single_connector_modes</function> helper
            function is a connector <methodname>fill_modes</methodname>
            implementation that updates the connection status for the connector
            and then retrieves a list of modes by calling the connector
            <methodname>get_modes</methodname> helper operation.
          </para>
          <para>
            The function filters out modes larger than
            <parameter>max_width</parameter> and <parameter>max_height</parameter>
            if specified. It then calls the optional connector
            <methodname>mode_valid</methodname> helper operation for each mode in
            the probed list to check whether the mode is valid for the connector.
          </para>
        </listitem>
      </itemizedlist>
    </sect2>
    <sect2>
      <title>CRTC Helper Operations</title>
      <itemizedlist>
        <listitem id="drm-helper-crtc-mode-fixup">
          <synopsis>bool (*mode_fixup)(struct drm_crtc *crtc,
                       const struct drm_display_mode *mode,
                       struct drm_display_mode *adjusted_mode);</synopsis>
          <para>
            Let CRTCs adjust the requested mode or reject it completely. This
            operation returns true if the mode is accepted (possibly after being
            adjusted) or false if it is rejected.
          </para>
          <para>
            The <methodname>mode_fixup</methodname> operation should reject the
            mode if it can't reasonably use it. The definition of "reasonable"
            is currently fuzzy in this context. One possible behaviour would be
            to set the adjusted mode to the panel timings when a fixed-mode
            panel is used with hardware capable of scaling. Another behaviour
            would be to accept any input mode and adjust it to the closest mode
            supported by the hardware (FIXME: This needs to be clarified).
          </para>
        </listitem>
        <listitem>
          <synopsis>int (*mode_set_base)(struct drm_crtc *crtc, int x, int y,
                     struct drm_framebuffer *old_fb)</synopsis>
          <para>
            Move the CRTC on the current frame buffer (stored in
            <literal>crtc-&gt;fb</literal>) to position (x,y). Any of the frame
            buffer, x position or y position may have been modified.
          </para>
          <para>
            This helper operation is optional. If not provided, the
            <function>drm_crtc_helper_set_config</function> function will fall
            back to the <methodname>mode_set</methodname> helper operation.
          </para>
          <note><para>
            FIXME: Why are x and y passed as arguments, as they can be accessed
            through <literal>crtc-&gt;x</literal> and
            <literal>crtc-&gt;y</literal>?
          </para></note>
        </listitem>
        <listitem>
          <synopsis>void (*prepare)(struct drm_crtc *crtc);</synopsis>
          <para>
            Prepare the CRTC for mode setting. This operation is called after
            validating the requested mode. Drivers use it to perform
            device-specific operations required before setting the new mode.
          </para>
        </listitem>
        <listitem>
          <synopsis>int (*mode_set)(struct drm_crtc *crtc, struct drm_display_mode *mode,
                struct drm_display_mode *adjusted_mode, int x, int y,
                struct drm_framebuffer *old_fb);</synopsis>
          <para>
            Set a new mode, position and frame buffer. Depending on the device
            requirements, the mode can be stored internally by the driver and
            applied in the <methodname>commit</methodname> operation, or
            programmed to the hardware immediately.
          </para>
          <para>
            The <methodname>mode_set</methodname> operation returns 0 on success
	    or a negative error code if an error occurs.
          </para>
        </listitem>
        <listitem>
          <synopsis>void (*commit)(struct drm_crtc *crtc);</synopsis>
          <para>
            Commit a mode. This operation is called after setting the new mode.
            Upon return the device must use the new mode and be fully
            operational.
          </para>
        </listitem>
      </itemizedlist>
    </sect2>
    <sect2>
      <title>Encoder Helper Operations</title>
      <itemizedlist>
        <listitem>
          <synopsis>bool (*mode_fixup)(struct drm_encoder *encoder,
                       const struct drm_display_mode *mode,
                       struct drm_display_mode *adjusted_mode);</synopsis>
          <para>
            Let encoders adjust the requested mode or reject it completely. This
            operation returns true if the mode is accepted (possibly after being
            adjusted) or false if it is rejected. See the
            <link linkend="drm-helper-crtc-mode-fixup">mode_fixup CRTC helper
            operation</link> for an explanation of the allowed adjustments.
          </para>
        </listitem>
        <listitem>
          <synopsis>void (*prepare)(struct drm_encoder *encoder);</synopsis>
          <para>
            Prepare the encoder for mode setting. This operation is called after
            validating the requested mode. Drivers use it to perform
            device-specific operations required before setting the new mode.
          </para>
        </listitem>
        <listitem>
          <synopsis>void (*mode_set)(struct drm_encoder *encoder,
                 struct drm_display_mode *mode,
                 struct drm_display_mode *adjusted_mode);</synopsis>
          <para>
            Set a new mode. Depending on the device requirements, the mode can
            be stored internally by the driver and applied in the
            <methodname>commit</methodname> operation, or programmed to the
            hardware immediately.
          </para>
        </listitem>
        <listitem>
          <synopsis>void (*commit)(struct drm_encoder *encoder);</synopsis>
          <para>
            Commit a mode. This operation is called after setting the new mode.
            Upon return the device must use the new mode and be fully
            operational.
          </para>
        </listitem>
      </itemizedlist>
    </sect2>
    <sect2>
      <title>Connector Helper Operations</title>
      <itemizedlist>
        <listitem>
          <synopsis>struct drm_encoder *(*best_encoder)(struct drm_connector *connector);</synopsis>
          <para>
            Return a pointer to the best encoder for the connecter. Device that
            map connectors to encoders 1:1 simply return the pointer to the
            associated encoder. This operation is mandatory.
          </para>
        </listitem>
        <listitem>
          <synopsis>int (*get_modes)(struct drm_connector *connector);</synopsis>
          <para>
            Fill the connector's <structfield>probed_modes</structfield> list
            by parsing EDID data with <function>drm_add_edid_modes</function> or
            calling <function>drm_mode_probed_add</function> directly for every
            supported mode and return the number of modes it has detected. This
            operation is mandatory.
          </para>
          <para>
            When adding modes manually the driver creates each mode with a call to
            <function>drm_mode_create</function> and must fill the following fields.
            <itemizedlist>
              <listitem>
                <synopsis>__u32 type;</synopsis>
                <para>
                  Mode type bitmask, a combination of
                  <variablelist>
                    <varlistentry>
                      <term>DRM_MODE_TYPE_BUILTIN</term>
                      <listitem><para>not used?</para></listitem>
                    </varlistentry>
                    <varlistentry>
                      <term>DRM_MODE_TYPE_CLOCK_C</term>
                      <listitem><para>not used?</para></listitem>
                    </varlistentry>
                    <varlistentry>
                      <term>DRM_MODE_TYPE_CRTC_C</term>
                      <listitem><para>not used?</para></listitem>
                    </varlistentry>
                    <varlistentry>
                      <term>
        DRM_MODE_TYPE_PREFERRED - The preferred mode for the connector
                      </term>
                      <listitem>
                        <para>not used?</para>
                      </listitem>
                    </varlistentry>
                    <varlistentry>
                      <term>DRM_MODE_TYPE_DEFAULT</term>
                      <listitem><para>not used?</para></listitem>
                    </varlistentry>
                    <varlistentry>
                      <term>DRM_MODE_TYPE_USERDEF</term>
                      <listitem><para>not used?</para></listitem>
                    </varlistentry>
                    <varlistentry>
                      <term>DRM_MODE_TYPE_DRIVER</term>
                      <listitem>
                        <para>
                          The mode has been created by the driver (as opposed to
                          to user-created modes).
                        </para>
                      </listitem>
                    </varlistentry>
                  </variablelist>
                  Drivers must set the DRM_MODE_TYPE_DRIVER bit for all modes they
                  create, and set the DRM_MODE_TYPE_PREFERRED bit for the preferred
                  mode.
                </para>
              </listitem>
              <listitem>
                <synopsis>__u32 clock;</synopsis>
                <para>Pixel clock frequency in kHz unit</para>
              </listitem>
              <listitem>
                <synopsis>__u16 hdisplay, hsync_start, hsync_end, htotal;
    __u16 vdisplay, vsync_start, vsync_end, vtotal;</synopsis>
                <para>Horizontal and vertical timing information</para>
                <screen><![CDATA[
             Active                 Front           Sync           Back
             Region                 Porch                          Porch
    <-----------------------><----------------><-------------><-------------->

      //////////////////////|
     ////////////////////// |
    //////////////////////  |..................               ................
                                               _______________

    <----- [hv]display ----->
    <------------- [hv]sync_start ------------>
    <--------------------- [hv]sync_end --------------------->
    <-------------------------------- [hv]total ----------------------------->
]]></screen>
              </listitem>
              <listitem>
                <synopsis>__u16 hskew;
    __u16 vscan;</synopsis>
                <para>Unknown</para>
              </listitem>
              <listitem>
                <synopsis>__u32 flags;</synopsis>
                <para>
                  Mode flags, a combination of
                  <variablelist>
                    <varlistentry>
                      <term>DRM_MODE_FLAG_PHSYNC</term>
                      <listitem><para>
                        Horizontal sync is active high
                      </para></listitem>
                    </varlistentry>
                    <varlistentry>
                      <term>DRM_MODE_FLAG_NHSYNC</term>
                      <listitem><para>
                        Horizontal sync is active low
                      </para></listitem>
                    </varlistentry>
                    <varlistentry>
                      <term>DRM_MODE_FLAG_PVSYNC</term>
                      <listitem><para>
                        Vertical sync is active high
                      </para></listitem>
                    </varlistentry>
                    <varlistentry>
                      <term>DRM_MODE_FLAG_NVSYNC</term>
                      <listitem><para>
                        Vertical sync is active low
                      </para></listitem>
                    </varlistentry>
                    <varlistentry>
                      <term>DRM_MODE_FLAG_INTERLACE</term>
                      <listitem><para>
                        Mode is interlaced
                      </para></listitem>
                    </varlistentry>
                    <varlistentry>
                      <term>DRM_MODE_FLAG_DBLSCAN</term>
                      <listitem><para>
                        Mode uses doublescan
                      </para></listitem>
                    </varlistentry>
                    <varlistentry>
                      <term>DRM_MODE_FLAG_CSYNC</term>
                      <listitem><para>
                        Mode uses composite sync
                      </para></listitem>
                    </varlistentry>
                    <varlistentry>
                      <term>DRM_MODE_FLAG_PCSYNC</term>
                      <listitem><para>
                        Composite sync is active high
                      </para></listitem>
                    </varlistentry>
                    <varlistentry>
                      <term>DRM_MODE_FLAG_NCSYNC</term>
                      <listitem><para>
                        Composite sync is active low
                      </para></listitem>
                    </varlistentry>
                    <varlistentry>
                      <term>DRM_MODE_FLAG_HSKEW</term>
                      <listitem><para>
                        hskew provided (not used?)
                      </para></listitem>
                    </varlistentry>
                    <varlistentry>
                      <term>DRM_MODE_FLAG_BCAST</term>
                      <listitem><para>
                        not used?
                      </para></listitem>
                    </varlistentry>
                    <varlistentry>
                      <term>DRM_MODE_FLAG_PIXMUX</term>
                      <listitem><para>
                        not used?
                      </para></listitem>
                    </varlistentry>
                    <varlistentry>
                      <term>DRM_MODE_FLAG_DBLCLK</term>
                      <listitem><para>
                        not used?
                      </para></listitem>
                    </varlistentry>
                    <varlistentry>
                      <term>DRM_MODE_FLAG_CLKDIV2</term>
                      <listitem><para>
                        ?
                      </para></listitem>
                    </varlistentry>
                  </variablelist>
                </para>
                <para>
                  Note that modes marked with the INTERLACE or DBLSCAN flags will be
                  filtered out by
                  <function>drm_helper_probe_single_connector_modes</function> if
                  the connector's <structfield>interlace_allowed</structfield> or
                  <structfield>doublescan_allowed</structfield> field is set to 0.
                </para>
              </listitem>
              <listitem>
                <synopsis>char name[DRM_DISPLAY_MODE_LEN];</synopsis>
                <para>
                  Mode name. The driver must call
                  <function>drm_mode_set_name</function> to fill the mode name from
                  <structfield>hdisplay</structfield>,
                  <structfield>vdisplay</structfield> and interlace flag after
                  filling the corresponding fields.
                </para>
              </listitem>
            </itemizedlist>
          </para>
          <para>
            The <structfield>vrefresh</structfield> value is computed by
            <function>drm_helper_probe_single_connector_modes</function>.
          </para>
          <para>
            When parsing EDID data, <function>drm_add_edid_modes</function> fill the
            connector <structfield>display_info</structfield>
            <structfield>width_mm</structfield> and
            <structfield>height_mm</structfield> fields. When creating modes
            manually the <methodname>get_modes</methodname> helper operation must
            set the <structfield>display_info</structfield>
            <structfield>width_mm</structfield> and
            <structfield>height_mm</structfield> fields if they haven't been set
            already (for instance at initialization time when a fixed-size panel is
            attached to the connector). The mode <structfield>width_mm</structfield>
            and <structfield>height_mm</structfield> fields are only used internally
            during EDID parsing and should not be set when creating modes manually.
          </para>
        </listitem>
        <listitem>
          <synopsis>int (*mode_valid)(struct drm_connector *connector,
		  struct drm_display_mode *mode);</synopsis>
          <para>
            Verify whether a mode is valid for the connector. Return MODE_OK for
            supported modes and one of the enum drm_mode_status values (MODE_*)
            for unsupported modes. This operation is optional.
          </para>
          <para>
            As the mode rejection reason is currently not used beside for
            immediately removing the unsupported mode, an implementation can
            return MODE_BAD regardless of the exact reason why the mode is not
            valid.
          </para>
          <note><para>
            Note that the <methodname>mode_valid</methodname> helper operation is
            only called for modes detected by the device, and
            <emphasis>not</emphasis> for modes set by the user through the CRTC
            <methodname>set_config</methodname> operation.
          </para></note>
        </listitem>
      </itemizedlist>
    </sect2>
    <sect2>
      <title>Atomic Modeset Helper Functions Reference</title>
      <sect3>
	<title>Overview</title>
!Pdrivers/gpu/drm/drm_atomic_helper.c overview
      </sect3>
      <sect3>
	<title>Implementing Asynchronous Atomic Commit</title>
!Pdrivers/gpu/drm/drm_atomic_helper.c implementing async commit
      </sect3>
      <sect3>
	<title>Atomic State Reset and Initialization</title>
!Pdrivers/gpu/drm/drm_atomic_helper.c atomic state reset and initialization
      </sect3>
<<<<<<< HEAD
!Iinclude/drm/drm_atomic_helper.h
=======
>>>>>>> 064ca1d2
!Edrivers/gpu/drm/drm_atomic_helper.c
    </sect2>
    <sect2>
      <title>Modeset Helper Functions Reference</title>
!Edrivers/gpu/drm/drm_crtc_helper.c
!Pdrivers/gpu/drm/drm_crtc_helper.c overview
    </sect2>
    <sect2>
      <title>Output Probing Helper Functions Reference</title>
!Pdrivers/gpu/drm/drm_probe_helper.c output probing helper overview
!Edrivers/gpu/drm/drm_probe_helper.c
    </sect2>
    <sect2>
      <title>fbdev Helper Functions Reference</title>
!Pdrivers/gpu/drm/drm_fb_helper.c fbdev helpers
!Edrivers/gpu/drm/drm_fb_helper.c
!Iinclude/drm/drm_fb_helper.h
    </sect2>
    <sect2>
      <title>Display Port Helper Functions Reference</title>
!Pdrivers/gpu/drm/drm_dp_helper.c dp helpers
!Iinclude/drm/drm_dp_helper.h
!Edrivers/gpu/drm/drm_dp_helper.c
    </sect2>
    <sect2>
      <title>Display Port MST Helper Functions Reference</title>
!Pdrivers/gpu/drm/drm_dp_mst_topology.c dp mst helper
!Iinclude/drm/drm_dp_mst_helper.h
!Edrivers/gpu/drm/drm_dp_mst_topology.c
    </sect2>
    <sect2>
      <title>MIPI DSI Helper Functions Reference</title>
!Pdrivers/gpu/drm/drm_mipi_dsi.c dsi helpers
!Iinclude/drm/drm_mipi_dsi.h
!Edrivers/gpu/drm/drm_mipi_dsi.c
    </sect2>
    <sect2>
      <title>EDID Helper Functions Reference</title>
!Edrivers/gpu/drm/drm_edid.c
    </sect2>
    <sect2>
      <title>Rectangle Utilities Reference</title>
!Pinclude/drm/drm_rect.h rect utils
!Iinclude/drm/drm_rect.h
!Edrivers/gpu/drm/drm_rect.c
    </sect2>
    <sect2>
      <title>Flip-work Helper Reference</title>
!Pinclude/drm/drm_flip_work.h flip utils
!Iinclude/drm/drm_flip_work.h
!Edrivers/gpu/drm/drm_flip_work.c
    </sect2>
    <sect2>
      <title>HDMI Infoframes Helper Reference</title>
      <para>
	Strictly speaking this is not a DRM helper library but generally useable
	by any driver interfacing with HDMI outputs like v4l or alsa drivers.
	But it nicely fits into the overall topic of mode setting helper
	libraries and hence is also included here.
      </para>
!Iinclude/linux/hdmi.h
!Edrivers/video/hdmi.c
    </sect2>
    <sect2>
      <title id="drm-kms-planehelpers">Plane Helper Reference</title>
!Edrivers/gpu/drm/drm_plane_helper.c
!Pdrivers/gpu/drm/drm_plane_helper.c overview
    </sect2>
  </sect1>

  <!-- Internals: kms properties -->

  <sect1 id="drm-kms-properties">
    <title>KMS Properties</title>
    <para>
      Drivers may need to expose additional parameters to applications than
      those described in the previous sections. KMS supports attaching
      properties to CRTCs, connectors and planes and offers a userspace API to
      list, get and set the property values.
    </para>
    <para>
      Properties are identified by a name that uniquely defines the property
      purpose, and store an associated value. For all property types except blob
      properties the value is a 64-bit unsigned integer.
    </para>
    <para>
      KMS differentiates between properties and property instances. Drivers
      first create properties and then create and associate individual instances
      of those properties to objects. A property can be instantiated multiple
      times and associated with different objects. Values are stored in property
      instances, and all other property information are stored in the property
      and shared between all instances of the property.
    </para>
    <para>
      Every property is created with a type that influences how the KMS core
      handles the property. Supported property types are
      <variablelist>
        <varlistentry>
          <term>DRM_MODE_PROP_RANGE</term>
          <listitem><para>Range properties report their minimum and maximum
            admissible values. The KMS core verifies that values set by
            application fit in that range.</para></listitem>
        </varlistentry>
        <varlistentry>
          <term>DRM_MODE_PROP_ENUM</term>
          <listitem><para>Enumerated properties take a numerical value that
            ranges from 0 to the number of enumerated values defined by the
            property minus one, and associate a free-formed string name to each
            value. Applications can retrieve the list of defined value-name pairs
            and use the numerical value to get and set property instance values.
            </para></listitem>
        </varlistentry>
        <varlistentry>
          <term>DRM_MODE_PROP_BITMASK</term>
          <listitem><para>Bitmask properties are enumeration properties that
            additionally restrict all enumerated values to the 0..63 range.
            Bitmask property instance values combine one or more of the
            enumerated bits defined by the property.</para></listitem>
        </varlistentry>
        <varlistentry>
          <term>DRM_MODE_PROP_BLOB</term>
          <listitem><para>Blob properties store a binary blob without any format
            restriction. The binary blobs are created as KMS standalone objects,
            and blob property instance values store the ID of their associated
            blob object.</para>
	    <para>Blob properties are only used for the connector EDID property
	    and cannot be created by drivers.</para></listitem>
        </varlistentry>
      </variablelist>
    </para>
    <para>
      To create a property drivers call one of the following functions depending
      on the property type. All property creation functions take property flags
      and name, as well as type-specific arguments.
      <itemizedlist>
        <listitem>
          <synopsis>struct drm_property *drm_property_create_range(struct drm_device *dev, int flags,
                                               const char *name,
                                               uint64_t min, uint64_t max);</synopsis>
          <para>Create a range property with the given minimum and maximum
            values.</para>
        </listitem>
        <listitem>
          <synopsis>struct drm_property *drm_property_create_enum(struct drm_device *dev, int flags,
                                              const char *name,
                                              const struct drm_prop_enum_list *props,
                                              int num_values);</synopsis>
          <para>Create an enumerated property. The <parameter>props</parameter>
            argument points to an array of <parameter>num_values</parameter>
            value-name pairs.</para>
        </listitem>
        <listitem>
          <synopsis>struct drm_property *drm_property_create_bitmask(struct drm_device *dev,
                                                 int flags, const char *name,
                                                 const struct drm_prop_enum_list *props,
                                                 int num_values);</synopsis>
          <para>Create a bitmask property. The <parameter>props</parameter>
            argument points to an array of <parameter>num_values</parameter>
            value-name pairs.</para>
        </listitem>
      </itemizedlist>
    </para>
    <para>
      Properties can additionally be created as immutable, in which case they
      will be read-only for applications but can be modified by the driver. To
      create an immutable property drivers must set the DRM_MODE_PROP_IMMUTABLE
      flag at property creation time.
    </para>
    <para>
      When no array of value-name pairs is readily available at property
      creation time for enumerated or range properties, drivers can create
      the property using the <function>drm_property_create</function> function
      and manually add enumeration value-name pairs by calling the
      <function>drm_property_add_enum</function> function. Care must be taken to
      properly specify the property type through the <parameter>flags</parameter>
      argument.
    </para>
    <para>
      After creating properties drivers can attach property instances to CRTC,
      connector and plane objects by calling the
      <function>drm_object_attach_property</function>. The function takes a
      pointer to the target object, a pointer to the previously created property
      and an initial instance value.
    </para>
    <sect2>
	<title>Existing KMS Properties</title>
	<para>
	The following table gives description of drm properties exposed by various
	modules/drivers.
	</para>
	<table border="1" cellpadding="0" cellspacing="0">
	<tbody>
	<tr style="font-weight: bold;">
	<td valign="top" >Owner Module/Drivers</td>
	<td valign="top" >Group</td>
	<td valign="top" >Property Name</td>
	<td valign="top" >Type</td>
	<td valign="top" >Property Values</td>
	<td valign="top" >Object attached</td>
	<td valign="top" >Description/Restrictions</td>
	</tr>
	<tr>
<<<<<<< HEAD
	<td rowspan="23" valign="top" >DRM</td>
=======
	<td rowspan="21" valign="top" >DRM</td>
>>>>>>> 064ca1d2
	<td rowspan="3" valign="top" >Generic</td>
	<td valign="top" >“EDID”</td>
	<td valign="top" >BLOB | IMMUTABLE</td>
	<td valign="top" >0</td>
	<td valign="top" >Connector</td>
	<td valign="top" >Contains id of edid blob ptr object.</td>
	</tr>
	<tr>
	<td valign="top" >“DPMS”</td>
	<td valign="top" >ENUM</td>
	<td valign="top" >{ “On”, “Standby”, “Suspend”, “Off” }</td>
	<td valign="top" >Connector</td>
	<td valign="top" >Contains DPMS operation mode value.</td>
	</tr>
	<tr>
	<td valign="top" >“PATH”</td>
	<td valign="top" >BLOB | IMMUTABLE</td>
	<td valign="top" >0</td>
	<td valign="top" >Connector</td>
	<td valign="top" >Contains topology path to a connector.</td>
	</tr>
	<tr>
	<td rowspan="1" valign="top" >Plane</td>
	<td valign="top" >“type”</td>
	<td valign="top" >ENUM | IMMUTABLE</td>
	<td valign="top" >{ "Overlay", "Primary", "Cursor" }</td>
	<td valign="top" >Plane</td>
	<td valign="top" >Plane type</td>
	</tr>
	<tr>
	<td rowspan="2" valign="top" >DVI-I</td>
	<td valign="top" >“subconnector”</td>
	<td valign="top" >ENUM</td>
	<td valign="top" >{ “Unknown”, “DVI-D”, “DVI-A” }</td>
	<td valign="top" >Connector</td>
	<td valign="top" >TBD</td>
	</tr>
	<tr>
	<td valign="top" >“select subconnector”</td>
	<td valign="top" >ENUM</td>
	<td valign="top" >{ “Automatic”, “DVI-D”, “DVI-A” }</td>
	<td valign="top" >Connector</td>
	<td valign="top" >TBD</td>
	</tr>
	<tr>
	<td rowspan="13" valign="top" >TV</td>
	<td valign="top" >“subconnector”</td>
	<td valign="top" >ENUM</td>
	<td valign="top" >{ "Unknown", "Composite", "SVIDEO", "Component", "SCART" }</td>
	<td valign="top" >Connector</td>
	<td valign="top" >TBD</td>
	</tr>
	<tr>
	<td valign="top" >“select subconnector”</td>
	<td valign="top" >ENUM</td>
	<td valign="top" >{ "Automatic", "Composite", "SVIDEO", "Component", "SCART" }</td>
	<td valign="top" >Connector</td>
	<td valign="top" >TBD</td>
	</tr>
	<tr>
	<td valign="top" >“mode”</td>
	<td valign="top" >ENUM</td>
	<td valign="top" >{ "NTSC_M", "NTSC_J", "NTSC_443", "PAL_B" } etc.</td>
	<td valign="top" >Connector</td>
	<td valign="top" >TBD</td>
	</tr>
	<tr>
	<td valign="top" >“left margin”</td>
	<td valign="top" >RANGE</td>
	<td valign="top" >Min=0, Max=100</td>
	<td valign="top" >Connector</td>
	<td valign="top" >TBD</td>
	</tr>
	<tr>
	<td valign="top" >“right margin”</td>
	<td valign="top" >RANGE</td>
	<td valign="top" >Min=0, Max=100</td>
	<td valign="top" >Connector</td>
	<td valign="top" >TBD</td>
	</tr>
	<tr>
	<td valign="top" >“top margin”</td>
	<td valign="top" >RANGE</td>
	<td valign="top" >Min=0, Max=100</td>
	<td valign="top" >Connector</td>
	<td valign="top" >TBD</td>
	</tr>
	<tr>
	<td valign="top" >“bottom margin”</td>
	<td valign="top" >RANGE</td>
	<td valign="top" >Min=0, Max=100</td>
	<td valign="top" >Connector</td>
	<td valign="top" >TBD</td>
	</tr>
	<tr>
	<td valign="top" >“brightness”</td>
	<td valign="top" >RANGE</td>
	<td valign="top" >Min=0, Max=100</td>
	<td valign="top" >Connector</td>
	<td valign="top" >TBD</td>
	</tr>
	<tr>
	<td valign="top" >“contrast”</td>
	<td valign="top" >RANGE</td>
	<td valign="top" >Min=0, Max=100</td>
	<td valign="top" >Connector</td>
	<td valign="top" >TBD</td>
	</tr>
	<tr>
	<td valign="top" >“flicker reduction”</td>
	<td valign="top" >RANGE</td>
	<td valign="top" >Min=0, Max=100</td>
	<td valign="top" >Connector</td>
	<td valign="top" >TBD</td>
	</tr>
	<tr>
	<td valign="top" >“overscan”</td>
	<td valign="top" >RANGE</td>
	<td valign="top" >Min=0, Max=100</td>
	<td valign="top" >Connector</td>
	<td valign="top" >TBD</td>
	</tr>
	<tr>
	<td valign="top" >“saturation”</td>
	<td valign="top" >RANGE</td>
	<td valign="top" >Min=0, Max=100</td>
	<td valign="top" >Connector</td>
	<td valign="top" >TBD</td>
	</tr>
	<tr>
	<td valign="top" >“hue”</td>
	<td valign="top" >RANGE</td>
	<td valign="top" >Min=0, Max=100</td>
	<td valign="top" >Connector</td>
	<td valign="top" >TBD</td>
	</tr>
	<tr>
	<td rowspan="2" valign="top" >Virtual GPU</td>
	<td valign="top" >“suggested X”</td>
	<td valign="top" >RANGE</td>
	<td valign="top" >Min=0, Max=0xffffffff</td>
	<td valign="top" >Connector</td>
	<td valign="top" >property to suggest an X offset for a connector</td>
	</tr>
	<tr>
	<td valign="top" >“suggested Y”</td>
	<td valign="top" >RANGE</td>
	<td valign="top" >Min=0, Max=0xffffffff</td>
	<td valign="top" >Connector</td>
	<td valign="top" >property to suggest an Y offset for a connector</td>
	</tr>
	<tr>
	<td rowspan="3" valign="top" >Optional</td>
	<td valign="top" >“scaling mode”</td>
	<td valign="top" >ENUM</td>
	<td valign="top" >{ "None", "Full", "Center", "Full aspect" }</td>
	<td valign="top" >Connector</td>
	<td valign="top" >TBD</td>
	</tr>
	<tr>
	<td valign="top" >"aspect ratio"</td>
	<td valign="top" >ENUM</td>
	<td valign="top" >{ "None", "4:3", "16:9" }</td>
	<td valign="top" >Connector</td>
	<td valign="top" >DRM property to set aspect ratio from user space app.
		This enum is made generic to allow addition of custom aspect
		ratios.</td>
	</tr>
	<tr>
	<td valign="top" >“dirty”</td>
	<td valign="top" >ENUM | IMMUTABLE</td>
	<td valign="top" >{ "Off", "On", "Annotate" }</td>
	<td valign="top" >Connector</td>
	<td valign="top" >TBD</td>
	</tr>
	<tr>
	<td rowspan="21" valign="top" >i915</td>
	<td rowspan="2" valign="top" >Generic</td>
	<td valign="top" >"Broadcast RGB"</td>
	<td valign="top" >ENUM</td>
	<td valign="top" >{ "Automatic", "Full", "Limited 16:235" }</td>
	<td valign="top" >Connector</td>
	<td valign="top" >TBD</td>
	</tr>
	<tr>
	<td valign="top" >“audio”</td>
	<td valign="top" >ENUM</td>
	<td valign="top" >{ "force-dvi", "off", "auto", "on" }</td>
	<td valign="top" >Connector</td>
	<td valign="top" >TBD</td>
	</tr>
	<tr>
	<td rowspan="1" valign="top" >Plane</td>
	<td valign="top" >“rotation”</td>
	<td valign="top" >BITMASK</td>
	<td valign="top" >{ 0, "rotate-0" }, { 2, "rotate-180" }</td>
	<td valign="top" >Plane</td>
	<td valign="top" >TBD</td>
	</tr>
	<tr>
	<td rowspan="17" valign="top" >SDVO-TV</td>
	<td valign="top" >“mode”</td>
	<td valign="top" >ENUM</td>
	<td valign="top" >{ "NTSC_M", "NTSC_J", "NTSC_443", "PAL_B" } etc.</td>
	<td valign="top" >Connector</td>
	<td valign="top" >TBD</td>
	</tr>
	<tr>
	<td valign="top" >"left_margin"</td>
	<td valign="top" >RANGE</td>
	<td valign="top" >Min=0, Max= SDVO dependent</td>
	<td valign="top" >Connector</td>
	<td valign="top" >TBD</td>
	</tr>
	<tr>
	<td valign="top" >"right_margin"</td>
	<td valign="top" >RANGE</td>
	<td valign="top" >Min=0, Max= SDVO dependent</td>
	<td valign="top" >Connector</td>
	<td valign="top" >TBD</td>
	</tr>
	<tr>
	<td valign="top" >"top_margin"</td>
	<td valign="top" >RANGE</td>
	<td valign="top" >Min=0, Max= SDVO dependent</td>
	<td valign="top" >Connector</td>
	<td valign="top" >TBD</td>
	</tr>
	<tr>
	<td valign="top" >"bottom_margin"</td>
	<td valign="top" >RANGE</td>
	<td valign="top" >Min=0, Max= SDVO dependent</td>
	<td valign="top" >Connector</td>
	<td valign="top" >TBD</td>
	</tr>
	<tr>
	<td valign="top" >“hpos”</td>
	<td valign="top" >RANGE</td>
	<td valign="top" >Min=0, Max= SDVO dependent</td>
	<td valign="top" >Connector</td>
	<td valign="top" >TBD</td>
	</tr>
	<tr>
	<td valign="top" >“vpos”</td>
	<td valign="top" >RANGE</td>
	<td valign="top" >Min=0, Max= SDVO dependent</td>
	<td valign="top" >Connector</td>
	<td valign="top" >TBD</td>
	</tr>
	<tr>
	<td valign="top" >“contrast”</td>
	<td valign="top" >RANGE</td>
	<td valign="top" >Min=0, Max= SDVO dependent</td>
	<td valign="top" >Connector</td>
	<td valign="top" >TBD</td>
	</tr>
	<tr>
	<td valign="top" >“saturation”</td>
	<td valign="top" >RANGE</td>
	<td valign="top" >Min=0, Max= SDVO dependent</td>
	<td valign="top" >Connector</td>
	<td valign="top" >TBD</td>
	</tr>
	<tr>
	<td valign="top" >“hue”</td>
	<td valign="top" >RANGE</td>
	<td valign="top" >Min=0, Max= SDVO dependent</td>
	<td valign="top" >Connector</td>
	<td valign="top" >TBD</td>
	</tr>
	<tr>
	<td valign="top" >“sharpness”</td>
	<td valign="top" >RANGE</td>
	<td valign="top" >Min=0, Max= SDVO dependent</td>
	<td valign="top" >Connector</td>
	<td valign="top" >TBD</td>
	</tr>
	<tr>
	<td valign="top" >“flicker_filter”</td>
	<td valign="top" >RANGE</td>
	<td valign="top" >Min=0, Max= SDVO dependent</td>
	<td valign="top" >Connector</td>
	<td valign="top" >TBD</td>
	</tr>
	<tr>
	<td valign="top" >“flicker_filter_adaptive”</td>
	<td valign="top" >RANGE</td>
	<td valign="top" >Min=0, Max= SDVO dependent</td>
	<td valign="top" >Connector</td>
	<td valign="top" >TBD</td>
	</tr>
	<tr>
	<td valign="top" >“flicker_filter_2d”</td>
	<td valign="top" >RANGE</td>
	<td valign="top" >Min=0, Max= SDVO dependent</td>
	<td valign="top" >Connector</td>
	<td valign="top" >TBD</td>
	</tr>
	<tr>
	<td valign="top" >“tv_chroma_filter”</td>
	<td valign="top" >RANGE</td>
	<td valign="top" >Min=0, Max= SDVO dependent</td>
	<td valign="top" >Connector</td>
	<td valign="top" >TBD</td>
	</tr>
	<tr>
	<td valign="top" >“tv_luma_filter”</td>
	<td valign="top" >RANGE</td>
	<td valign="top" >Min=0, Max= SDVO dependent</td>
	<td valign="top" >Connector</td>
	<td valign="top" >TBD</td>
	</tr>
	<tr>
	<td valign="top" >“dot_crawl”</td>
	<td valign="top" >RANGE</td>
	<td valign="top" >Min=0, Max=1</td>
	<td valign="top" >Connector</td>
	<td valign="top" >TBD</td>
	</tr>
	<tr>
	<td valign="top" >SDVO-TV/LVDS</td>
	<td valign="top" >“brightness”</td>
	<td valign="top" >RANGE</td>
	<td valign="top" >Min=0, Max= SDVO dependent</td>
	<td valign="top" >Connector</td>
	<td valign="top" >TBD</td>
	</tr>
	<tr>
	<td rowspan="2" valign="top" >CDV gma-500</td>
	<td rowspan="2" valign="top" >Generic</td>
	<td valign="top" >"Broadcast RGB"</td>
	<td valign="top" >ENUM</td>
	<td valign="top" >{ “Full”, “Limited 16:235” }</td>
	<td valign="top" >Connector</td>
	<td valign="top" >TBD</td>
	</tr>
	<tr>
	<td valign="top" >"Broadcast RGB"</td>
	<td valign="top" >ENUM</td>
	<td valign="top" >{ “off”, “auto”, “on” }</td>
	<td valign="top" >Connector</td>
	<td valign="top" >TBD</td>
	</tr>
	<tr>
	<td rowspan="19" valign="top" >Poulsbo</td>
	<td rowspan="1" valign="top" >Generic</td>
	<td valign="top" >“backlight”</td>
	<td valign="top" >RANGE</td>
	<td valign="top" >Min=0, Max=100</td>
	<td valign="top" >Connector</td>
	<td valign="top" >TBD</td>
	</tr>
	<tr>
	<td rowspan="17" valign="top" >SDVO-TV</td>
	<td valign="top" >“mode”</td>
	<td valign="top" >ENUM</td>
	<td valign="top" >{ "NTSC_M", "NTSC_J", "NTSC_443", "PAL_B" } etc.</td>
	<td valign="top" >Connector</td>
	<td valign="top" >TBD</td>
	</tr>
	<tr>
	<td valign="top" >"left_margin"</td>
	<td valign="top" >RANGE</td>
	<td valign="top" >Min=0, Max= SDVO dependent</td>
	<td valign="top" >Connector</td>
	<td valign="top" >TBD</td>
	</tr>
	<tr>
	<td valign="top" >"right_margin"</td>
	<td valign="top" >RANGE</td>
	<td valign="top" >Min=0, Max= SDVO dependent</td>
	<td valign="top" >Connector</td>
	<td valign="top" >TBD</td>
	</tr>
	<tr>
	<td valign="top" >"top_margin"</td>
	<td valign="top" >RANGE</td>
	<td valign="top" >Min=0, Max= SDVO dependent</td>
	<td valign="top" >Connector</td>
	<td valign="top" >TBD</td>
	</tr>
	<tr>
	<td valign="top" >"bottom_margin"</td>
	<td valign="top" >RANGE</td>
	<td valign="top" >Min=0, Max= SDVO dependent</td>
	<td valign="top" >Connector</td>
	<td valign="top" >TBD</td>
	</tr>
	<tr>
	<td valign="top" >“hpos”</td>
	<td valign="top" >RANGE</td>
	<td valign="top" >Min=0, Max= SDVO dependent</td>
	<td valign="top" >Connector</td>
	<td valign="top" >TBD</td>
	</tr>
	<tr>
	<td valign="top" >“vpos”</td>
	<td valign="top" >RANGE</td>
	<td valign="top" >Min=0, Max= SDVO dependent</td>
	<td valign="top" >Connector</td>
	<td valign="top" >TBD</td>
	</tr>
	<tr>
	<td valign="top" >“contrast”</td>
	<td valign="top" >RANGE</td>
	<td valign="top" >Min=0, Max= SDVO dependent</td>
	<td valign="top" >Connector</td>
	<td valign="top" >TBD</td>
	</tr>
	<tr>
	<td valign="top" >“saturation”</td>
	<td valign="top" >RANGE</td>
	<td valign="top" >Min=0, Max= SDVO dependent</td>
	<td valign="top" >Connector</td>
	<td valign="top" >TBD</td>
	</tr>
	<tr>
	<td valign="top" >“hue”</td>
	<td valign="top" >RANGE</td>
	<td valign="top" >Min=0, Max= SDVO dependent</td>
	<td valign="top" >Connector</td>
	<td valign="top" >TBD</td>
	</tr>
	<tr>
	<td valign="top" >“sharpness”</td>
	<td valign="top" >RANGE</td>
	<td valign="top" >Min=0, Max= SDVO dependent</td>
	<td valign="top" >Connector</td>
	<td valign="top" >TBD</td>
	</tr>
	<tr>
	<td valign="top" >“flicker_filter”</td>
	<td valign="top" >RANGE</td>
	<td valign="top" >Min=0, Max= SDVO dependent</td>
	<td valign="top" >Connector</td>
	<td valign="top" >TBD</td>
	</tr>
	<tr>
	<td valign="top" >“flicker_filter_adaptive”</td>
	<td valign="top" >RANGE</td>
	<td valign="top" >Min=0, Max= SDVO dependent</td>
	<td valign="top" >Connector</td>
	<td valign="top" >TBD</td>
	</tr>
	<tr>
	<td valign="top" >“flicker_filter_2d”</td>
	<td valign="top" >RANGE</td>
	<td valign="top" >Min=0, Max= SDVO dependent</td>
	<td valign="top" >Connector</td>
	<td valign="top" >TBD</td>
	</tr>
	<tr>
	<td valign="top" >“tv_chroma_filter”</td>
	<td valign="top" >RANGE</td>
	<td valign="top" >Min=0, Max= SDVO dependent</td>
	<td valign="top" >Connector</td>
	<td valign="top" >TBD</td>
	</tr>
	<tr>
	<td valign="top" >“tv_luma_filter”</td>
	<td valign="top" >RANGE</td>
	<td valign="top" >Min=0, Max= SDVO dependent</td>
	<td valign="top" >Connector</td>
	<td valign="top" >TBD</td>
	</tr>
	<tr>
	<td valign="top" >“dot_crawl”</td>
	<td valign="top" >RANGE</td>
	<td valign="top" >Min=0, Max=1</td>
	<td valign="top" >Connector</td>
	<td valign="top" >TBD</td>
	</tr>
	<tr>
	<td valign="top" >SDVO-TV/LVDS</td>
	<td valign="top" >“brightness”</td>
	<td valign="top" >RANGE</td>
	<td valign="top" >Min=0, Max= SDVO dependent</td>
	<td valign="top" >Connector</td>
	<td valign="top" >TBD</td>
	</tr>
	<tr>
	<td rowspan="11" valign="top" >armada</td>
	<td rowspan="2" valign="top" >CRTC</td>
	<td valign="top" >"CSC_YUV"</td>
	<td valign="top" >ENUM</td>
	<td valign="top" >{ "Auto" , "CCIR601", "CCIR709" }</td>
	<td valign="top" >CRTC</td>
	<td valign="top" >TBD</td>
	</tr>
	<tr>
	<td valign="top" >"CSC_RGB"</td>
	<td valign="top" >ENUM</td>
	<td valign="top" >{ "Auto", "Computer system", "Studio" }</td>
	<td valign="top" >CRTC</td>
	<td valign="top" >TBD</td>
	</tr>
	<tr>
	<td rowspan="9" valign="top" >Overlay</td>
	<td valign="top" >"colorkey"</td>
	<td valign="top" >RANGE</td>
	<td valign="top" >Min=0, Max=0xffffff</td>
	<td valign="top" >Plane</td>
	<td valign="top" >TBD</td>
	</tr>
	<tr>
	<td valign="top" >"colorkey_min"</td>
	<td valign="top" >RANGE</td>
	<td valign="top" >Min=0, Max=0xffffff</td>
	<td valign="top" >Plane</td>
	<td valign="top" >TBD</td>
	</tr>
	<tr>
	<td valign="top" >"colorkey_max"</td>
	<td valign="top" >RANGE</td>
	<td valign="top" >Min=0, Max=0xffffff</td>
	<td valign="top" >Plane</td>
	<td valign="top" >TBD</td>
	</tr>
	<tr>
	<td valign="top" >"colorkey_val"</td>
	<td valign="top" >RANGE</td>
	<td valign="top" >Min=0, Max=0xffffff</td>
	<td valign="top" >Plane</td>
	<td valign="top" >TBD</td>
	</tr>
	<tr>
	<td valign="top" >"colorkey_alpha"</td>
	<td valign="top" >RANGE</td>
	<td valign="top" >Min=0, Max=0xffffff</td>
	<td valign="top" >Plane</td>
	<td valign="top" >TBD</td>
	</tr>
	<tr>
	<td valign="top" >"colorkey_mode"</td>
	<td valign="top" >ENUM</td>
	<td valign="top" >{ "disabled", "Y component", "U component"
	, "V component", "RGB", “R component", "G component", "B component" }</td>
	<td valign="top" >Plane</td>
	<td valign="top" >TBD</td>
	</tr>
	<tr>
	<td valign="top" >"brightness"</td>
	<td valign="top" >RANGE</td>
	<td valign="top" >Min=0, Max=256 + 255</td>
	<td valign="top" >Plane</td>
	<td valign="top" >TBD</td>
	</tr>
	<tr>
	<td valign="top" >"contrast"</td>
	<td valign="top" >RANGE</td>
	<td valign="top" >Min=0, Max=0x7fff</td>
	<td valign="top" >Plane</td>
	<td valign="top" >TBD</td>
	</tr>
	<tr>
	<td valign="top" >"saturation"</td>
	<td valign="top" >RANGE</td>
	<td valign="top" >Min=0, Max=0x7fff</td>
	<td valign="top" >Plane</td>
	<td valign="top" >TBD</td>
	</tr>
	<tr>
	<td rowspan="2" valign="top" >exynos</td>
	<td valign="top" >CRTC</td>
	<td valign="top" >“mode”</td>
	<td valign="top" >ENUM</td>
	<td valign="top" >{ "normal", "blank" }</td>
	<td valign="top" >CRTC</td>
	<td valign="top" >TBD</td>
	</tr>
	<tr>
	<td valign="top" >Overlay</td>
	<td valign="top" >“zpos”</td>
	<td valign="top" >RANGE</td>
	<td valign="top" >Min=0, Max=MAX_PLANE-1</td>
	<td valign="top" >Plane</td>
	<td valign="top" >TBD</td>
	</tr>
	<tr>
	<td rowspan="2" valign="top" >i2c/ch7006_drv</td>
	<td valign="top" >Generic</td>
	<td valign="top" >“scale”</td>
	<td valign="top" >RANGE</td>
	<td valign="top" >Min=0, Max=2</td>
	<td valign="top" >Connector</td>
	<td valign="top" >TBD</td>
	</tr>
	<tr>
	<td rowspan="1" valign="top" >TV</td>
	<td valign="top" >“mode”</td>
	<td valign="top" >ENUM</td>
	<td valign="top" >{ "PAL", "PAL-M","PAL-N"}, ”PAL-Nc"
	, "PAL-60", "NTSC-M", "NTSC-J" }</td>
	<td valign="top" >Connector</td>
	<td valign="top" >TBD</td>
	</tr>
	<tr>
	<td rowspan="15" valign="top" >nouveau</td>
	<td rowspan="6" valign="top" >NV10 Overlay</td>
	<td valign="top" >"colorkey"</td>
	<td valign="top" >RANGE</td>
	<td valign="top" >Min=0, Max=0x01ffffff</td>
	<td valign="top" >Plane</td>
	<td valign="top" >TBD</td>
	</tr>
	<tr>
	<td valign="top" >“contrast”</td>
	<td valign="top" >RANGE</td>
	<td valign="top" >Min=0, Max=8192-1</td>
	<td valign="top" >Plane</td>
	<td valign="top" >TBD</td>
	</tr>
	<tr>
	<td valign="top" >“brightness”</td>
	<td valign="top" >RANGE</td>
	<td valign="top" >Min=0, Max=1024</td>
	<td valign="top" >Plane</td>
	<td valign="top" >TBD</td>
	</tr>
	<tr>
	<td valign="top" >“hue”</td>
	<td valign="top" >RANGE</td>
	<td valign="top" >Min=0, Max=359</td>
	<td valign="top" >Plane</td>
	<td valign="top" >TBD</td>
	</tr>
	<tr>
	<td valign="top" >“saturation”</td>
	<td valign="top" >RANGE</td>
	<td valign="top" >Min=0, Max=8192-1</td>
	<td valign="top" >Plane</td>
	<td valign="top" >TBD</td>
	</tr>
	<tr>
	<td valign="top" >“iturbt_709”</td>
	<td valign="top" >RANGE</td>
	<td valign="top" >Min=0, Max=1</td>
	<td valign="top" >Plane</td>
	<td valign="top" >TBD</td>
	</tr>
	<tr>
	<td rowspan="2" valign="top" >Nv04 Overlay</td>
	<td valign="top" >“colorkey”</td>
	<td valign="top" >RANGE</td>
	<td valign="top" >Min=0, Max=0x01ffffff</td>
	<td valign="top" >Plane</td>
	<td valign="top" >TBD</td>
	</tr>
	<tr>
	<td valign="top" >“brightness”</td>
	<td valign="top" >RANGE</td>
	<td valign="top" >Min=0, Max=1024</td>
	<td valign="top" >Plane</td>
	<td valign="top" >TBD</td>
	</tr>
	<tr>
	<td rowspan="7" valign="top" >Display</td>
	<td valign="top" >“dithering mode”</td>
	<td valign="top" >ENUM</td>
	<td valign="top" >{ "auto", "off", "on" }</td>
	<td valign="top" >Connector</td>
	<td valign="top" >TBD</td>
	</tr>
	<tr>
	<td valign="top" >“dithering depth”</td>
	<td valign="top" >ENUM</td>
	<td valign="top" >{ "auto", "off", "on", "static 2x2", "dynamic 2x2", "temporal" }</td>
	<td valign="top" >Connector</td>
	<td valign="top" >TBD</td>
	</tr>
	<tr>
	<td valign="top" >“underscan”</td>
	<td valign="top" >ENUM</td>
	<td valign="top" >{ "auto", "6 bpc", "8 bpc" }</td>
	<td valign="top" >Connector</td>
	<td valign="top" >TBD</td>
	</tr>
	<tr>
	<td valign="top" >“underscan hborder”</td>
	<td valign="top" >RANGE</td>
	<td valign="top" >Min=0, Max=128</td>
	<td valign="top" >Connector</td>
	<td valign="top" >TBD</td>
	</tr>
	<tr>
	<td valign="top" >“underscan vborder”</td>
	<td valign="top" >RANGE</td>
	<td valign="top" >Min=0, Max=128</td>
	<td valign="top" >Connector</td>
	<td valign="top" >TBD</td>
	</tr>
	<tr>
	<td valign="top" >“vibrant hue”</td>
	<td valign="top" >RANGE</td>
	<td valign="top" >Min=0, Max=180</td>
	<td valign="top" >Connector</td>
	<td valign="top" >TBD</td>
	</tr>
	<tr>
	<td valign="top" >“color vibrance”</td>
	<td valign="top" >RANGE</td>
	<td valign="top" >Min=0, Max=200</td>
	<td valign="top" >Connector</td>
	<td valign="top" >TBD</td>
	</tr>
	<tr>
	<td rowspan="2" valign="top" >omap</td>
	<td rowspan="2" valign="top" >Generic</td>
	<td valign="top" >“rotation”</td>
	<td valign="top" >BITMASK</td>
	<td valign="top" >{ 0, "rotate-0" },
	{ 1, "rotate-90" },
	{ 2, "rotate-180" },
	{ 3, "rotate-270" },
	{ 4, "reflect-x" },
	{ 5, "reflect-y" }</td>
	<td valign="top" >CRTC, Plane</td>
	<td valign="top" >TBD</td>
	</tr>
	<tr>
	<td valign="top" >“zorder”</td>
	<td valign="top" >RANGE</td>
	<td valign="top" >Min=0, Max=3</td>
	<td valign="top" >CRTC, Plane</td>
	<td valign="top" >TBD</td>
	</tr>
	<tr>
	<td valign="top" >qxl</td>
	<td valign="top" >Generic</td>
	<td valign="top" >“hotplug_mode_update"</td>
	<td valign="top" >RANGE</td>
	<td valign="top" >Min=0, Max=1</td>
	<td valign="top" >Connector</td>
	<td valign="top" >TBD</td>
	</tr>
	<tr>
	<td rowspan="9" valign="top" >radeon</td>
	<td valign="top" >DVI-I</td>
	<td valign="top" >“coherent”</td>
	<td valign="top" >RANGE</td>
	<td valign="top" >Min=0, Max=1</td>
	<td valign="top" >Connector</td>
	<td valign="top" >TBD</td>
	</tr>
	<tr>
	<td valign="top" >DAC enable load detect</td>
	<td valign="top" >“load detection”</td>
	<td valign="top" >RANGE</td>
	<td valign="top" >Min=0, Max=1</td>
	<td valign="top" >Connector</td>
	<td valign="top" >TBD</td>
	</tr>
	<tr>
	<td valign="top" >TV Standard</td>
	<td valign="top" >"tv standard"</td>
	<td valign="top" >ENUM</td>
	<td valign="top" >{ "ntsc", "pal", "pal-m", "pal-60", "ntsc-j"
	, "scart-pal", "pal-cn", "secam" }</td>
	<td valign="top" >Connector</td>
	<td valign="top" >TBD</td>
	</tr>
	<tr>
	<td valign="top" >legacy TMDS PLL detect</td>
	<td valign="top" >"tmds_pll"</td>
	<td valign="top" >ENUM</td>
	<td valign="top" >{ "driver", "bios" }</td>
	<td valign="top" >-</td>
	<td valign="top" >TBD</td>
	</tr>
	<tr>
	<td rowspan="3" valign="top" >Underscan</td>
	<td valign="top" >"underscan"</td>
	<td valign="top" >ENUM</td>
	<td valign="top" >{ "off", "on", "auto" }</td>
	<td valign="top" >Connector</td>
	<td valign="top" >TBD</td>
	</tr>
	<tr>
	<td valign="top" >"underscan hborder"</td>
	<td valign="top" >RANGE</td>
	<td valign="top" >Min=0, Max=128</td>
	<td valign="top" >Connector</td>
	<td valign="top" >TBD</td>
	</tr>
	<tr>
	<td valign="top" >"underscan vborder"</td>
	<td valign="top" >RANGE</td>
	<td valign="top" >Min=0, Max=128</td>
	<td valign="top" >Connector</td>
	<td valign="top" >TBD</td>
	</tr>
	<tr>
	<td valign="top" >Audio</td>
	<td valign="top" >“audio”</td>
	<td valign="top" >ENUM</td>
	<td valign="top" >{ "off", "on", "auto" }</td>
	<td valign="top" >Connector</td>
	<td valign="top" >TBD</td>
	</tr>
	<tr>
	<td valign="top" >FMT Dithering</td>
	<td valign="top" >“dither”</td>
	<td valign="top" >ENUM</td>
	<td valign="top" >{ "off", "on" }</td>
	<td valign="top" >Connector</td>
	<td valign="top" >TBD</td>
	</tr>
	<tr>
	<td rowspan="3" valign="top" >rcar-du</td>
	<td rowspan="3" valign="top" >Generic</td>
	<td valign="top" >"alpha"</td>
	<td valign="top" >RANGE</td>
	<td valign="top" >Min=0, Max=255</td>
	<td valign="top" >Plane</td>
	<td valign="top" >TBD</td>
	</tr>
	<tr>
	<td valign="top" >"colorkey"</td>
	<td valign="top" >RANGE</td>
	<td valign="top" >Min=0, Max=0x01ffffff</td>
	<td valign="top" >Plane</td>
	<td valign="top" >TBD</td>
	</tr>
	<tr>
	<td valign="top" >"zpos"</td>
	<td valign="top" >RANGE</td>
	<td valign="top" >Min=1, Max=7</td>
	<td valign="top" >Plane</td>
	<td valign="top" >TBD</td>
	</tr>
	</tbody>
	</table>
    </sect2>
  </sect1>

  <!-- Internals: vertical blanking -->

  <sect1 id="drm-vertical-blank">
    <title>Vertical Blanking</title>
    <para>
      Vertical blanking plays a major role in graphics rendering. To achieve
      tear-free display, users must synchronize page flips and/or rendering to
      vertical blanking. The DRM API offers ioctls to perform page flips
      synchronized to vertical blanking and wait for vertical blanking.
    </para>
    <para>
      The DRM core handles most of the vertical blanking management logic, which
      involves filtering out spurious interrupts, keeping race-free blanking
      counters, coping with counter wrap-around and resets and keeping use
      counts. It relies on the driver to generate vertical blanking interrupts
      and optionally provide a hardware vertical blanking counter. Drivers must
      implement the following operations.
    </para>
    <itemizedlist>
      <listitem>
        <synopsis>int (*enable_vblank) (struct drm_device *dev, int crtc);
void (*disable_vblank) (struct drm_device *dev, int crtc);</synopsis>
        <para>
	  Enable or disable vertical blanking interrupts for the given CRTC.
	</para>
      </listitem>
      <listitem>
        <synopsis>u32 (*get_vblank_counter) (struct drm_device *dev, int crtc);</synopsis>
        <para>
	  Retrieve the value of the vertical blanking counter for the given
	  CRTC. If the hardware maintains a vertical blanking counter its value
	  should be returned. Otherwise drivers can use the
	  <function>drm_vblank_count</function> helper function to handle this
	  operation.
	</para>
      </listitem>
    </itemizedlist>
    <para>
      Drivers must initialize the vertical blanking handling core with a call to
      <function>drm_vblank_init</function> in their
      <methodname>load</methodname> operation. The function will set the struct
      <structname>drm_device</structname>
      <structfield>vblank_disable_allowed</structfield> field to 0. This will
      keep vertical blanking interrupts enabled permanently until the first mode
      set operation, where <structfield>vblank_disable_allowed</structfield> is
      set to 1. The reason behind this is not clear. Drivers can set the field
      to 1 after <function>calling drm_vblank_init</function> to make vertical
      blanking interrupts dynamically managed from the beginning.
    </para>
    <para>
      Vertical blanking interrupts can be enabled by the DRM core or by drivers
      themselves (for instance to handle page flipping operations). The DRM core
      maintains a vertical blanking use count to ensure that the interrupts are
      not disabled while a user still needs them. To increment the use count,
      drivers call <function>drm_vblank_get</function>. Upon return vertical
      blanking interrupts are guaranteed to be enabled.
    </para>
    <para>
      To decrement the use count drivers call
      <function>drm_vblank_put</function>. Only when the use count drops to zero
      will the DRM core disable the vertical blanking interrupts after a delay
      by scheduling a timer. The delay is accessible through the vblankoffdelay
      module parameter or the <varname>drm_vblank_offdelay</varname> global
      variable and expressed in milliseconds. Its default value is 5000 ms.
      Zero means never disable, and a negative value means disable immediately.
      Drivers may override the behaviour by setting the
      <structname>drm_device</structname>
      <structfield>vblank_disable_immediate</structfield> flag, which when set
      causes vblank interrupts to be disabled immediately regardless of the
      drm_vblank_offdelay value. The flag should only be set if there's a
      properly working hardware vblank counter present.
    </para>
    <para>
      When a vertical blanking interrupt occurs drivers only need to call the
      <function>drm_handle_vblank</function> function to account for the
      interrupt.
    </para>
    <para>
      Resources allocated by <function>drm_vblank_init</function> must be freed
      with a call to <function>drm_vblank_cleanup</function> in the driver
      <methodname>unload</methodname> operation handler.
    </para>
    <sect2>
      <title>Vertical Blanking and Interrupt Handling Functions Reference</title>
!Edrivers/gpu/drm/drm_irq.c
!Finclude/drm/drmP.h drm_crtc_vblank_waitqueue
    </sect2>
  </sect1>

  <!-- Internals: open/close, file operations and ioctls -->

  <sect1>
    <title>Open/Close, File Operations and IOCTLs</title>
    <sect2>
      <title>Open and Close</title>
      <synopsis>int (*firstopen) (struct drm_device *);
void (*lastclose) (struct drm_device *);
int (*open) (struct drm_device *, struct drm_file *);
void (*preclose) (struct drm_device *, struct drm_file *);
void (*postclose) (struct drm_device *, struct drm_file *);</synopsis>
      <abstract>Open and close handlers. None of those methods are mandatory.
      </abstract>
      <para>
        The <methodname>firstopen</methodname> method is called by the DRM core
	for legacy UMS (User Mode Setting) drivers only when an application
	opens a device that has no other opened file handle. UMS drivers can
	implement it to acquire device resources. KMS drivers can't use the
	method and must acquire resources in the <methodname>load</methodname>
	method instead.
      </para>
      <para>
	Similarly the <methodname>lastclose</methodname> method is called when
	the last application holding a file handle opened on the device closes
	it, for both UMS and KMS drivers. Additionally, the method is also
	called at module unload time or, for hot-pluggable devices, when the
	device is unplugged. The <methodname>firstopen</methodname> and
	<methodname>lastclose</methodname> calls can thus be unbalanced.
      </para>
      <para>
        The <methodname>open</methodname> method is called every time the device
	is opened by an application. Drivers can allocate per-file private data
	in this method and store them in the struct
	<structname>drm_file</structname> <structfield>driver_priv</structfield>
	field. Note that the <methodname>open</methodname> method is called
	before <methodname>firstopen</methodname>.
      </para>
      <para>
        The close operation is split into <methodname>preclose</methodname> and
	<methodname>postclose</methodname> methods. Drivers must stop and
	cleanup all per-file operations in the <methodname>preclose</methodname>
	method. For instance pending vertical blanking and page flip events must
	be cancelled. No per-file operation is allowed on the file handle after
	returning from the <methodname>preclose</methodname> method.
      </para>
      <para>
        Finally the <methodname>postclose</methodname> method is called as the
	last step of the close operation, right before calling the
	<methodname>lastclose</methodname> method if no other open file handle
	exists for the device. Drivers that have allocated per-file private data
	in the <methodname>open</methodname> method should free it here.
      </para>
      <para>
        The <methodname>lastclose</methodname> method should restore CRTC and
	plane properties to default value, so that a subsequent open of the
	device will not inherit state from the previous user. It can also be
	used to execute delayed power switching state changes, e.g. in
	conjunction with the vga-switcheroo infrastructure. Beyond that KMS
	drivers should not do any further cleanup. Only legacy UMS drivers might
	need to clean up device state so that the vga console or an independent
	fbdev driver could take over.
      </para>
    </sect2>
    <sect2>
      <title>File Operations</title>
      <synopsis>const struct file_operations *fops</synopsis>
      <abstract>File operations for the DRM device node.</abstract>
      <para>
        Drivers must define the file operations structure that forms the DRM
	userspace API entry point, even though most of those operations are
	implemented in the DRM core. The <methodname>open</methodname>,
	<methodname>release</methodname> and <methodname>ioctl</methodname>
	operations are handled by
	<programlisting>
	.owner = THIS_MODULE,
	.open = drm_open,
	.release = drm_release,
	.unlocked_ioctl = drm_ioctl,
  #ifdef CONFIG_COMPAT
	.compat_ioctl = drm_compat_ioctl,
  #endif
        </programlisting>
      </para>
      <para>
        Drivers that implement private ioctls that requires 32/64bit
	compatibility support must provide their own
	<methodname>compat_ioctl</methodname> handler that processes private
	ioctls and calls <function>drm_compat_ioctl</function> for core ioctls.
      </para>
      <para>
        The <methodname>read</methodname> and <methodname>poll</methodname>
	operations provide support for reading DRM events and polling them. They
	are implemented by
	<programlisting>
	.poll = drm_poll,
	.read = drm_read,
	.llseek = no_llseek,
	</programlisting>
      </para>
      <para>
        The memory mapping implementation varies depending on how the driver
	manages memory. Pre-GEM drivers will use <function>drm_mmap</function>,
	while GEM-aware drivers will use <function>drm_gem_mmap</function>. See
	<xref linkend="drm-gem"/>.
	<programlisting>
	.mmap = drm_gem_mmap,
	</programlisting>
      </para>
      <para>
        No other file operation is supported by the DRM API.
      </para>
    </sect2>
    <sect2>
      <title>IOCTLs</title>
      <synopsis>struct drm_ioctl_desc *ioctls;
int num_ioctls;</synopsis>
      <abstract>Driver-specific ioctls descriptors table.</abstract>
      <para>
        Driver-specific ioctls numbers start at DRM_COMMAND_BASE. The ioctls
	descriptors table is indexed by the ioctl number offset from the base
	value. Drivers can use the DRM_IOCTL_DEF_DRV() macro to initialize the
	table entries.
      </para>
      <para>
        <programlisting>DRM_IOCTL_DEF_DRV(ioctl, func, flags)</programlisting>
	<para>
	  <parameter>ioctl</parameter> is the ioctl name. Drivers must define
	  the DRM_##ioctl and DRM_IOCTL_##ioctl macros to the ioctl number
	  offset from DRM_COMMAND_BASE and the ioctl number respectively. The
	  first macro is private to the device while the second must be exposed
	  to userspace in a public header.
	</para>
	<para>
	  <parameter>func</parameter> is a pointer to the ioctl handler function
	  compatible with the <type>drm_ioctl_t</type> type.
	  <programlisting>typedef int drm_ioctl_t(struct drm_device *dev, void *data,
		struct drm_file *file_priv);</programlisting>
	</para>
	<para>
	  <parameter>flags</parameter> is a bitmask combination of the following
	  values. It restricts how the ioctl is allowed to be called.
	  <itemizedlist>
	    <listitem><para>
	      DRM_AUTH - Only authenticated callers allowed
	    </para></listitem>
	    <listitem><para>
	      DRM_MASTER - The ioctl can only be called on the master file
	      handle
	    </para></listitem>
            <listitem><para>
	      DRM_ROOT_ONLY - Only callers with the SYSADMIN capability allowed
	    </para></listitem>
            <listitem><para>
	      DRM_CONTROL_ALLOW - The ioctl can only be called on a control
	      device
	    </para></listitem>
            <listitem><para>
	      DRM_UNLOCKED - The ioctl handler will be called without locking
	      the DRM global mutex
	    </para></listitem>
	  </itemizedlist>
	</para>
      </para>
    </sect2>
  </sect1>
  <sect1>
    <title>Legacy Support Code</title>
    <para>
      The section very briefly covers some of the old legacy support code which
      is only used by old DRM drivers which have done a so-called shadow-attach
      to the underlying device instead of registering as a real driver. This
      also includes some of the old generic buffer management and command
      submission code. Do not use any of this in new and modern drivers.
    </para>

    <sect2>
      <title>Legacy Suspend/Resume</title>
      <para>
	The DRM core provides some suspend/resume code, but drivers wanting full
	suspend/resume support should provide save() and restore() functions.
	These are called at suspend, hibernate, or resume time, and should perform
	any state save or restore required by your device across suspend or
	hibernate states.
      </para>
      <synopsis>int (*suspend) (struct drm_device *, pm_message_t state);
  int (*resume) (struct drm_device *);</synopsis>
      <para>
	Those are legacy suspend and resume methods which
	<emphasis>only</emphasis> work with the legacy shadow-attach driver
	registration functions. New driver should use the power management
	interface provided by their bus type (usually through
	the struct <structname>device_driver</structname> dev_pm_ops) and set
	these methods to NULL.
      </para>
    </sect2>

    <sect2>
      <title>Legacy DMA Services</title>
      <para>
	This should cover how DMA mapping etc. is supported by the core.
	These functions are deprecated and should not be used.
      </para>
    </sect2>
  </sect1>
  </chapter>

<!-- TODO

- Add a glossary
- Document the struct_mutex catch-all lock
- Document connector properties

- Why is the load method optional?
- What are drivers supposed to set the initial display state to, and how?
  Connector's DPMS states are not initialized and are thus equal to
  DRM_MODE_DPMS_ON. The fbcon compatibility layer calls
  drm_helper_disable_unused_functions(), which disables unused encoders and
  CRTCs, but doesn't touch the connectors' DPMS state, and
  drm_helper_connector_dpms() in reaction to fbdev blanking events. Do drivers
  that don't implement (or just don't use) fbcon compatibility need to call
  those functions themselves?
- KMS drivers must call drm_vblank_pre_modeset() and drm_vblank_post_modeset()
  around mode setting. Should this be done in the DRM core?
- vblank_disable_allowed is set to 1 in the first drm_vblank_post_modeset()
  call and never set back to 0. It seems to be safe to permanently set it to 1
  in drm_vblank_init() for KMS driver, and it might be safe for UMS drivers as
  well. This should be investigated.
- crtc and connector .save and .restore operations are only used internally in
  drivers, should they be removed from the core?
- encoder mid-layer .save and .restore operations are only used internally in
  drivers, should they be removed from the core?
- encoder mid-layer .detect operation is only used internally in drivers,
  should it be removed from the core?
-->

  <!-- External interfaces -->

  <chapter id="drmExternals">
    <title>Userland interfaces</title>
    <para>
      The DRM core exports several interfaces to applications,
      generally intended to be used through corresponding libdrm
      wrapper functions.  In addition, drivers export device-specific
      interfaces for use by userspace drivers &amp; device-aware
      applications through ioctls and sysfs files.
    </para>
    <para>
      External interfaces include: memory mapping, context management,
      DMA operations, AGP management, vblank control, fence
      management, memory management, and output management.
    </para>
    <para>
      Cover generic ioctls and sysfs layout here.  We only need high-level
      info, since man pages should cover the rest.
    </para>

  <!-- External: render nodes -->

    <sect1>
      <title>Render nodes</title>
      <para>
        DRM core provides multiple character-devices for user-space to use.
        Depending on which device is opened, user-space can perform a different
        set of operations (mainly ioctls). The primary node is always created
        and called card&lt;num&gt;. Additionally, a currently
        unused control node, called controlD&lt;num&gt; is also
        created. The primary node provides all legacy operations and
        historically was the only interface used by userspace. With KMS, the
        control node was introduced. However, the planned KMS control interface
        has never been written and so the control node stays unused to date.
      </para>
      <para>
        With the increased use of offscreen renderers and GPGPU applications,
        clients no longer require running compositors or graphics servers to
        make use of a GPU. But the DRM API required unprivileged clients to
        authenticate to a DRM-Master prior to getting GPU access. To avoid this
        step and to grant clients GPU access without authenticating, render
        nodes were introduced. Render nodes solely serve render clients, that
        is, no modesetting or privileged ioctls can be issued on render nodes.
        Only non-global rendering commands are allowed. If a driver supports
        render nodes, it must advertise it via the DRIVER_RENDER
        DRM driver capability. If not supported, the primary node must be used
        for render clients together with the legacy drmAuth authentication
        procedure.
      </para>
      <para>
        If a driver advertises render node support, DRM core will create a
        separate render node called renderD&lt;num&gt;. There will
        be one render node per device. No ioctls except  PRIME-related ioctls
        will be allowed on this node. Especially GEM_OPEN will be
        explicitly prohibited. Render nodes are designed to avoid the
        buffer-leaks, which occur if clients guess the flink names or mmap
        offsets on the legacy interface. Additionally to this basic interface,
        drivers must mark their driver-dependent render-only ioctls as
        DRM_RENDER_ALLOW so render clients can use them. Driver
        authors must be careful not to allow any privileged ioctls on render
        nodes.
      </para>
      <para>
        With render nodes, user-space can now control access to the render node
        via basic file-system access-modes. A running graphics server which
        authenticates clients on the privileged primary/legacy node is no longer
        required. Instead, a client can open the render node and is immediately
        granted GPU access. Communication between clients (or servers) is done
        via PRIME. FLINK from render node to legacy node is not supported. New
        clients must not use the insecure FLINK interface.
      </para>
      <para>
        Besides dropping all modeset/global ioctls, render nodes also drop the
        DRM-Master concept. There is no reason to associate render clients with
        a DRM-Master as they are independent of any graphics server. Besides,
        they must work without any running master, anyway.
        Drivers must be able to run without a master object if they support
        render nodes. If, on the other hand, a driver requires shared state
        between clients which is visible to user-space and accessible beyond
        open-file boundaries, they cannot support render nodes.
      </para>
    </sect1>

  <!-- External: vblank handling -->

    <sect1>
      <title>VBlank event handling</title>
      <para>
        The DRM core exposes two vertical blank related ioctls:
        <variablelist>
          <varlistentry>
            <term>DRM_IOCTL_WAIT_VBLANK</term>
            <listitem>
              <para>
                This takes a struct drm_wait_vblank structure as its argument,
                and it is used to block or request a signal when a specified
                vblank event occurs.
              </para>
            </listitem>
          </varlistentry>
          <varlistentry>
            <term>DRM_IOCTL_MODESET_CTL</term>
            <listitem>
              <para>
		This was only used for user-mode-settind drivers around
		modesetting changes to allow the kernel to update the vblank
		interrupt after mode setting, since on many devices the vertical
		blank counter is reset to 0 at some point during modeset. Modern
		drivers should not call this any more since with kernel mode
		setting it is a no-op.
              </para>
            </listitem>
          </varlistentry>
        </variablelist>
      </para>
    </sect1>

  </chapter>
</part>
<part id="drmDrivers">
  <title>DRM Drivers</title>

  <partintro>
    <para>
      This second part of the DRM Developer's Guide documents driver code,
      implementation details and also all the driver-specific userspace
      interfaces. Especially since all hardware-acceleration interfaces to
      userspace are driver specific for efficiency and other reasons these
      interfaces can be rather substantial. Hence every driver has its own
      chapter.
    </para>
  </partintro>

  <chapter id="drmI915">
    <title>drm/i915 Intel GFX Driver</title>
    <para>
      The drm/i915 driver supports all (with the exception of some very early
      models) integrated GFX chipsets with both Intel display and rendering
      blocks. This excludes a set of SoC platforms with an SGX rendering unit,
      those have basic support through the gma500 drm driver.
    </para>
    <sect1>
      <title>Core Driver Infrastructure</title>
      <para>
	This section covers core driver infrastructure used by both the display
	and the GEM parts of the driver.
      </para>
      <sect2>
        <title>Runtime Power Management</title>
!Pdrivers/gpu/drm/i915/intel_runtime_pm.c runtime pm
!Idrivers/gpu/drm/i915/intel_runtime_pm.c
      </sect2>
      <sect2>
        <title>Interrupt Handling</title>
!Pdrivers/gpu/drm/i915/i915_irq.c interrupt handling
!Fdrivers/gpu/drm/i915/i915_irq.c intel_irq_init intel_irq_init_hw intel_hpd_init
!Fdrivers/gpu/drm/i915/i915_irq.c intel_irq_fini
!Fdrivers/gpu/drm/i915/i915_irq.c intel_runtime_pm_disable_interrupts
!Fdrivers/gpu/drm/i915/i915_irq.c intel_runtime_pm_enable_interrupts
      </sect2>
    </sect1>
    <sect1>
      <title>Display Hardware Handling</title>
      <para>
        This section covers everything related to the display hardware including
        the mode setting infrastructure, plane, sprite and cursor handling and
        display, output probing and related topics.
      </para>
      <sect2>
        <title>Mode Setting Infrastructure</title>
        <para>
          The i915 driver is thus far the only DRM driver which doesn't use the
          common DRM helper code to implement mode setting sequences. Thus it
          has its own tailor-made infrastructure for executing a display
          configuration change.
        </para>
      </sect2>
      <sect2>
        <title>Frontbuffer Tracking</title>
!Pdrivers/gpu/drm/i915/intel_frontbuffer.c frontbuffer tracking
!Idrivers/gpu/drm/i915/intel_frontbuffer.c
!Fdrivers/gpu/drm/i915/intel_drv.h intel_frontbuffer_flip
!Fdrivers/gpu/drm/i915/i915_gem.c i915_gem_track_fb
      </sect2>
      <sect2>
        <title>Display FIFO Underrun Reporting</title>
!Pdrivers/gpu/drm/i915/intel_fifo_underrun.c fifo underrun handling
!Idrivers/gpu/drm/i915/intel_fifo_underrun.c
      </sect2>
      <sect2>
        <title>Plane Configuration</title>
        <para>
	  This section covers plane configuration and composition with the
	  primary plane, sprites, cursors and overlays. This includes the
	  infrastructure to do atomic vsync'ed updates of all this state and
	  also tightly coupled topics like watermark setup and computation,
	  framebuffer compression and panel self refresh.
        </para>
      </sect2>
      <sect2>
        <title>Output Probing</title>
        <para>
	  This section covers output probing and related infrastructure like the
	  hotplug interrupt storm detection and mitigation code. Note that the
	  i915 driver still uses most of the common DRM helper code for output
	  probing, so those sections fully apply.
        </para>
      </sect2>
      <sect2>
	<title>High Definition Audio</title>
!Pdrivers/gpu/drm/i915/intel_audio.c High Definition Audio over HDMI and Display Port
!Idrivers/gpu/drm/i915/intel_audio.c
      </sect2>
      <sect2>
<<<<<<< HEAD
=======
	<title>Panel Self Refresh PSR (PSR/SRD)</title>
!Pdrivers/gpu/drm/i915/intel_psr.c Panel Self Refresh (PSR/SRD)
!Idrivers/gpu/drm/i915/intel_psr.c
      </sect2>
      <sect2>
>>>>>>> 064ca1d2
        <title>DPIO</title>
!Pdrivers/gpu/drm/i915/i915_reg.h DPIO
	<table id="dpiox2">
	  <title>Dual channel PHY (VLV/CHV)</title>
	  <tgroup cols="8">
	    <colspec colname="c0" />
	    <colspec colname="c1" />
	    <colspec colname="c2" />
	    <colspec colname="c3" />
	    <colspec colname="c4" />
	    <colspec colname="c5" />
	    <colspec colname="c6" />
	    <colspec colname="c7" />
	    <spanspec spanname="ch0" namest="c0" nameend="c3" />
	    <spanspec spanname="ch1" namest="c4" nameend="c7" />
	    <spanspec spanname="ch0pcs01" namest="c0" nameend="c1" />
	    <spanspec spanname="ch0pcs23" namest="c2" nameend="c3" />
	    <spanspec spanname="ch1pcs01" namest="c4" nameend="c5" />
	    <spanspec spanname="ch1pcs23" namest="c6" nameend="c7" />
	    <thead>
	      <row>
		<entry spanname="ch0">CH0</entry>
		<entry spanname="ch1">CH1</entry>
	      </row>
	    </thead>
	    <tbody valign="top" align="center">
	      <row>
		<entry spanname="ch0">CMN/PLL/REF</entry>
		<entry spanname="ch1">CMN/PLL/REF</entry>
	      </row>
	      <row>
		<entry spanname="ch0pcs01">PCS01</entry>
		<entry spanname="ch0pcs23">PCS23</entry>
		<entry spanname="ch1pcs01">PCS01</entry>
		<entry spanname="ch1pcs23">PCS23</entry>
	      </row>
	      <row>
		<entry>TX0</entry>
		<entry>TX1</entry>
		<entry>TX2</entry>
		<entry>TX3</entry>
		<entry>TX0</entry>
		<entry>TX1</entry>
		<entry>TX2</entry>
		<entry>TX3</entry>
	      </row>
	      <row>
		<entry spanname="ch0">DDI0</entry>
		<entry spanname="ch1">DDI1</entry>
	      </row>
	    </tbody>
	  </tgroup>
	</table>
	<table id="dpiox1">
	  <title>Single channel PHY (CHV)</title>
	  <tgroup cols="4">
	    <colspec colname="c0" />
	    <colspec colname="c1" />
	    <colspec colname="c2" />
	    <colspec colname="c3" />
	    <spanspec spanname="ch0" namest="c0" nameend="c3" />
	    <spanspec spanname="ch0pcs01" namest="c0" nameend="c1" />
	    <spanspec spanname="ch0pcs23" namest="c2" nameend="c3" />
	    <thead>
	      <row>
		<entry spanname="ch0">CH0</entry>
	      </row>
	    </thead>
	    <tbody valign="top" align="center">
	      <row>
		<entry spanname="ch0">CMN/PLL/REF</entry>
	      </row>
	      <row>
		<entry spanname="ch0pcs01">PCS01</entry>
		<entry spanname="ch0pcs23">PCS23</entry>
	      </row>
	      <row>
		<entry>TX0</entry>
		<entry>TX1</entry>
		<entry>TX2</entry>
		<entry>TX3</entry>
	      </row>
	      <row>
		<entry spanname="ch0">DDI2</entry>
	      </row>
	    </tbody>
	  </tgroup>
	</table>
      </sect2>
    </sect1>

    <sect1>
      <title>Memory Management and Command Submission</title>
      <para>
	This sections covers all things related to the GEM implementation in the
	i915 driver.
      </para>
      <sect2>
        <title>Batchbuffer Parsing</title>
!Pdrivers/gpu/drm/i915/i915_cmd_parser.c batch buffer command parser
!Idrivers/gpu/drm/i915/i915_cmd_parser.c
      </sect2>
      <sect2>
        <title>Logical Rings, Logical Ring Contexts and Execlists</title>
!Pdrivers/gpu/drm/i915/intel_lrc.c Logical Rings, Logical Ring Contexts and Execlists
!Idrivers/gpu/drm/i915/intel_lrc.c
      </sect2>
    </sect1>

    <sect1>
      <title> Tracing </title>
      <para>
    This sections covers all things related to the tracepoints implemented in
    the i915 driver.
      </para>
      <sect2>
        <title> i915_ppgtt_create and i915_ppgtt_release </title>
!Pdrivers/gpu/drm/i915/i915_trace.h i915_ppgtt_create and i915_ppgtt_release tracepoints
      </sect2>
      <sect2>
        <title> i915_context_create and i915_context_free </title>
!Pdrivers/gpu/drm/i915/i915_trace.h i915_context_create and i915_context_free tracepoints
      </sect2>
      <sect2>
        <title> switch_mm </title>
!Pdrivers/gpu/drm/i915/i915_trace.h switch_mm tracepoint
      </sect2>
    </sect1>

  </chapter>
!Cdrivers/gpu/drm/i915/i915_irq.c
</part>
</book><|MERGE_RESOLUTION|>--- conflicted
+++ resolved
@@ -2343,10 +2343,7 @@
 	<title>Atomic State Reset and Initialization</title>
 !Pdrivers/gpu/drm/drm_atomic_helper.c atomic state reset and initialization
       </sect3>
-<<<<<<< HEAD
 !Iinclude/drm/drm_atomic_helper.h
-=======
->>>>>>> 064ca1d2
 !Edrivers/gpu/drm/drm_atomic_helper.c
     </sect2>
     <sect2>
@@ -2549,11 +2546,7 @@
 	<td valign="top" >Description/Restrictions</td>
 	</tr>
 	<tr>
-<<<<<<< HEAD
 	<td rowspan="23" valign="top" >DRM</td>
-=======
-	<td rowspan="21" valign="top" >DRM</td>
->>>>>>> 064ca1d2
 	<td rowspan="3" valign="top" >Generic</td>
 	<td valign="top" >“EDID”</td>
 	<td valign="top" >BLOB | IMMUTABLE</td>
@@ -3928,14 +3921,11 @@
 !Idrivers/gpu/drm/i915/intel_audio.c
       </sect2>
       <sect2>
-<<<<<<< HEAD
-=======
 	<title>Panel Self Refresh PSR (PSR/SRD)</title>
 !Pdrivers/gpu/drm/i915/intel_psr.c Panel Self Refresh (PSR/SRD)
 !Idrivers/gpu/drm/i915/intel_psr.c
       </sect2>
       <sect2>
->>>>>>> 064ca1d2
         <title>DPIO</title>
 !Pdrivers/gpu/drm/i915/i915_reg.h DPIO
 	<table id="dpiox2">
