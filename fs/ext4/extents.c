--- conflicted
+++ resolved
@@ -141,10 +141,6 @@
 	if (path->p_bh) {
 		/* path points to block */
 		BUFFER_TRACE(path->p_bh, "get_write_access");
-<<<<<<< HEAD
-		return ext4_journal_get_write_access(handle, inode->i_sb,
-						     path->p_bh, EXT4_JTR_NONE);
-=======
 		err = ext4_journal_get_write_access(handle, inode->i_sb,
 						    path->p_bh, EXT4_JTR_NONE);
 		/*
@@ -155,7 +151,6 @@
 		 */
 		if (!err)
 			clear_buffer_verified(path->p_bh);
->>>>>>> df0cc57e
 	}
 	/* path points to leaf/index in inode body */
 	/* we use in-core data, no need to protect them */
