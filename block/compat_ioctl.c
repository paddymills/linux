#include <linux/blkdev.h>
#include <linux/blkpg.h>
#include <linux/blktrace_api.h>
#include <linux/cdrom.h>
#include <linux/compat.h>
#include <linux/elevator.h>
#include <linux/hdreg.h>
#include <linux/slab.h>
#include <linux/syscalls.h>
#include <linux/types.h>
#include <linux/uaccess.h>

static int compat_put_ushort(unsigned long arg, unsigned short val)
{
	return put_user(val, (unsigned short __user *)compat_ptr(arg));
}

static int compat_put_int(unsigned long arg, int val)
{
	return put_user(val, (compat_int_t __user *)compat_ptr(arg));
}

static int compat_put_uint(unsigned long arg, unsigned int val)
{
	return put_user(val, (compat_uint_t __user *)compat_ptr(arg));
}

static int compat_put_long(unsigned long arg, long val)
{
	return put_user(val, (compat_long_t __user *)compat_ptr(arg));
}

static int compat_put_ulong(unsigned long arg, compat_ulong_t val)
{
	return put_user(val, (compat_ulong_t __user *)compat_ptr(arg));
}

static int compat_put_u64(unsigned long arg, u64 val)
{
	return put_user(val, (compat_u64 __user *)compat_ptr(arg));
}

struct compat_hd_geometry {
	unsigned char heads;
	unsigned char sectors;
	unsigned short cylinders;
	u32 start;
};

static int compat_hdio_getgeo(struct gendisk *disk, struct block_device *bdev,
			struct compat_hd_geometry __user *ugeo)
{
	struct hd_geometry geo;
	int ret;

	if (!ugeo)
		return -EINVAL;
	if (!disk->fops->getgeo)
		return -ENOTTY;

	memset(&geo, 0, sizeof(geo));
	/*
	 * We need to set the startsect first, the driver may
	 * want to override it.
	 */
	geo.start = get_start_sect(bdev);
	ret = disk->fops->getgeo(bdev, &geo);
	if (ret)
		return ret;

	ret = copy_to_user(ugeo, &geo, 4);
	ret |= put_user(geo.start, &ugeo->start);
	if (ret)
		ret = -EFAULT;

	return ret;
}

static int compat_hdio_ioctl(struct block_device *bdev, fmode_t mode,
		unsigned int cmd, unsigned long arg)
{
<<<<<<< HEAD
	unsigned long *__user p;
=======
	unsigned long __user *p;
>>>>>>> bb176f67
	int error;

	p = compat_alloc_user_space(sizeof(unsigned long));
	error = __blkdev_driver_ioctl(bdev, mode,
				cmd, (unsigned long)p);
	if (error == 0) {
		unsigned int __user *uvp = compat_ptr(arg);
		unsigned long v;
		if (get_user(v, p) || put_user(v, uvp))
			error = -EFAULT;
	}
	return error;
}

struct compat_cdrom_read_audio {
	union cdrom_addr	addr;
	u8			addr_format;
	compat_int_t		nframes;
	compat_caddr_t		buf;
};

struct compat_cdrom_generic_command {
	unsigned char	cmd[CDROM_PACKET_SIZE];
	compat_caddr_t	buffer;
	compat_uint_t	buflen;
	compat_int_t	stat;
	compat_caddr_t	sense;
	unsigned char	data_direction;
	compat_int_t	quiet;
	compat_int_t	timeout;
	compat_caddr_t	reserved[1];
};

static int compat_cdrom_read_audio(struct block_device *bdev, fmode_t mode,
		unsigned int cmd, unsigned long arg)
{
	struct cdrom_read_audio __user *cdread_audio;
	struct compat_cdrom_read_audio __user *cdread_audio32;
	__u32 data;
	void __user *datap;

	cdread_audio = compat_alloc_user_space(sizeof(*cdread_audio));
	cdread_audio32 = compat_ptr(arg);

	if (copy_in_user(&cdread_audio->addr,
			 &cdread_audio32->addr,
			 (sizeof(*cdread_audio32) -
			  sizeof(compat_caddr_t))))
		return -EFAULT;

	if (get_user(data, &cdread_audio32->buf))
		return -EFAULT;
	datap = compat_ptr(data);
	if (put_user(datap, &cdread_audio->buf))
		return -EFAULT;

	return __blkdev_driver_ioctl(bdev, mode, cmd,
			(unsigned long)cdread_audio);
}

static int compat_cdrom_generic_command(struct block_device *bdev, fmode_t mode,
		unsigned int cmd, unsigned long arg)
{
	struct cdrom_generic_command __user *cgc;
	struct compat_cdrom_generic_command __user *cgc32;
	u32 data;
	unsigned char dir;
	int itmp;

	cgc = compat_alloc_user_space(sizeof(*cgc));
	cgc32 = compat_ptr(arg);

	if (copy_in_user(&cgc->cmd, &cgc32->cmd, sizeof(cgc->cmd)) ||
	    get_user(data, &cgc32->buffer) ||
	    put_user(compat_ptr(data), &cgc->buffer) ||
	    copy_in_user(&cgc->buflen, &cgc32->buflen,
			 (sizeof(unsigned int) + sizeof(int))) ||
	    get_user(data, &cgc32->sense) ||
	    put_user(compat_ptr(data), &cgc->sense) ||
	    get_user(dir, &cgc32->data_direction) ||
	    put_user(dir, &cgc->data_direction) ||
	    get_user(itmp, &cgc32->quiet) ||
	    put_user(itmp, &cgc->quiet) ||
	    get_user(itmp, &cgc32->timeout) ||
	    put_user(itmp, &cgc->timeout) ||
	    get_user(data, &cgc32->reserved[0]) ||
	    put_user(compat_ptr(data), &cgc->reserved[0]))
		return -EFAULT;

	return __blkdev_driver_ioctl(bdev, mode, cmd, (unsigned long)cgc);
}

struct compat_blkpg_ioctl_arg {
	compat_int_t op;
	compat_int_t flags;
	compat_int_t datalen;
	compat_caddr_t data;
};

static int compat_blkpg_ioctl(struct block_device *bdev, fmode_t mode,
		unsigned int cmd, struct compat_blkpg_ioctl_arg __user *ua32)
{
	struct blkpg_ioctl_arg __user *a = compat_alloc_user_space(sizeof(*a));
	compat_caddr_t udata;
	compat_int_t n;
	int err;

	err = get_user(n, &ua32->op);
	err |= put_user(n, &a->op);
	err |= get_user(n, &ua32->flags);
	err |= put_user(n, &a->flags);
	err |= get_user(n, &ua32->datalen);
	err |= put_user(n, &a->datalen);
	err |= get_user(udata, &ua32->data);
	err |= put_user(compat_ptr(udata), &a->data);
	if (err)
		return err;

	return blkdev_ioctl(bdev, mode, cmd, (unsigned long)a);
}

#define BLKBSZGET_32		_IOR(0x12, 112, int)
#define BLKBSZSET_32		_IOW(0x12, 113, int)
#define BLKGETSIZE64_32		_IOR(0x12, 114, int)

static int compat_blkdev_driver_ioctl(struct block_device *bdev, fmode_t mode,
			unsigned cmd, unsigned long arg)
{
	switch (cmd) {
	case HDIO_GET_UNMASKINTR:
	case HDIO_GET_MULTCOUNT:
	case HDIO_GET_KEEPSETTINGS:
	case HDIO_GET_32BIT:
	case HDIO_GET_NOWERR:
	case HDIO_GET_DMA:
	case HDIO_GET_NICE:
	case HDIO_GET_WCACHE:
	case HDIO_GET_ACOUSTIC:
	case HDIO_GET_ADDRESS:
	case HDIO_GET_BUSSTATE:
		return compat_hdio_ioctl(bdev, mode, cmd, arg);
	case CDROMREADAUDIO:
		return compat_cdrom_read_audio(bdev, mode, cmd, arg);
	case CDROM_SEND_PACKET:
		return compat_cdrom_generic_command(bdev, mode, cmd, arg);

	/*
	 * No handler required for the ones below, we just need to
	 * convert arg to a 64 bit pointer.
	 */
	case BLKSECTSET:
	/*
	 * 0x03 -- HD/IDE ioctl's used by hdparm and friends.
	 *         Some need translations, these do not.
	 */
	case HDIO_GET_IDENTITY:
	case HDIO_DRIVE_TASK:
	case HDIO_DRIVE_CMD:
	/* 0x330 is reserved -- it used to be HDIO_GETGEO_BIG */
	case 0x330:
	/* CDROM stuff */
	case CDROMPAUSE:
	case CDROMRESUME:
	case CDROMPLAYMSF:
	case CDROMPLAYTRKIND:
	case CDROMREADTOCHDR:
	case CDROMREADTOCENTRY:
	case CDROMSTOP:
	case CDROMSTART:
	case CDROMEJECT:
	case CDROMVOLCTRL:
	case CDROMSUBCHNL:
	case CDROMMULTISESSION:
	case CDROM_GET_MCN:
	case CDROMRESET:
	case CDROMVOLREAD:
	case CDROMSEEK:
	case CDROMPLAYBLK:
	case CDROMCLOSETRAY:
	case CDROM_DISC_STATUS:
	case CDROM_CHANGER_NSLOTS:
	case CDROM_GET_CAPABILITY:
	/* Ignore cdrom.h about these next 5 ioctls, they absolutely do
	 * not take a struct cdrom_read, instead they take a struct cdrom_msf
	 * which is compatible.
	 */
	case CDROMREADMODE2:
	case CDROMREADMODE1:
	case CDROMREADRAW:
	case CDROMREADCOOKED:
	case CDROMREADALL:
	/* DVD ioctls */
	case DVD_READ_STRUCT:
	case DVD_WRITE_STRUCT:
	case DVD_AUTH:
		arg = (unsigned long)compat_ptr(arg);
	/* These intepret arg as an unsigned long, not as a pointer,
	 * so we must not do compat_ptr() conversion. */
	case HDIO_SET_MULTCOUNT:
	case HDIO_SET_UNMASKINTR:
	case HDIO_SET_KEEPSETTINGS:
	case HDIO_SET_32BIT:
	case HDIO_SET_NOWERR:
	case HDIO_SET_DMA:
	case HDIO_SET_PIO_MODE:
	case HDIO_SET_NICE:
	case HDIO_SET_WCACHE:
	case HDIO_SET_ACOUSTIC:
	case HDIO_SET_BUSSTATE:
	case HDIO_SET_ADDRESS:
	case CDROMEJECT_SW:
	case CDROM_SET_OPTIONS:
	case CDROM_CLEAR_OPTIONS:
	case CDROM_SELECT_SPEED:
	case CDROM_SELECT_DISC:
	case CDROM_MEDIA_CHANGED:
	case CDROM_DRIVE_STATUS:
	case CDROM_LOCKDOOR:
	case CDROM_DEBUG:
		break;
	default:
		/* unknown ioctl number */
		return -ENOIOCTLCMD;
	}

	return __blkdev_driver_ioctl(bdev, mode, cmd, arg);
}

/* Most of the generic ioctls are handled in the normal fallback path.
   This assumes the blkdev's low level compat_ioctl always returns
   ENOIOCTLCMD for unknown ioctls. */
long compat_blkdev_ioctl(struct file *file, unsigned cmd, unsigned long arg)
{
	int ret = -ENOIOCTLCMD;
	struct inode *inode = file->f_mapping->host;
	struct block_device *bdev = inode->i_bdev;
	struct gendisk *disk = bdev->bd_disk;
	fmode_t mode = file->f_mode;
	loff_t size;
	unsigned int max_sectors;

	/*
	 * O_NDELAY can be altered using fcntl(.., F_SETFL, ..), so we have
	 * to updated it before every ioctl.
	 */
	if (file->f_flags & O_NDELAY)
		mode |= FMODE_NDELAY;
	else
		mode &= ~FMODE_NDELAY;

	switch (cmd) {
	case HDIO_GETGEO:
		return compat_hdio_getgeo(disk, bdev, compat_ptr(arg));
	case BLKPBSZGET:
		return compat_put_uint(arg, bdev_physical_block_size(bdev));
	case BLKIOMIN:
		return compat_put_uint(arg, bdev_io_min(bdev));
	case BLKIOOPT:
		return compat_put_uint(arg, bdev_io_opt(bdev));
	case BLKALIGNOFF:
		return compat_put_int(arg, bdev_alignment_offset(bdev));
	case BLKDISCARDZEROES:
		return compat_put_uint(arg, 0);
	case BLKFLSBUF:
	case BLKROSET:
	case BLKDISCARD:
	case BLKSECDISCARD:
	case BLKZEROOUT:
	/*
	 * the ones below are implemented in blkdev_locked_ioctl,
	 * but we call blkdev_ioctl, which gets the lock for us
	 */
	case BLKRRPART:
		return blkdev_ioctl(bdev, mode, cmd,
				(unsigned long)compat_ptr(arg));
	case BLKBSZSET_32:
		return blkdev_ioctl(bdev, mode, BLKBSZSET,
				(unsigned long)compat_ptr(arg));
	case BLKPG:
		return compat_blkpg_ioctl(bdev, mode, cmd, compat_ptr(arg));
	case BLKRAGET:
	case BLKFRAGET:
		if (!arg)
			return -EINVAL;
		return compat_put_long(arg,
			       (bdev->bd_bdi->ra_pages * PAGE_SIZE) / 512);
	case BLKROGET: /* compatible */
		return compat_put_int(arg, bdev_read_only(bdev) != 0);
	case BLKBSZGET_32: /* get the logical block size (cf. BLKSSZGET) */
		return compat_put_int(arg, block_size(bdev));
	case BLKSSZGET: /* get block device hardware sector size */
		return compat_put_int(arg, bdev_logical_block_size(bdev));
	case BLKSECTGET:
		max_sectors = min_t(unsigned int, USHRT_MAX,
				    queue_max_sectors(bdev_get_queue(bdev)));
		return compat_put_ushort(arg, max_sectors);
	case BLKROTATIONAL:
		return compat_put_ushort(arg,
					 !blk_queue_nonrot(bdev_get_queue(bdev)));
	case BLKRASET: /* compatible, but no compat_ptr (!) */
	case BLKFRASET:
		if (!capable(CAP_SYS_ADMIN))
			return -EACCES;
		bdev->bd_bdi->ra_pages = (arg * 512) / PAGE_SIZE;
		return 0;
	case BLKGETSIZE:
		size = i_size_read(bdev->bd_inode);
		if ((size >> 9) > ~0UL)
			return -EFBIG;
		return compat_put_ulong(arg, size >> 9);

	case BLKGETSIZE64_32:
		return compat_put_u64(arg, i_size_read(bdev->bd_inode));

	case BLKTRACESETUP32:
	case BLKTRACESTART: /* compatible */
	case BLKTRACESTOP:  /* compatible */
	case BLKTRACETEARDOWN: /* compatible */
		ret = blk_trace_ioctl(bdev, cmd, compat_ptr(arg));
		return ret;
	default:
		if (disk->fops->compat_ioctl)
			ret = disk->fops->compat_ioctl(bdev, mode, cmd, arg);
		if (ret == -ENOIOCTLCMD)
			ret = compat_blkdev_driver_ioctl(bdev, mode, cmd, arg);
		return ret;
	}
}<|MERGE_RESOLUTION|>--- conflicted
+++ resolved
@@ -79,11 +79,7 @@
 static int compat_hdio_ioctl(struct block_device *bdev, fmode_t mode,
 		unsigned int cmd, unsigned long arg)
 {
-<<<<<<< HEAD
-	unsigned long *__user p;
-=======
 	unsigned long __user *p;
->>>>>>> bb176f67
 	int error;
 
 	p = compat_alloc_user_space(sizeof(unsigned long));
