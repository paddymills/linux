/*
 * raid10.c : Multiple Devices driver for Linux
 *
 * Copyright (C) 2000-2004 Neil Brown
 *
 * RAID-10 support for md.
 *
 * Base on code in raid1.c.  See raid1.c for further copyright information.
 *
 *
 * This program is free software; you can redistribute it and/or modify
 * it under the terms of the GNU General Public License as published by
 * the Free Software Foundation; either version 2, or (at your option)
 * any later version.
 *
 * You should have received a copy of the GNU General Public License
 * (for example /usr/src/linux/COPYING); if not, write to the Free
 * Software Foundation, Inc., 675 Mass Ave, Cambridge, MA 02139, USA.
 */

#include <linux/slab.h>
#include <linux/delay.h>
#include <linux/blkdev.h>
#include <linux/module.h>
#include <linux/seq_file.h>
#include <linux/ratelimit.h>
#include <linux/kthread.h>
#include <trace/events/block.h>
#include "md.h"
#include "raid10.h"
#include "raid0.h"
#include "md-bitmap.h"

/*
 * RAID10 provides a combination of RAID0 and RAID1 functionality.
 * The layout of data is defined by
 *    chunk_size
 *    raid_disks
 *    near_copies (stored in low byte of layout)
 *    far_copies (stored in second byte of layout)
 *    far_offset (stored in bit 16 of layout )
 *    use_far_sets (stored in bit 17 of layout )
 *    use_far_sets_bugfixed (stored in bit 18 of layout )
 *
 * The data to be stored is divided into chunks using chunksize.  Each device
 * is divided into far_copies sections.   In each section, chunks are laid out
 * in a style similar to raid0, but near_copies copies of each chunk is stored
 * (each on a different drive).  The starting device for each section is offset
 * near_copies from the starting device of the previous section.  Thus there
 * are (near_copies * far_copies) of each chunk, and each is on a different
 * drive.  near_copies and far_copies must be at least one, and their product
 * is at most raid_disks.
 *
 * If far_offset is true, then the far_copies are handled a bit differently.
 * The copies are still in different stripes, but instead of being very far
 * apart on disk, there are adjacent stripes.
 *
 * The far and offset algorithms are handled slightly differently if
 * 'use_far_sets' is true.  In this case, the array's devices are grouped into
 * sets that are (near_copies * far_copies) in size.  The far copied stripes
 * are still shifted by 'near_copies' devices, but this shifting stays confined
 * to the set rather than the entire array.  This is done to improve the number
 * of device combinations that can fail without causing the array to fail.
 * Example 'far' algorithm w/o 'use_far_sets' (each letter represents a chunk
 * on a device):
 *    A B C D    A B C D E
 *      ...         ...
 *    D A B C    E A B C D
 * Example 'far' algorithm w/ 'use_far_sets' enabled (sets illustrated w/ []'s):
 *    [A B] [C D]    [A B] [C D E]
 *    |...| |...|    |...| | ... |
 *    [B A] [D C]    [B A] [E C D]
 */

/*
 * Number of guaranteed r10bios in case of extreme VM load:
 */
#define	NR_RAID10_BIOS 256

/* when we get a read error on a read-only array, we redirect to another
 * device without failing the first device, or trying to over-write to
 * correct the read error.  To keep track of bad blocks on a per-bio
 * level, we store IO_BLOCKED in the appropriate 'bios' pointer
 */
#define IO_BLOCKED ((struct bio *)1)
/* When we successfully write to a known bad-block, we need to remove the
 * bad-block marking which must be done from process context.  So we record
 * the success by setting devs[n].bio to IO_MADE_GOOD
 */
#define IO_MADE_GOOD ((struct bio *)2)

#define BIO_SPECIAL(bio) ((unsigned long)bio <= 2)

/* When there are this many requests queued to be written by
 * the raid10 thread, we become 'congested' to provide back-pressure
 * for writeback.
 */
static int max_queued_requests = 1024;

static void allow_barrier(struct r10conf *conf);
static void lower_barrier(struct r10conf *conf);
static int _enough(struct r10conf *conf, int previous, int ignore);
static int enough(struct r10conf *conf, int ignore);
static sector_t reshape_request(struct mddev *mddev, sector_t sector_nr,
				int *skipped);
static void reshape_request_write(struct mddev *mddev, struct r10bio *r10_bio);
static void end_reshape_write(struct bio *bio);
static void end_reshape(struct r10conf *conf);

#define raid10_log(md, fmt, args...)				\
	do { if ((md)->queue) blk_add_trace_msg((md)->queue, "raid10 " fmt, ##args); } while (0)

#include "raid1-10.c"

/*
 * for resync bio, r10bio pointer can be retrieved from the per-bio
 * 'struct resync_pages'.
 */
static inline struct r10bio *get_resync_r10bio(struct bio *bio)
{
	return get_resync_pages(bio)->raid_bio;
}

static void * r10bio_pool_alloc(gfp_t gfp_flags, void *data)
{
	struct r10conf *conf = data;
	int size = offsetof(struct r10bio, devs[conf->copies]);

	/* allocate a r10bio with room for raid_disks entries in the
	 * bios array */
	return kzalloc(size, gfp_flags);
}

static void r10bio_pool_free(void *r10_bio, void *data)
{
	kfree(r10_bio);
}

#define RESYNC_SECTORS (RESYNC_BLOCK_SIZE >> 9)
/* amount of memory to reserve for resync requests */
#define RESYNC_WINDOW (1024*1024)
/* maximum number of concurrent requests, memory permitting */
#define RESYNC_DEPTH (32*1024*1024/RESYNC_BLOCK_SIZE)
#define CLUSTER_RESYNC_WINDOW (16 * RESYNC_WINDOW)
#define CLUSTER_RESYNC_WINDOW_SECTORS (CLUSTER_RESYNC_WINDOW >> 9)

/*
 * When performing a resync, we need to read and compare, so
 * we need as many pages are there are copies.
 * When performing a recovery, we need 2 bios, one for read,
 * one for write (we recover only one drive per r10buf)
 *
 */
static void * r10buf_pool_alloc(gfp_t gfp_flags, void *data)
{
	struct r10conf *conf = data;
	struct r10bio *r10_bio;
	struct bio *bio;
	int j;
	int nalloc, nalloc_rp;
	struct resync_pages *rps;

	r10_bio = r10bio_pool_alloc(gfp_flags, conf);
	if (!r10_bio)
		return NULL;

	if (test_bit(MD_RECOVERY_SYNC, &conf->mddev->recovery) ||
	    test_bit(MD_RECOVERY_RESHAPE, &conf->mddev->recovery))
		nalloc = conf->copies; /* resync */
	else
		nalloc = 2; /* recovery */

	/* allocate once for all bios */
	if (!conf->have_replacement)
		nalloc_rp = nalloc;
	else
		nalloc_rp = nalloc * 2;
	rps = kmalloc(sizeof(struct resync_pages) * nalloc_rp, gfp_flags);
	if (!rps)
		goto out_free_r10bio;

	/*
	 * Allocate bios.
	 */
	for (j = nalloc ; j-- ; ) {
		bio = bio_kmalloc(gfp_flags, RESYNC_PAGES);
		if (!bio)
			goto out_free_bio;
		r10_bio->devs[j].bio = bio;
		if (!conf->have_replacement)
			continue;
		bio = bio_kmalloc(gfp_flags, RESYNC_PAGES);
		if (!bio)
			goto out_free_bio;
		r10_bio->devs[j].repl_bio = bio;
	}
	/*
	 * Allocate RESYNC_PAGES data pages and attach them
	 * where needed.
	 */
	for (j = 0; j < nalloc; j++) {
		struct bio *rbio = r10_bio->devs[j].repl_bio;
		struct resync_pages *rp, *rp_repl;

		rp = &rps[j];
		if (rbio)
			rp_repl = &rps[nalloc + j];

		bio = r10_bio->devs[j].bio;

		if (!j || test_bit(MD_RECOVERY_SYNC,
				   &conf->mddev->recovery)) {
			if (resync_alloc_pages(rp, gfp_flags))
				goto out_free_pages;
		} else {
			memcpy(rp, &rps[0], sizeof(*rp));
			resync_get_all_pages(rp);
		}

		rp->raid_bio = r10_bio;
		bio->bi_private = rp;
		if (rbio) {
			memcpy(rp_repl, rp, sizeof(*rp));
			rbio->bi_private = rp_repl;
		}
	}

	return r10_bio;

out_free_pages:
	while (--j >= 0)
		resync_free_pages(&rps[j * 2]);

	j = 0;
out_free_bio:
	for ( ; j < nalloc; j++) {
		if (r10_bio->devs[j].bio)
			bio_put(r10_bio->devs[j].bio);
		if (r10_bio->devs[j].repl_bio)
			bio_put(r10_bio->devs[j].repl_bio);
	}
	kfree(rps);
out_free_r10bio:
	r10bio_pool_free(r10_bio, conf);
	return NULL;
}

static void r10buf_pool_free(void *__r10_bio, void *data)
{
	struct r10conf *conf = data;
	struct r10bio *r10bio = __r10_bio;
	int j;
	struct resync_pages *rp = NULL;

	for (j = conf->copies; j--; ) {
		struct bio *bio = r10bio->devs[j].bio;

		rp = get_resync_pages(bio);
		resync_free_pages(rp);
		bio_put(bio);

		bio = r10bio->devs[j].repl_bio;
		if (bio)
			bio_put(bio);
	}

	/* resync pages array stored in the 1st bio's .bi_private */
	kfree(rp);

	r10bio_pool_free(r10bio, conf);
}

static void put_all_bios(struct r10conf *conf, struct r10bio *r10_bio)
{
	int i;

	for (i = 0; i < conf->copies; i++) {
		struct bio **bio = & r10_bio->devs[i].bio;
		if (!BIO_SPECIAL(*bio))
			bio_put(*bio);
		*bio = NULL;
		bio = &r10_bio->devs[i].repl_bio;
		if (r10_bio->read_slot < 0 && !BIO_SPECIAL(*bio))
			bio_put(*bio);
		*bio = NULL;
	}
}

static void free_r10bio(struct r10bio *r10_bio)
{
	struct r10conf *conf = r10_bio->mddev->private;

	put_all_bios(conf, r10_bio);
	mempool_free(r10_bio, conf->r10bio_pool);
}

static void put_buf(struct r10bio *r10_bio)
{
	struct r10conf *conf = r10_bio->mddev->private;

	mempool_free(r10_bio, conf->r10buf_pool);

	lower_barrier(conf);
}

static void reschedule_retry(struct r10bio *r10_bio)
{
	unsigned long flags;
	struct mddev *mddev = r10_bio->mddev;
	struct r10conf *conf = mddev->private;

	spin_lock_irqsave(&conf->device_lock, flags);
	list_add(&r10_bio->retry_list, &conf->retry_list);
	conf->nr_queued ++;
	spin_unlock_irqrestore(&conf->device_lock, flags);

	/* wake up frozen array... */
	wake_up(&conf->wait_barrier);

	md_wakeup_thread(mddev->thread);
}

/*
 * raid_end_bio_io() is called when we have finished servicing a mirrored
 * operation and are ready to return a success/failure code to the buffer
 * cache layer.
 */
static void raid_end_bio_io(struct r10bio *r10_bio)
{
	struct bio *bio = r10_bio->master_bio;
	struct r10conf *conf = r10_bio->mddev->private;

	if (!test_bit(R10BIO_Uptodate, &r10_bio->state))
		bio->bi_status = BLK_STS_IOERR;

	bio_endio(bio);
	/*
	 * Wake up any possible resync thread that waits for the device
	 * to go idle.
	 */
	allow_barrier(conf);

	free_r10bio(r10_bio);
}

/*
 * Update disk head position estimator based on IRQ completion info.
 */
static inline void update_head_pos(int slot, struct r10bio *r10_bio)
{
	struct r10conf *conf = r10_bio->mddev->private;

	conf->mirrors[r10_bio->devs[slot].devnum].head_position =
		r10_bio->devs[slot].addr + (r10_bio->sectors);
}

/*
 * Find the disk number which triggered given bio
 */
static int find_bio_disk(struct r10conf *conf, struct r10bio *r10_bio,
			 struct bio *bio, int *slotp, int *replp)
{
	int slot;
	int repl = 0;

	for (slot = 0; slot < conf->copies; slot++) {
		if (r10_bio->devs[slot].bio == bio)
			break;
		if (r10_bio->devs[slot].repl_bio == bio) {
			repl = 1;
			break;
		}
	}

	BUG_ON(slot == conf->copies);
	update_head_pos(slot, r10_bio);

	if (slotp)
		*slotp = slot;
	if (replp)
		*replp = repl;
	return r10_bio->devs[slot].devnum;
}

static void raid10_end_read_request(struct bio *bio)
{
	int uptodate = !bio->bi_status;
	struct r10bio *r10_bio = bio->bi_private;
	int slot;
	struct md_rdev *rdev;
	struct r10conf *conf = r10_bio->mddev->private;

	slot = r10_bio->read_slot;
	rdev = r10_bio->devs[slot].rdev;
	/*
	 * this branch is our 'one mirror IO has finished' event handler:
	 */
	update_head_pos(slot, r10_bio);

	if (uptodate) {
		/*
		 * Set R10BIO_Uptodate in our master bio, so that
		 * we will return a good error code to the higher
		 * levels even if IO on some other mirrored buffer fails.
		 *
		 * The 'master' represents the composite IO operation to
		 * user-side. So if something waits for IO, then it will
		 * wait for the 'master' bio.
		 */
		set_bit(R10BIO_Uptodate, &r10_bio->state);
	} else {
		/* If all other devices that store this block have
		 * failed, we want to return the error upwards rather
		 * than fail the last device.  Here we redefine
		 * "uptodate" to mean "Don't want to retry"
		 */
		if (!_enough(conf, test_bit(R10BIO_Previous, &r10_bio->state),
			     rdev->raid_disk))
			uptodate = 1;
	}
	if (uptodate) {
		raid_end_bio_io(r10_bio);
		rdev_dec_pending(rdev, conf->mddev);
	} else {
		/*
		 * oops, read error - keep the refcount on the rdev
		 */
		char b[BDEVNAME_SIZE];
		pr_err_ratelimited("md/raid10:%s: %s: rescheduling sector %llu\n",
				   mdname(conf->mddev),
				   bdevname(rdev->bdev, b),
				   (unsigned long long)r10_bio->sector);
		set_bit(R10BIO_ReadError, &r10_bio->state);
		reschedule_retry(r10_bio);
	}
}

static void close_write(struct r10bio *r10_bio)
{
	/* clear the bitmap if all writes complete successfully */
	bitmap_endwrite(r10_bio->mddev->bitmap, r10_bio->sector,
			r10_bio->sectors,
			!test_bit(R10BIO_Degraded, &r10_bio->state),
			0);
	md_write_end(r10_bio->mddev);
}

static void one_write_done(struct r10bio *r10_bio)
{
	if (atomic_dec_and_test(&r10_bio->remaining)) {
		if (test_bit(R10BIO_WriteError, &r10_bio->state))
			reschedule_retry(r10_bio);
		else {
			close_write(r10_bio);
			if (test_bit(R10BIO_MadeGood, &r10_bio->state))
				reschedule_retry(r10_bio);
			else
				raid_end_bio_io(r10_bio);
		}
	}
}

static void raid10_end_write_request(struct bio *bio)
{
	struct r10bio *r10_bio = bio->bi_private;
	int dev;
	int dec_rdev = 1;
	struct r10conf *conf = r10_bio->mddev->private;
	int slot, repl;
	struct md_rdev *rdev = NULL;
	struct bio *to_put = NULL;
	bool discard_error;

	discard_error = bio->bi_status && bio_op(bio) == REQ_OP_DISCARD;

	dev = find_bio_disk(conf, r10_bio, bio, &slot, &repl);

	if (repl)
		rdev = conf->mirrors[dev].replacement;
	if (!rdev) {
		smp_rmb();
		repl = 0;
		rdev = conf->mirrors[dev].rdev;
	}
	/*
	 * this branch is our 'one mirror IO has finished' event handler:
	 */
	if (bio->bi_status && !discard_error) {
		if (repl)
			/* Never record new bad blocks to replacement,
			 * just fail it.
			 */
			md_error(rdev->mddev, rdev);
		else {
			set_bit(WriteErrorSeen,	&rdev->flags);
			if (!test_and_set_bit(WantReplacement, &rdev->flags))
				set_bit(MD_RECOVERY_NEEDED,
					&rdev->mddev->recovery);

			dec_rdev = 0;
			if (test_bit(FailFast, &rdev->flags) &&
			    (bio->bi_opf & MD_FAILFAST)) {
				md_error(rdev->mddev, rdev);
				if (!test_bit(Faulty, &rdev->flags))
					/* This is the only remaining device,
					 * We need to retry the write without
					 * FailFast
					 */
					set_bit(R10BIO_WriteError, &r10_bio->state);
				else {
					r10_bio->devs[slot].bio = NULL;
					to_put = bio;
					dec_rdev = 1;
				}
			} else
				set_bit(R10BIO_WriteError, &r10_bio->state);
		}
	} else {
		/*
		 * Set R10BIO_Uptodate in our master bio, so that
		 * we will return a good error code for to the higher
		 * levels even if IO on some other mirrored buffer fails.
		 *
		 * The 'master' represents the composite IO operation to
		 * user-side. So if something waits for IO, then it will
		 * wait for the 'master' bio.
		 */
		sector_t first_bad;
		int bad_sectors;

		/*
		 * Do not set R10BIO_Uptodate if the current device is
		 * rebuilding or Faulty. This is because we cannot use
		 * such device for properly reading the data back (we could
		 * potentially use it, if the current write would have felt
		 * before rdev->recovery_offset, but for simplicity we don't
		 * check this here.
		 */
		if (test_bit(In_sync, &rdev->flags) &&
		    !test_bit(Faulty, &rdev->flags))
			set_bit(R10BIO_Uptodate, &r10_bio->state);

		/* Maybe we can clear some bad blocks. */
		if (is_badblock(rdev,
				r10_bio->devs[slot].addr,
				r10_bio->sectors,
				&first_bad, &bad_sectors) && !discard_error) {
			bio_put(bio);
			if (repl)
				r10_bio->devs[slot].repl_bio = IO_MADE_GOOD;
			else
				r10_bio->devs[slot].bio = IO_MADE_GOOD;
			dec_rdev = 0;
			set_bit(R10BIO_MadeGood, &r10_bio->state);
		}
	}

	/*
	 *
	 * Let's see if all mirrored write operations have finished
	 * already.
	 */
	one_write_done(r10_bio);
	if (dec_rdev)
		rdev_dec_pending(rdev, conf->mddev);
	if (to_put)
		bio_put(to_put);
}

/*
 * RAID10 layout manager
 * As well as the chunksize and raid_disks count, there are two
 * parameters: near_copies and far_copies.
 * near_copies * far_copies must be <= raid_disks.
 * Normally one of these will be 1.
 * If both are 1, we get raid0.
 * If near_copies == raid_disks, we get raid1.
 *
 * Chunks are laid out in raid0 style with near_copies copies of the
 * first chunk, followed by near_copies copies of the next chunk and
 * so on.
 * If far_copies > 1, then after 1/far_copies of the array has been assigned
 * as described above, we start again with a device offset of near_copies.
 * So we effectively have another copy of the whole array further down all
 * the drives, but with blocks on different drives.
 * With this layout, and block is never stored twice on the one device.
 *
 * raid10_find_phys finds the sector offset of a given virtual sector
 * on each device that it is on.
 *
 * raid10_find_virt does the reverse mapping, from a device and a
 * sector offset to a virtual address
 */

static void __raid10_find_phys(struct geom *geo, struct r10bio *r10bio)
{
	int n,f;
	sector_t sector;
	sector_t chunk;
	sector_t stripe;
	int dev;
	int slot = 0;
	int last_far_set_start, last_far_set_size;

	last_far_set_start = (geo->raid_disks / geo->far_set_size) - 1;
	last_far_set_start *= geo->far_set_size;

	last_far_set_size = geo->far_set_size;
	last_far_set_size += (geo->raid_disks % geo->far_set_size);

	/* now calculate first sector/dev */
	chunk = r10bio->sector >> geo->chunk_shift;
	sector = r10bio->sector & geo->chunk_mask;

	chunk *= geo->near_copies;
	stripe = chunk;
	dev = sector_div(stripe, geo->raid_disks);
	if (geo->far_offset)
		stripe *= geo->far_copies;

	sector += stripe << geo->chunk_shift;

	/* and calculate all the others */
	for (n = 0; n < geo->near_copies; n++) {
		int d = dev;
		int set;
		sector_t s = sector;
		r10bio->devs[slot].devnum = d;
		r10bio->devs[slot].addr = s;
		slot++;

		for (f = 1; f < geo->far_copies; f++) {
			set = d / geo->far_set_size;
			d += geo->near_copies;

			if ((geo->raid_disks % geo->far_set_size) &&
			    (d > last_far_set_start)) {
				d -= last_far_set_start;
				d %= last_far_set_size;
				d += last_far_set_start;
			} else {
				d %= geo->far_set_size;
				d += geo->far_set_size * set;
			}
			s += geo->stride;
			r10bio->devs[slot].devnum = d;
			r10bio->devs[slot].addr = s;
			slot++;
		}
		dev++;
		if (dev >= geo->raid_disks) {
			dev = 0;
			sector += (geo->chunk_mask + 1);
		}
	}
}

static void raid10_find_phys(struct r10conf *conf, struct r10bio *r10bio)
{
	struct geom *geo = &conf->geo;

	if (conf->reshape_progress != MaxSector &&
	    ((r10bio->sector >= conf->reshape_progress) !=
	     conf->mddev->reshape_backwards)) {
		set_bit(R10BIO_Previous, &r10bio->state);
		geo = &conf->prev;
	} else
		clear_bit(R10BIO_Previous, &r10bio->state);

	__raid10_find_phys(geo, r10bio);
}

static sector_t raid10_find_virt(struct r10conf *conf, sector_t sector, int dev)
{
	sector_t offset, chunk, vchunk;
	/* Never use conf->prev as this is only called during resync
	 * or recovery, so reshape isn't happening
	 */
	struct geom *geo = &conf->geo;
	int far_set_start = (dev / geo->far_set_size) * geo->far_set_size;
	int far_set_size = geo->far_set_size;
	int last_far_set_start;

	if (geo->raid_disks % geo->far_set_size) {
		last_far_set_start = (geo->raid_disks / geo->far_set_size) - 1;
		last_far_set_start *= geo->far_set_size;

		if (dev >= last_far_set_start) {
			far_set_size = geo->far_set_size;
			far_set_size += (geo->raid_disks % geo->far_set_size);
			far_set_start = last_far_set_start;
		}
	}

	offset = sector & geo->chunk_mask;
	if (geo->far_offset) {
		int fc;
		chunk = sector >> geo->chunk_shift;
		fc = sector_div(chunk, geo->far_copies);
		dev -= fc * geo->near_copies;
		if (dev < far_set_start)
			dev += far_set_size;
	} else {
		while (sector >= geo->stride) {
			sector -= geo->stride;
			if (dev < (geo->near_copies + far_set_start))
				dev += far_set_size - geo->near_copies;
			else
				dev -= geo->near_copies;
		}
		chunk = sector >> geo->chunk_shift;
	}
	vchunk = chunk * geo->raid_disks + dev;
	sector_div(vchunk, geo->near_copies);
	return (vchunk << geo->chunk_shift) + offset;
}

/*
 * This routine returns the disk from which the requested read should
 * be done. There is a per-array 'next expected sequential IO' sector
 * number - if this matches on the next IO then we use the last disk.
 * There is also a per-disk 'last know head position' sector that is
 * maintained from IRQ contexts, both the normal and the resync IO
 * completion handlers update this position correctly. If there is no
 * perfect sequential match then we pick the disk whose head is closest.
 *
 * If there are 2 mirrors in the same 2 devices, performance degrades
 * because position is mirror, not device based.
 *
 * The rdev for the device selected will have nr_pending incremented.
 */

/*
 * FIXME: possibly should rethink readbalancing and do it differently
 * depending on near_copies / far_copies geometry.
 */
static struct md_rdev *read_balance(struct r10conf *conf,
				    struct r10bio *r10_bio,
				    int *max_sectors)
{
	const sector_t this_sector = r10_bio->sector;
	int disk, slot;
	int sectors = r10_bio->sectors;
	int best_good_sectors;
	sector_t new_distance, best_dist;
	struct md_rdev *best_rdev, *rdev = NULL;
	int do_balance;
	int best_slot;
	struct geom *geo = &conf->geo;

	raid10_find_phys(conf, r10_bio);
	rcu_read_lock();
	best_slot = -1;
	best_rdev = NULL;
	best_dist = MaxSector;
	best_good_sectors = 0;
	do_balance = 1;
	clear_bit(R10BIO_FailFast, &r10_bio->state);
	/*
	 * Check if we can balance. We can balance on the whole
	 * device if no resync is going on (recovery is ok), or below
	 * the resync window. We take the first readable disk when
	 * above the resync window.
	 */
	if ((conf->mddev->recovery_cp < MaxSector
	     && (this_sector + sectors >= conf->next_resync)) ||
	    (mddev_is_clustered(conf->mddev) &&
	     md_cluster_ops->area_resyncing(conf->mddev, READ, this_sector,
					    this_sector + sectors)))
		do_balance = 0;

	for (slot = 0; slot < conf->copies ; slot++) {
		sector_t first_bad;
		int bad_sectors;
		sector_t dev_sector;

		if (r10_bio->devs[slot].bio == IO_BLOCKED)
			continue;
		disk = r10_bio->devs[slot].devnum;
		rdev = rcu_dereference(conf->mirrors[disk].replacement);
		if (rdev == NULL || test_bit(Faulty, &rdev->flags) ||
		    r10_bio->devs[slot].addr + sectors > rdev->recovery_offset)
			rdev = rcu_dereference(conf->mirrors[disk].rdev);
		if (rdev == NULL ||
		    test_bit(Faulty, &rdev->flags))
			continue;
		if (!test_bit(In_sync, &rdev->flags) &&
		    r10_bio->devs[slot].addr + sectors > rdev->recovery_offset)
			continue;

		dev_sector = r10_bio->devs[slot].addr;
		if (is_badblock(rdev, dev_sector, sectors,
				&first_bad, &bad_sectors)) {
			if (best_dist < MaxSector)
				/* Already have a better slot */
				continue;
			if (first_bad <= dev_sector) {
				/* Cannot read here.  If this is the
				 * 'primary' device, then we must not read
				 * beyond 'bad_sectors' from another device.
				 */
				bad_sectors -= (dev_sector - first_bad);
				if (!do_balance && sectors > bad_sectors)
					sectors = bad_sectors;
				if (best_good_sectors > sectors)
					best_good_sectors = sectors;
			} else {
				sector_t good_sectors =
					first_bad - dev_sector;
				if (good_sectors > best_good_sectors) {
					best_good_sectors = good_sectors;
					best_slot = slot;
					best_rdev = rdev;
				}
				if (!do_balance)
					/* Must read from here */
					break;
			}
			continue;
		} else
			best_good_sectors = sectors;

		if (!do_balance)
			break;

		if (best_slot >= 0)
			/* At least 2 disks to choose from so failfast is OK */
			set_bit(R10BIO_FailFast, &r10_bio->state);
		/* This optimisation is debatable, and completely destroys
		 * sequential read speed for 'far copies' arrays.  So only
		 * keep it for 'near' arrays, and review those later.
		 */
		if (geo->near_copies > 1 && !atomic_read(&rdev->nr_pending))
			new_distance = 0;

		/* for far > 1 always use the lowest address */
		else if (geo->far_copies > 1)
			new_distance = r10_bio->devs[slot].addr;
		else
			new_distance = abs(r10_bio->devs[slot].addr -
					   conf->mirrors[disk].head_position);
		if (new_distance < best_dist) {
			best_dist = new_distance;
			best_slot = slot;
			best_rdev = rdev;
		}
	}
	if (slot >= conf->copies) {
		slot = best_slot;
		rdev = best_rdev;
	}

	if (slot >= 0) {
		atomic_inc(&rdev->nr_pending);
		r10_bio->read_slot = slot;
	} else
		rdev = NULL;
	rcu_read_unlock();
	*max_sectors = best_good_sectors;

	return rdev;
}

static int raid10_congested(struct mddev *mddev, int bits)
{
	struct r10conf *conf = mddev->private;
	int i, ret = 0;

	if ((bits & (1 << WB_async_congested)) &&
	    conf->pending_count >= max_queued_requests)
		return 1;

	rcu_read_lock();
	for (i = 0;
	     (i < conf->geo.raid_disks || i < conf->prev.raid_disks)
		     && ret == 0;
	     i++) {
		struct md_rdev *rdev = rcu_dereference(conf->mirrors[i].rdev);
		if (rdev && !test_bit(Faulty, &rdev->flags)) {
			struct request_queue *q = bdev_get_queue(rdev->bdev);

			ret |= bdi_congested(q->backing_dev_info, bits);
		}
	}
	rcu_read_unlock();
	return ret;
}

static void flush_pending_writes(struct r10conf *conf)
{
	/* Any writes that have been queued but are awaiting
	 * bitmap updates get flushed here.
	 */
	spin_lock_irq(&conf->device_lock);

	if (conf->pending_bio_list.head) {
		struct blk_plug plug;
		struct bio *bio;

		bio = bio_list_get(&conf->pending_bio_list);
		conf->pending_count = 0;
		spin_unlock_irq(&conf->device_lock);
<<<<<<< HEAD
=======

		/*
		 * As this is called in a wait_event() loop (see freeze_array),
		 * current->state might be TASK_UNINTERRUPTIBLE which will
		 * cause a warning when we prepare to wait again.  As it is
		 * rare that this path is taken, it is perfectly safe to force
		 * us to go around the wait_event() loop again, so the warning
		 * is a false-positive. Silence the warning by resetting
		 * thread state
		 */
		__set_current_state(TASK_RUNNING);

>>>>>>> 03a0dded
		blk_start_plug(&plug);
		/* flush any pending bitmap writes to disk
		 * before proceeding w/ I/O */
		bitmap_unplug(conf->mddev->bitmap);
		wake_up(&conf->wait_barrier);

		while (bio) { /* submit pending writes */
			struct bio *next = bio->bi_next;
			struct md_rdev *rdev = (void*)bio->bi_disk;
			bio->bi_next = NULL;
			bio_set_dev(bio, rdev->bdev);
			if (test_bit(Faulty, &rdev->flags)) {
				bio_io_error(bio);
			} else if (unlikely((bio_op(bio) ==  REQ_OP_DISCARD) &&
					    !blk_queue_discard(bio->bi_disk->queue)))
				/* Just ignore it */
				bio_endio(bio);
			else
				generic_make_request(bio);
			bio = next;
		}
		blk_finish_plug(&plug);
	} else
		spin_unlock_irq(&conf->device_lock);
}

/* Barriers....
 * Sometimes we need to suspend IO while we do something else,
 * either some resync/recovery, or reconfigure the array.
 * To do this we raise a 'barrier'.
 * The 'barrier' is a counter that can be raised multiple times
 * to count how many activities are happening which preclude
 * normal IO.
 * We can only raise the barrier if there is no pending IO.
 * i.e. if nr_pending == 0.
 * We choose only to raise the barrier if no-one is waiting for the
 * barrier to go down.  This means that as soon as an IO request
 * is ready, no other operations which require a barrier will start
 * until the IO request has had a chance.
 *
 * So: regular IO calls 'wait_barrier'.  When that returns there
 *    is no backgroup IO happening,  It must arrange to call
 *    allow_barrier when it has finished its IO.
 * backgroup IO calls must call raise_barrier.  Once that returns
 *    there is no normal IO happeing.  It must arrange to call
 *    lower_barrier when the particular background IO completes.
 */

static void raise_barrier(struct r10conf *conf, int force)
{
	BUG_ON(force && !conf->barrier);
	spin_lock_irq(&conf->resync_lock);

	/* Wait until no block IO is waiting (unless 'force') */
	wait_event_lock_irq(conf->wait_barrier, force || !conf->nr_waiting,
			    conf->resync_lock);

	/* block any new IO from starting */
	conf->barrier++;

	/* Now wait for all pending IO to complete */
	wait_event_lock_irq(conf->wait_barrier,
			    !atomic_read(&conf->nr_pending) && conf->barrier < RESYNC_DEPTH,
			    conf->resync_lock);

	spin_unlock_irq(&conf->resync_lock);
}

static void lower_barrier(struct r10conf *conf)
{
	unsigned long flags;
	spin_lock_irqsave(&conf->resync_lock, flags);
	conf->barrier--;
	spin_unlock_irqrestore(&conf->resync_lock, flags);
	wake_up(&conf->wait_barrier);
}

static void wait_barrier(struct r10conf *conf)
{
	spin_lock_irq(&conf->resync_lock);
	if (conf->barrier) {
		conf->nr_waiting++;
		/* Wait for the barrier to drop.
		 * However if there are already pending
		 * requests (preventing the barrier from
		 * rising completely), and the
		 * pre-process bio queue isn't empty,
		 * then don't wait, as we need to empty
		 * that queue to get the nr_pending
		 * count down.
		 */
		raid10_log(conf->mddev, "wait barrier");
		wait_event_lock_irq(conf->wait_barrier,
				    !conf->barrier ||
				    (atomic_read(&conf->nr_pending) &&
				     current->bio_list &&
				     (!bio_list_empty(&current->bio_list[0]) ||
				      !bio_list_empty(&current->bio_list[1]))),
				    conf->resync_lock);
		conf->nr_waiting--;
		if (!conf->nr_waiting)
			wake_up(&conf->wait_barrier);
	}
	atomic_inc(&conf->nr_pending);
	spin_unlock_irq(&conf->resync_lock);
}

static void allow_barrier(struct r10conf *conf)
{
	if ((atomic_dec_and_test(&conf->nr_pending)) ||
			(conf->array_freeze_pending))
		wake_up(&conf->wait_barrier);
}

static void freeze_array(struct r10conf *conf, int extra)
{
	/* stop syncio and normal IO and wait for everything to
	 * go quiet.
	 * We increment barrier and nr_waiting, and then
	 * wait until nr_pending match nr_queued+extra
	 * This is called in the context of one normal IO request
	 * that has failed. Thus any sync request that might be pending
	 * will be blocked by nr_pending, and we need to wait for
	 * pending IO requests to complete or be queued for re-try.
	 * Thus the number queued (nr_queued) plus this request (extra)
	 * must match the number of pending IOs (nr_pending) before
	 * we continue.
	 */
	spin_lock_irq(&conf->resync_lock);
	conf->array_freeze_pending++;
	conf->barrier++;
	conf->nr_waiting++;
	wait_event_lock_irq_cmd(conf->wait_barrier,
				atomic_read(&conf->nr_pending) == conf->nr_queued+extra,
				conf->resync_lock,
				flush_pending_writes(conf));

	conf->array_freeze_pending--;
	spin_unlock_irq(&conf->resync_lock);
}

static void unfreeze_array(struct r10conf *conf)
{
	/* reverse the effect of the freeze */
	spin_lock_irq(&conf->resync_lock);
	conf->barrier--;
	conf->nr_waiting--;
	wake_up(&conf->wait_barrier);
	spin_unlock_irq(&conf->resync_lock);
}

static sector_t choose_data_offset(struct r10bio *r10_bio,
				   struct md_rdev *rdev)
{
	if (!test_bit(MD_RECOVERY_RESHAPE, &rdev->mddev->recovery) ||
	    test_bit(R10BIO_Previous, &r10_bio->state))
		return rdev->data_offset;
	else
		return rdev->new_data_offset;
}

struct raid10_plug_cb {
	struct blk_plug_cb	cb;
	struct bio_list		pending;
	int			pending_cnt;
};

static void raid10_unplug(struct blk_plug_cb *cb, bool from_schedule)
{
	struct raid10_plug_cb *plug = container_of(cb, struct raid10_plug_cb,
						   cb);
	struct mddev *mddev = plug->cb.data;
	struct r10conf *conf = mddev->private;
	struct bio *bio;

	if (from_schedule || current->bio_list) {
		spin_lock_irq(&conf->device_lock);
		bio_list_merge(&conf->pending_bio_list, &plug->pending);
		conf->pending_count += plug->pending_cnt;
		spin_unlock_irq(&conf->device_lock);
		wake_up(&conf->wait_barrier);
		md_wakeup_thread(mddev->thread);
		kfree(plug);
		return;
	}

	/* we aren't scheduling, so we can do the write-out directly. */
	bio = bio_list_get(&plug->pending);
	bitmap_unplug(mddev->bitmap);
	wake_up(&conf->wait_barrier);

	while (bio) { /* submit pending writes */
		struct bio *next = bio->bi_next;
		struct md_rdev *rdev = (void*)bio->bi_disk;
		bio->bi_next = NULL;
		bio_set_dev(bio, rdev->bdev);
		if (test_bit(Faulty, &rdev->flags)) {
			bio_io_error(bio);
		} else if (unlikely((bio_op(bio) ==  REQ_OP_DISCARD) &&
				    !blk_queue_discard(bio->bi_disk->queue)))
			/* Just ignore it */
			bio_endio(bio);
		else
			generic_make_request(bio);
		bio = next;
	}
	kfree(plug);
}

static void raid10_read_request(struct mddev *mddev, struct bio *bio,
				struct r10bio *r10_bio)
{
	struct r10conf *conf = mddev->private;
	struct bio *read_bio;
	const int op = bio_op(bio);
	const unsigned long do_sync = (bio->bi_opf & REQ_SYNC);
	int max_sectors;
	sector_t sectors;
	struct md_rdev *rdev;
	char b[BDEVNAME_SIZE];
	int slot = r10_bio->read_slot;
	struct md_rdev *err_rdev = NULL;
	gfp_t gfp = GFP_NOIO;

	if (r10_bio->devs[slot].rdev) {
		/*
		 * This is an error retry, but we cannot
		 * safely dereference the rdev in the r10_bio,
		 * we must use the one in conf.
		 * If it has already been disconnected (unlikely)
		 * we lose the device name in error messages.
		 */
		int disk;
		/*
		 * As we are blocking raid10, it is a little safer to
		 * use __GFP_HIGH.
		 */
		gfp = GFP_NOIO | __GFP_HIGH;

		rcu_read_lock();
		disk = r10_bio->devs[slot].devnum;
		err_rdev = rcu_dereference(conf->mirrors[disk].rdev);
		if (err_rdev)
			bdevname(err_rdev->bdev, b);
		else {
			strcpy(b, "???");
			/* This never gets dereferenced */
			err_rdev = r10_bio->devs[slot].rdev;
		}
		rcu_read_unlock();
	}
	/*
	 * Register the new request and wait if the reconstruction
	 * thread has put up a bar for new requests.
	 * Continue immediately if no resync is active currently.
	 */
	wait_barrier(conf);

	sectors = r10_bio->sectors;
	while (test_bit(MD_RECOVERY_RESHAPE, &mddev->recovery) &&
	    bio->bi_iter.bi_sector < conf->reshape_progress &&
	    bio->bi_iter.bi_sector + sectors > conf->reshape_progress) {
		/*
		 * IO spans the reshape position.  Need to wait for reshape to
		 * pass
		 */
		raid10_log(conf->mddev, "wait reshape");
		allow_barrier(conf);
		wait_event(conf->wait_barrier,
			   conf->reshape_progress <= bio->bi_iter.bi_sector ||
			   conf->reshape_progress >= bio->bi_iter.bi_sector +
			   sectors);
		wait_barrier(conf);
	}

	rdev = read_balance(conf, r10_bio, &max_sectors);
	if (!rdev) {
		if (err_rdev) {
			pr_crit_ratelimited("md/raid10:%s: %s: unrecoverable I/O read error for block %llu\n",
					    mdname(mddev), b,
					    (unsigned long long)r10_bio->sector);
		}
		raid_end_bio_io(r10_bio);
		return;
	}
	if (err_rdev)
		pr_err_ratelimited("md/raid10:%s: %s: redirecting sector %llu to another mirror\n",
				   mdname(mddev),
				   bdevname(rdev->bdev, b),
				   (unsigned long long)r10_bio->sector);
	if (max_sectors < bio_sectors(bio)) {
		struct bio *split = bio_split(bio, max_sectors,
					      gfp, conf->bio_split);
		bio_chain(split, bio);
		generic_make_request(bio);
		bio = split;
		r10_bio->master_bio = bio;
		r10_bio->sectors = max_sectors;
	}
	slot = r10_bio->read_slot;

	read_bio = bio_clone_fast(bio, gfp, mddev->bio_set);

	r10_bio->devs[slot].bio = read_bio;
	r10_bio->devs[slot].rdev = rdev;

	read_bio->bi_iter.bi_sector = r10_bio->devs[slot].addr +
		choose_data_offset(r10_bio, rdev);
	bio_set_dev(read_bio, rdev->bdev);
	read_bio->bi_end_io = raid10_end_read_request;
	bio_set_op_attrs(read_bio, op, do_sync);
	if (test_bit(FailFast, &rdev->flags) &&
	    test_bit(R10BIO_FailFast, &r10_bio->state))
	        read_bio->bi_opf |= MD_FAILFAST;
	read_bio->bi_private = r10_bio;

	if (mddev->gendisk)
	        trace_block_bio_remap(read_bio->bi_disk->queue,
	                              read_bio, disk_devt(mddev->gendisk),
	                              r10_bio->sector);
	generic_make_request(read_bio);
	return;
}

static void raid10_write_one_disk(struct mddev *mddev, struct r10bio *r10_bio,
				  struct bio *bio, bool replacement,
				  int n_copy)
{
	const int op = bio_op(bio);
	const unsigned long do_sync = (bio->bi_opf & REQ_SYNC);
	const unsigned long do_fua = (bio->bi_opf & REQ_FUA);
	unsigned long flags;
	struct blk_plug_cb *cb;
	struct raid10_plug_cb *plug = NULL;
	struct r10conf *conf = mddev->private;
	struct md_rdev *rdev;
	int devnum = r10_bio->devs[n_copy].devnum;
	struct bio *mbio;

	if (replacement) {
		rdev = conf->mirrors[devnum].replacement;
		if (rdev == NULL) {
			/* Replacement just got moved to main 'rdev' */
			smp_mb();
			rdev = conf->mirrors[devnum].rdev;
		}
	} else
		rdev = conf->mirrors[devnum].rdev;

	mbio = bio_clone_fast(bio, GFP_NOIO, mddev->bio_set);
	if (replacement)
		r10_bio->devs[n_copy].repl_bio = mbio;
	else
		r10_bio->devs[n_copy].bio = mbio;

	mbio->bi_iter.bi_sector	= (r10_bio->devs[n_copy].addr +
				   choose_data_offset(r10_bio, rdev));
	bio_set_dev(mbio, rdev->bdev);
	mbio->bi_end_io	= raid10_end_write_request;
	bio_set_op_attrs(mbio, op, do_sync | do_fua);
	if (!replacement && test_bit(FailFast,
				     &conf->mirrors[devnum].rdev->flags)
			 && enough(conf, devnum))
		mbio->bi_opf |= MD_FAILFAST;
	mbio->bi_private = r10_bio;

	if (conf->mddev->gendisk)
		trace_block_bio_remap(mbio->bi_disk->queue,
				      mbio, disk_devt(conf->mddev->gendisk),
				      r10_bio->sector);
	/* flush_pending_writes() needs access to the rdev so...*/
	mbio->bi_disk = (void *)rdev;

	atomic_inc(&r10_bio->remaining);

	cb = blk_check_plugged(raid10_unplug, mddev, sizeof(*plug));
	if (cb)
		plug = container_of(cb, struct raid10_plug_cb, cb);
	else
		plug = NULL;
	if (plug) {
		bio_list_add(&plug->pending, mbio);
		plug->pending_cnt++;
	} else {
		spin_lock_irqsave(&conf->device_lock, flags);
		bio_list_add(&conf->pending_bio_list, mbio);
		conf->pending_count++;
		spin_unlock_irqrestore(&conf->device_lock, flags);
		md_wakeup_thread(mddev->thread);
	}
}

static void raid10_write_request(struct mddev *mddev, struct bio *bio,
				 struct r10bio *r10_bio)
{
	struct r10conf *conf = mddev->private;
	int i;
	struct md_rdev *blocked_rdev;
	sector_t sectors;
	int max_sectors;

	if ((mddev_is_clustered(mddev) &&
	     md_cluster_ops->area_resyncing(mddev, WRITE,
					    bio->bi_iter.bi_sector,
					    bio_end_sector(bio)))) {
		DEFINE_WAIT(w);
		for (;;) {
			prepare_to_wait(&conf->wait_barrier,
					&w, TASK_IDLE);
			if (!md_cluster_ops->area_resyncing(mddev, WRITE,
				 bio->bi_iter.bi_sector, bio_end_sector(bio)))
				break;
			schedule();
		}
		finish_wait(&conf->wait_barrier, &w);
	}

	/*
	 * Register the new request and wait if the reconstruction
	 * thread has put up a bar for new requests.
	 * Continue immediately if no resync is active currently.
	 */
	wait_barrier(conf);

	sectors = r10_bio->sectors;
	while (test_bit(MD_RECOVERY_RESHAPE, &mddev->recovery) &&
	    bio->bi_iter.bi_sector < conf->reshape_progress &&
	    bio->bi_iter.bi_sector + sectors > conf->reshape_progress) {
		/*
		 * IO spans the reshape position.  Need to wait for reshape to
		 * pass
		 */
		raid10_log(conf->mddev, "wait reshape");
		allow_barrier(conf);
		wait_event(conf->wait_barrier,
			   conf->reshape_progress <= bio->bi_iter.bi_sector ||
			   conf->reshape_progress >= bio->bi_iter.bi_sector +
			   sectors);
		wait_barrier(conf);
	}

	if (test_bit(MD_RECOVERY_RESHAPE, &mddev->recovery) &&
	    (mddev->reshape_backwards
	     ? (bio->bi_iter.bi_sector < conf->reshape_safe &&
		bio->bi_iter.bi_sector + sectors > conf->reshape_progress)
	     : (bio->bi_iter.bi_sector + sectors > conf->reshape_safe &&
		bio->bi_iter.bi_sector < conf->reshape_progress))) {
		/* Need to update reshape_position in metadata */
		mddev->reshape_position = conf->reshape_progress;
		set_mask_bits(&mddev->sb_flags, 0,
			      BIT(MD_SB_CHANGE_DEVS) | BIT(MD_SB_CHANGE_PENDING));
		md_wakeup_thread(mddev->thread);
		raid10_log(conf->mddev, "wait reshape metadata");
		wait_event(mddev->sb_wait,
			   !test_bit(MD_SB_CHANGE_PENDING, &mddev->sb_flags));

		conf->reshape_safe = mddev->reshape_position;
	}

	if (conf->pending_count >= max_queued_requests) {
		md_wakeup_thread(mddev->thread);
		raid10_log(mddev, "wait queued");
		wait_event(conf->wait_barrier,
			   conf->pending_count < max_queued_requests);
	}
	/* first select target devices under rcu_lock and
	 * inc refcount on their rdev.  Record them by setting
	 * bios[x] to bio
	 * If there are known/acknowledged bad blocks on any device
	 * on which we have seen a write error, we want to avoid
	 * writing to those blocks.  This potentially requires several
	 * writes to write around the bad blocks.  Each set of writes
	 * gets its own r10_bio with a set of bios attached.
	 */

	r10_bio->read_slot = -1; /* make sure repl_bio gets freed */
	raid10_find_phys(conf, r10_bio);
retry_write:
	blocked_rdev = NULL;
	rcu_read_lock();
	max_sectors = r10_bio->sectors;

	for (i = 0;  i < conf->copies; i++) {
		int d = r10_bio->devs[i].devnum;
		struct md_rdev *rdev = rcu_dereference(conf->mirrors[d].rdev);
		struct md_rdev *rrdev = rcu_dereference(
			conf->mirrors[d].replacement);
		if (rdev == rrdev)
			rrdev = NULL;
		if (rdev && unlikely(test_bit(Blocked, &rdev->flags))) {
			atomic_inc(&rdev->nr_pending);
			blocked_rdev = rdev;
			break;
		}
		if (rrdev && unlikely(test_bit(Blocked, &rrdev->flags))) {
			atomic_inc(&rrdev->nr_pending);
			blocked_rdev = rrdev;
			break;
		}
		if (rdev && (test_bit(Faulty, &rdev->flags)))
			rdev = NULL;
		if (rrdev && (test_bit(Faulty, &rrdev->flags)))
			rrdev = NULL;

		r10_bio->devs[i].bio = NULL;
		r10_bio->devs[i].repl_bio = NULL;

		if (!rdev && !rrdev) {
			set_bit(R10BIO_Degraded, &r10_bio->state);
			continue;
		}
		if (rdev && test_bit(WriteErrorSeen, &rdev->flags)) {
			sector_t first_bad;
			sector_t dev_sector = r10_bio->devs[i].addr;
			int bad_sectors;
			int is_bad;

			is_bad = is_badblock(rdev, dev_sector, max_sectors,
					     &first_bad, &bad_sectors);
			if (is_bad < 0) {
				/* Mustn't write here until the bad block
				 * is acknowledged
				 */
				atomic_inc(&rdev->nr_pending);
				set_bit(BlockedBadBlocks, &rdev->flags);
				blocked_rdev = rdev;
				break;
			}
			if (is_bad && first_bad <= dev_sector) {
				/* Cannot write here at all */
				bad_sectors -= (dev_sector - first_bad);
				if (bad_sectors < max_sectors)
					/* Mustn't write more than bad_sectors
					 * to other devices yet
					 */
					max_sectors = bad_sectors;
				/* We don't set R10BIO_Degraded as that
				 * only applies if the disk is missing,
				 * so it might be re-added, and we want to
				 * know to recover this chunk.
				 * In this case the device is here, and the
				 * fact that this chunk is not in-sync is
				 * recorded in the bad block log.
				 */
				continue;
			}
			if (is_bad) {
				int good_sectors = first_bad - dev_sector;
				if (good_sectors < max_sectors)
					max_sectors = good_sectors;
			}
		}
		if (rdev) {
			r10_bio->devs[i].bio = bio;
			atomic_inc(&rdev->nr_pending);
		}
		if (rrdev) {
			r10_bio->devs[i].repl_bio = bio;
			atomic_inc(&rrdev->nr_pending);
		}
	}
	rcu_read_unlock();

	if (unlikely(blocked_rdev)) {
		/* Have to wait for this device to get unblocked, then retry */
		int j;
		int d;

		for (j = 0; j < i; j++) {
			if (r10_bio->devs[j].bio) {
				d = r10_bio->devs[j].devnum;
				rdev_dec_pending(conf->mirrors[d].rdev, mddev);
			}
			if (r10_bio->devs[j].repl_bio) {
				struct md_rdev *rdev;
				d = r10_bio->devs[j].devnum;
				rdev = conf->mirrors[d].replacement;
				if (!rdev) {
					/* Race with remove_disk */
					smp_mb();
					rdev = conf->mirrors[d].rdev;
				}
				rdev_dec_pending(rdev, mddev);
			}
		}
		allow_barrier(conf);
		raid10_log(conf->mddev, "wait rdev %d blocked", blocked_rdev->raid_disk);
		md_wait_for_blocked_rdev(blocked_rdev, mddev);
		wait_barrier(conf);
		goto retry_write;
	}

	if (max_sectors < r10_bio->sectors)
		r10_bio->sectors = max_sectors;

	if (r10_bio->sectors < bio_sectors(bio)) {
		struct bio *split = bio_split(bio, r10_bio->sectors,
					      GFP_NOIO, conf->bio_split);
		bio_chain(split, bio);
		generic_make_request(bio);
		bio = split;
		r10_bio->master_bio = bio;
	}

	atomic_set(&r10_bio->remaining, 1);
	bitmap_startwrite(mddev->bitmap, r10_bio->sector, r10_bio->sectors, 0);

	for (i = 0; i < conf->copies; i++) {
		if (r10_bio->devs[i].bio)
			raid10_write_one_disk(mddev, r10_bio, bio, false, i);
		if (r10_bio->devs[i].repl_bio)
			raid10_write_one_disk(mddev, r10_bio, bio, true, i);
	}
	one_write_done(r10_bio);
}

static void __make_request(struct mddev *mddev, struct bio *bio, int sectors)
{
	struct r10conf *conf = mddev->private;
	struct r10bio *r10_bio;

	r10_bio = mempool_alloc(conf->r10bio_pool, GFP_NOIO);

	r10_bio->master_bio = bio;
	r10_bio->sectors = sectors;

	r10_bio->mddev = mddev;
	r10_bio->sector = bio->bi_iter.bi_sector;
	r10_bio->state = 0;
	memset(r10_bio->devs, 0, sizeof(r10_bio->devs[0]) * conf->copies);

	if (bio_data_dir(bio) == READ)
		raid10_read_request(mddev, bio, r10_bio);
	else
		raid10_write_request(mddev, bio, r10_bio);
}

static bool raid10_make_request(struct mddev *mddev, struct bio *bio)
{
	struct r10conf *conf = mddev->private;
	sector_t chunk_mask = (conf->geo.chunk_mask & conf->prev.chunk_mask);
	int chunk_sects = chunk_mask + 1;
	int sectors = bio_sectors(bio);

	if (unlikely(bio->bi_opf & REQ_PREFLUSH)) {
		md_flush_request(mddev, bio);
		return true;
	}

	if (!md_write_start(mddev, bio))
		return false;

	/*
	 * If this request crosses a chunk boundary, we need to split
	 * it.
	 */
	if (unlikely((bio->bi_iter.bi_sector & chunk_mask) +
		     sectors > chunk_sects
		     && (conf->geo.near_copies < conf->geo.raid_disks
			 || conf->prev.near_copies <
			 conf->prev.raid_disks)))
		sectors = chunk_sects -
			(bio->bi_iter.bi_sector &
			 (chunk_sects - 1));
	__make_request(mddev, bio, sectors);

	/* In case raid10d snuck in to freeze_array */
	wake_up(&conf->wait_barrier);
	return true;
}

static void raid10_status(struct seq_file *seq, struct mddev *mddev)
{
	struct r10conf *conf = mddev->private;
	int i;

	if (conf->geo.near_copies < conf->geo.raid_disks)
		seq_printf(seq, " %dK chunks", mddev->chunk_sectors / 2);
	if (conf->geo.near_copies > 1)
		seq_printf(seq, " %d near-copies", conf->geo.near_copies);
	if (conf->geo.far_copies > 1) {
		if (conf->geo.far_offset)
			seq_printf(seq, " %d offset-copies", conf->geo.far_copies);
		else
			seq_printf(seq, " %d far-copies", conf->geo.far_copies);
		if (conf->geo.far_set_size != conf->geo.raid_disks)
			seq_printf(seq, " %d devices per set", conf->geo.far_set_size);
	}
	seq_printf(seq, " [%d/%d] [", conf->geo.raid_disks,
					conf->geo.raid_disks - mddev->degraded);
	rcu_read_lock();
	for (i = 0; i < conf->geo.raid_disks; i++) {
		struct md_rdev *rdev = rcu_dereference(conf->mirrors[i].rdev);
		seq_printf(seq, "%s", rdev && test_bit(In_sync, &rdev->flags) ? "U" : "_");
	}
	rcu_read_unlock();
	seq_printf(seq, "]");
}

/* check if there are enough drives for
 * every block to appear on atleast one.
 * Don't consider the device numbered 'ignore'
 * as we might be about to remove it.
 */
static int _enough(struct r10conf *conf, int previous, int ignore)
{
	int first = 0;
	int has_enough = 0;
	int disks, ncopies;
	if (previous) {
		disks = conf->prev.raid_disks;
		ncopies = conf->prev.near_copies;
	} else {
		disks = conf->geo.raid_disks;
		ncopies = conf->geo.near_copies;
	}

	rcu_read_lock();
	do {
		int n = conf->copies;
		int cnt = 0;
		int this = first;
		while (n--) {
			struct md_rdev *rdev;
			if (this != ignore &&
			    (rdev = rcu_dereference(conf->mirrors[this].rdev)) &&
			    test_bit(In_sync, &rdev->flags))
				cnt++;
			this = (this+1) % disks;
		}
		if (cnt == 0)
			goto out;
		first = (first + ncopies) % disks;
	} while (first != 0);
	has_enough = 1;
out:
	rcu_read_unlock();
	return has_enough;
}

static int enough(struct r10conf *conf, int ignore)
{
	/* when calling 'enough', both 'prev' and 'geo' must
	 * be stable.
	 * This is ensured if ->reconfig_mutex or ->device_lock
	 * is held.
	 */
	return _enough(conf, 0, ignore) &&
		_enough(conf, 1, ignore);
}

static void raid10_error(struct mddev *mddev, struct md_rdev *rdev)
{
	char b[BDEVNAME_SIZE];
	struct r10conf *conf = mddev->private;
	unsigned long flags;

	/*
	 * If it is not operational, then we have already marked it as dead
	 * else if it is the last working disks, ignore the error, let the
	 * next level up know.
	 * else mark the drive as failed
	 */
	spin_lock_irqsave(&conf->device_lock, flags);
	if (test_bit(In_sync, &rdev->flags)
	    && !enough(conf, rdev->raid_disk)) {
		/*
		 * Don't fail the drive, just return an IO error.
		 */
		spin_unlock_irqrestore(&conf->device_lock, flags);
		return;
	}
	if (test_and_clear_bit(In_sync, &rdev->flags))
		mddev->degraded++;
	/*
	 * If recovery is running, make sure it aborts.
	 */
	set_bit(MD_RECOVERY_INTR, &mddev->recovery);
	set_bit(Blocked, &rdev->flags);
	set_bit(Faulty, &rdev->flags);
	set_mask_bits(&mddev->sb_flags, 0,
		      BIT(MD_SB_CHANGE_DEVS) | BIT(MD_SB_CHANGE_PENDING));
	spin_unlock_irqrestore(&conf->device_lock, flags);
	pr_crit("md/raid10:%s: Disk failure on %s, disabling device.\n"
		"md/raid10:%s: Operation continuing on %d devices.\n",
		mdname(mddev), bdevname(rdev->bdev, b),
		mdname(mddev), conf->geo.raid_disks - mddev->degraded);
}

static void print_conf(struct r10conf *conf)
{
	int i;
	struct md_rdev *rdev;

	pr_debug("RAID10 conf printout:\n");
	if (!conf) {
		pr_debug("(!conf)\n");
		return;
	}
	pr_debug(" --- wd:%d rd:%d\n", conf->geo.raid_disks - conf->mddev->degraded,
		 conf->geo.raid_disks);

	/* This is only called with ->reconfix_mutex held, so
	 * rcu protection of rdev is not needed */
	for (i = 0; i < conf->geo.raid_disks; i++) {
		char b[BDEVNAME_SIZE];
		rdev = conf->mirrors[i].rdev;
		if (rdev)
			pr_debug(" disk %d, wo:%d, o:%d, dev:%s\n",
				 i, !test_bit(In_sync, &rdev->flags),
				 !test_bit(Faulty, &rdev->flags),
				 bdevname(rdev->bdev,b));
	}
}

static void close_sync(struct r10conf *conf)
{
	wait_barrier(conf);
	allow_barrier(conf);

	mempool_destroy(conf->r10buf_pool);
	conf->r10buf_pool = NULL;
}

static int raid10_spare_active(struct mddev *mddev)
{
	int i;
	struct r10conf *conf = mddev->private;
	struct raid10_info *tmp;
	int count = 0;
	unsigned long flags;

	/*
	 * Find all non-in_sync disks within the RAID10 configuration
	 * and mark them in_sync
	 */
	for (i = 0; i < conf->geo.raid_disks; i++) {
		tmp = conf->mirrors + i;
		if (tmp->replacement
		    && tmp->replacement->recovery_offset == MaxSector
		    && !test_bit(Faulty, &tmp->replacement->flags)
		    && !test_and_set_bit(In_sync, &tmp->replacement->flags)) {
			/* Replacement has just become active */
			if (!tmp->rdev
			    || !test_and_clear_bit(In_sync, &tmp->rdev->flags))
				count++;
			if (tmp->rdev) {
				/* Replaced device not technically faulty,
				 * but we need to be sure it gets removed
				 * and never re-added.
				 */
				set_bit(Faulty, &tmp->rdev->flags);
				sysfs_notify_dirent_safe(
					tmp->rdev->sysfs_state);
			}
			sysfs_notify_dirent_safe(tmp->replacement->sysfs_state);
		} else if (tmp->rdev
			   && tmp->rdev->recovery_offset == MaxSector
			   && !test_bit(Faulty, &tmp->rdev->flags)
			   && !test_and_set_bit(In_sync, &tmp->rdev->flags)) {
			count++;
			sysfs_notify_dirent_safe(tmp->rdev->sysfs_state);
		}
	}
	spin_lock_irqsave(&conf->device_lock, flags);
	mddev->degraded -= count;
	spin_unlock_irqrestore(&conf->device_lock, flags);

	print_conf(conf);
	return count;
}

static int raid10_add_disk(struct mddev *mddev, struct md_rdev *rdev)
{
	struct r10conf *conf = mddev->private;
	int err = -EEXIST;
	int mirror;
	int first = 0;
	int last = conf->geo.raid_disks - 1;

	if (mddev->recovery_cp < MaxSector)
		/* only hot-add to in-sync arrays, as recovery is
		 * very different from resync
		 */
		return -EBUSY;
	if (rdev->saved_raid_disk < 0 && !_enough(conf, 1, -1))
		return -EINVAL;

	if (md_integrity_add_rdev(rdev, mddev))
		return -ENXIO;

	if (rdev->raid_disk >= 0)
		first = last = rdev->raid_disk;

	if (rdev->saved_raid_disk >= first &&
	    conf->mirrors[rdev->saved_raid_disk].rdev == NULL)
		mirror = rdev->saved_raid_disk;
	else
		mirror = first;
	for ( ; mirror <= last ; mirror++) {
		struct raid10_info *p = &conf->mirrors[mirror];
		if (p->recovery_disabled == mddev->recovery_disabled)
			continue;
		if (p->rdev) {
			if (!test_bit(WantReplacement, &p->rdev->flags) ||
			    p->replacement != NULL)
				continue;
			clear_bit(In_sync, &rdev->flags);
			set_bit(Replacement, &rdev->flags);
			rdev->raid_disk = mirror;
			err = 0;
			if (mddev->gendisk)
				disk_stack_limits(mddev->gendisk, rdev->bdev,
						  rdev->data_offset << 9);
			conf->fullsync = 1;
			rcu_assign_pointer(p->replacement, rdev);
			break;
		}

		if (mddev->gendisk)
			disk_stack_limits(mddev->gendisk, rdev->bdev,
					  rdev->data_offset << 9);

		p->head_position = 0;
		p->recovery_disabled = mddev->recovery_disabled - 1;
		rdev->raid_disk = mirror;
		err = 0;
		if (rdev->saved_raid_disk != mirror)
			conf->fullsync = 1;
		rcu_assign_pointer(p->rdev, rdev);
		break;
	}
	if (mddev->queue && blk_queue_discard(bdev_get_queue(rdev->bdev)))
		queue_flag_set_unlocked(QUEUE_FLAG_DISCARD, mddev->queue);

	print_conf(conf);
	return err;
}

static int raid10_remove_disk(struct mddev *mddev, struct md_rdev *rdev)
{
	struct r10conf *conf = mddev->private;
	int err = 0;
	int number = rdev->raid_disk;
	struct md_rdev **rdevp;
	struct raid10_info *p = conf->mirrors + number;

	print_conf(conf);
	if (rdev == p->rdev)
		rdevp = &p->rdev;
	else if (rdev == p->replacement)
		rdevp = &p->replacement;
	else
		return 0;

	if (test_bit(In_sync, &rdev->flags) ||
	    atomic_read(&rdev->nr_pending)) {
		err = -EBUSY;
		goto abort;
	}
	/* Only remove non-faulty devices if recovery
	 * is not possible.
	 */
	if (!test_bit(Faulty, &rdev->flags) &&
	    mddev->recovery_disabled != p->recovery_disabled &&
	    (!p->replacement || p->replacement == rdev) &&
	    number < conf->geo.raid_disks &&
	    enough(conf, -1)) {
		err = -EBUSY;
		goto abort;
	}
	*rdevp = NULL;
	if (!test_bit(RemoveSynchronized, &rdev->flags)) {
		synchronize_rcu();
		if (atomic_read(&rdev->nr_pending)) {
			/* lost the race, try later */
			err = -EBUSY;
			*rdevp = rdev;
			goto abort;
		}
	}
	if (p->replacement) {
		/* We must have just cleared 'rdev' */
		p->rdev = p->replacement;
		clear_bit(Replacement, &p->replacement->flags);
		smp_mb(); /* Make sure other CPUs may see both as identical
			   * but will never see neither -- if they are careful.
			   */
		p->replacement = NULL;
	}

	clear_bit(WantReplacement, &rdev->flags);
	err = md_integrity_register(mddev);

abort:

	print_conf(conf);
	return err;
}

static void __end_sync_read(struct r10bio *r10_bio, struct bio *bio, int d)
{
	struct r10conf *conf = r10_bio->mddev->private;

	if (!bio->bi_status)
		set_bit(R10BIO_Uptodate, &r10_bio->state);
	else
		/* The write handler will notice the lack of
		 * R10BIO_Uptodate and record any errors etc
		 */
		atomic_add(r10_bio->sectors,
			   &conf->mirrors[d].rdev->corrected_errors);

	/* for reconstruct, we always reschedule after a read.
	 * for resync, only after all reads
	 */
	rdev_dec_pending(conf->mirrors[d].rdev, conf->mddev);
	if (test_bit(R10BIO_IsRecover, &r10_bio->state) ||
	    atomic_dec_and_test(&r10_bio->remaining)) {
		/* we have read all the blocks,
		 * do the comparison in process context in raid10d
		 */
		reschedule_retry(r10_bio);
	}
}

static void end_sync_read(struct bio *bio)
{
	struct r10bio *r10_bio = get_resync_r10bio(bio);
	struct r10conf *conf = r10_bio->mddev->private;
	int d = find_bio_disk(conf, r10_bio, bio, NULL, NULL);

	__end_sync_read(r10_bio, bio, d);
}

static void end_reshape_read(struct bio *bio)
{
	/* reshape read bio isn't allocated from r10buf_pool */
	struct r10bio *r10_bio = bio->bi_private;

	__end_sync_read(r10_bio, bio, r10_bio->read_slot);
}

static void end_sync_request(struct r10bio *r10_bio)
{
	struct mddev *mddev = r10_bio->mddev;

	while (atomic_dec_and_test(&r10_bio->remaining)) {
		if (r10_bio->master_bio == NULL) {
			/* the primary of several recovery bios */
			sector_t s = r10_bio->sectors;
			if (test_bit(R10BIO_MadeGood, &r10_bio->state) ||
			    test_bit(R10BIO_WriteError, &r10_bio->state))
				reschedule_retry(r10_bio);
			else
				put_buf(r10_bio);
			md_done_sync(mddev, s, 1);
			break;
		} else {
			struct r10bio *r10_bio2 = (struct r10bio *)r10_bio->master_bio;
			if (test_bit(R10BIO_MadeGood, &r10_bio->state) ||
			    test_bit(R10BIO_WriteError, &r10_bio->state))
				reschedule_retry(r10_bio);
			else
				put_buf(r10_bio);
			r10_bio = r10_bio2;
		}
	}
}

static void end_sync_write(struct bio *bio)
{
	struct r10bio *r10_bio = get_resync_r10bio(bio);
	struct mddev *mddev = r10_bio->mddev;
	struct r10conf *conf = mddev->private;
	int d;
	sector_t first_bad;
	int bad_sectors;
	int slot;
	int repl;
	struct md_rdev *rdev = NULL;

	d = find_bio_disk(conf, r10_bio, bio, &slot, &repl);
	if (repl)
		rdev = conf->mirrors[d].replacement;
	else
		rdev = conf->mirrors[d].rdev;

	if (bio->bi_status) {
		if (repl)
			md_error(mddev, rdev);
		else {
			set_bit(WriteErrorSeen, &rdev->flags);
			if (!test_and_set_bit(WantReplacement, &rdev->flags))
				set_bit(MD_RECOVERY_NEEDED,
					&rdev->mddev->recovery);
			set_bit(R10BIO_WriteError, &r10_bio->state);
		}
	} else if (is_badblock(rdev,
			     r10_bio->devs[slot].addr,
			     r10_bio->sectors,
			     &first_bad, &bad_sectors))
		set_bit(R10BIO_MadeGood, &r10_bio->state);

	rdev_dec_pending(rdev, mddev);

	end_sync_request(r10_bio);
}

/*
 * Note: sync and recover and handled very differently for raid10
 * This code is for resync.
 * For resync, we read through virtual addresses and read all blocks.
 * If there is any error, we schedule a write.  The lowest numbered
 * drive is authoritative.
 * However requests come for physical address, so we need to map.
 * For every physical address there are raid_disks/copies virtual addresses,
 * which is always are least one, but is not necessarly an integer.
 * This means that a physical address can span multiple chunks, so we may
 * have to submit multiple io requests for a single sync request.
 */
/*
 * We check if all blocks are in-sync and only write to blocks that
 * aren't in sync
 */
static void sync_request_write(struct mddev *mddev, struct r10bio *r10_bio)
{
	struct r10conf *conf = mddev->private;
	int i, first;
	struct bio *tbio, *fbio;
	int vcnt;
	struct page **tpages, **fpages;

	atomic_set(&r10_bio->remaining, 1);

	/* find the first device with a block */
	for (i=0; i<conf->copies; i++)
		if (!r10_bio->devs[i].bio->bi_status)
			break;

	if (i == conf->copies)
		goto done;

	first = i;
	fbio = r10_bio->devs[i].bio;
	fbio->bi_iter.bi_size = r10_bio->sectors << 9;
	fbio->bi_iter.bi_idx = 0;
	fpages = get_resync_pages(fbio)->pages;

	vcnt = (r10_bio->sectors + (PAGE_SIZE >> 9) - 1) >> (PAGE_SHIFT - 9);
	/* now find blocks with errors */
	for (i=0 ; i < conf->copies ; i++) {
		int  j, d;
		struct md_rdev *rdev;
		struct resync_pages *rp;

		tbio = r10_bio->devs[i].bio;

		if (tbio->bi_end_io != end_sync_read)
			continue;
		if (i == first)
			continue;

		tpages = get_resync_pages(tbio)->pages;
		d = r10_bio->devs[i].devnum;
		rdev = conf->mirrors[d].rdev;
		if (!r10_bio->devs[i].bio->bi_status) {
			/* We know that the bi_io_vec layout is the same for
			 * both 'first' and 'i', so we just compare them.
			 * All vec entries are PAGE_SIZE;
			 */
			int sectors = r10_bio->sectors;
			for (j = 0; j < vcnt; j++) {
				int len = PAGE_SIZE;
				if (sectors < (len / 512))
					len = sectors * 512;
				if (memcmp(page_address(fpages[j]),
					   page_address(tpages[j]),
					   len))
					break;
				sectors -= len/512;
			}
			if (j == vcnt)
				continue;
			atomic64_add(r10_bio->sectors, &mddev->resync_mismatches);
			if (test_bit(MD_RECOVERY_CHECK, &mddev->recovery))
				/* Don't fix anything. */
				continue;
		} else if (test_bit(FailFast, &rdev->flags)) {
			/* Just give up on this device */
			md_error(rdev->mddev, rdev);
			continue;
		}
		/* Ok, we need to write this bio, either to correct an
		 * inconsistency or to correct an unreadable block.
		 * First we need to fixup bv_offset, bv_len and
		 * bi_vecs, as the read request might have corrupted these
		 */
		rp = get_resync_pages(tbio);
		bio_reset(tbio);

		md_bio_reset_resync_pages(tbio, rp, fbio->bi_iter.bi_size);

		rp->raid_bio = r10_bio;
		tbio->bi_private = rp;
		tbio->bi_iter.bi_sector = r10_bio->devs[i].addr;
		tbio->bi_end_io = end_sync_write;
		bio_set_op_attrs(tbio, REQ_OP_WRITE, 0);

		bio_copy_data(tbio, fbio);

		atomic_inc(&conf->mirrors[d].rdev->nr_pending);
		atomic_inc(&r10_bio->remaining);
		md_sync_acct(conf->mirrors[d].rdev->bdev, bio_sectors(tbio));

		if (test_bit(FailFast, &conf->mirrors[d].rdev->flags))
			tbio->bi_opf |= MD_FAILFAST;
		tbio->bi_iter.bi_sector += conf->mirrors[d].rdev->data_offset;
		bio_set_dev(tbio, conf->mirrors[d].rdev->bdev);
		generic_make_request(tbio);
	}

	/* Now write out to any replacement devices
	 * that are active
	 */
	for (i = 0; i < conf->copies; i++) {
		int d;

		tbio = r10_bio->devs[i].repl_bio;
		if (!tbio || !tbio->bi_end_io)
			continue;
		if (r10_bio->devs[i].bio->bi_end_io != end_sync_write
		    && r10_bio->devs[i].bio != fbio)
			bio_copy_data(tbio, fbio);
		d = r10_bio->devs[i].devnum;
		atomic_inc(&r10_bio->remaining);
		md_sync_acct(conf->mirrors[d].replacement->bdev,
			     bio_sectors(tbio));
		generic_make_request(tbio);
	}

done:
	if (atomic_dec_and_test(&r10_bio->remaining)) {
		md_done_sync(mddev, r10_bio->sectors, 1);
		put_buf(r10_bio);
	}
}

/*
 * Now for the recovery code.
 * Recovery happens across physical sectors.
 * We recover all non-is_sync drives by finding the virtual address of
 * each, and then choose a working drive that also has that virt address.
 * There is a separate r10_bio for each non-in_sync drive.
 * Only the first two slots are in use. The first for reading,
 * The second for writing.
 *
 */
static void fix_recovery_read_error(struct r10bio *r10_bio)
{
	/* We got a read error during recovery.
	 * We repeat the read in smaller page-sized sections.
	 * If a read succeeds, write it to the new device or record
	 * a bad block if we cannot.
	 * If a read fails, record a bad block on both old and
	 * new devices.
	 */
	struct mddev *mddev = r10_bio->mddev;
	struct r10conf *conf = mddev->private;
	struct bio *bio = r10_bio->devs[0].bio;
	sector_t sect = 0;
	int sectors = r10_bio->sectors;
	int idx = 0;
	int dr = r10_bio->devs[0].devnum;
	int dw = r10_bio->devs[1].devnum;
	struct page **pages = get_resync_pages(bio)->pages;

	while (sectors) {
		int s = sectors;
		struct md_rdev *rdev;
		sector_t addr;
		int ok;

		if (s > (PAGE_SIZE>>9))
			s = PAGE_SIZE >> 9;

		rdev = conf->mirrors[dr].rdev;
		addr = r10_bio->devs[0].addr + sect,
		ok = sync_page_io(rdev,
				  addr,
				  s << 9,
				  pages[idx],
				  REQ_OP_READ, 0, false);
		if (ok) {
			rdev = conf->mirrors[dw].rdev;
			addr = r10_bio->devs[1].addr + sect;
			ok = sync_page_io(rdev,
					  addr,
					  s << 9,
					  pages[idx],
					  REQ_OP_WRITE, 0, false);
			if (!ok) {
				set_bit(WriteErrorSeen, &rdev->flags);
				if (!test_and_set_bit(WantReplacement,
						      &rdev->flags))
					set_bit(MD_RECOVERY_NEEDED,
						&rdev->mddev->recovery);
			}
		}
		if (!ok) {
			/* We don't worry if we cannot set a bad block -
			 * it really is bad so there is no loss in not
			 * recording it yet
			 */
			rdev_set_badblocks(rdev, addr, s, 0);

			if (rdev != conf->mirrors[dw].rdev) {
				/* need bad block on destination too */
				struct md_rdev *rdev2 = conf->mirrors[dw].rdev;
				addr = r10_bio->devs[1].addr + sect;
				ok = rdev_set_badblocks(rdev2, addr, s, 0);
				if (!ok) {
					/* just abort the recovery */
					pr_notice("md/raid10:%s: recovery aborted due to read error\n",
						  mdname(mddev));

					conf->mirrors[dw].recovery_disabled
						= mddev->recovery_disabled;
					set_bit(MD_RECOVERY_INTR,
						&mddev->recovery);
					break;
				}
			}
		}

		sectors -= s;
		sect += s;
		idx++;
	}
}

static void recovery_request_write(struct mddev *mddev, struct r10bio *r10_bio)
{
	struct r10conf *conf = mddev->private;
	int d;
	struct bio *wbio, *wbio2;

	if (!test_bit(R10BIO_Uptodate, &r10_bio->state)) {
		fix_recovery_read_error(r10_bio);
		end_sync_request(r10_bio);
		return;
	}

	/*
	 * share the pages with the first bio
	 * and submit the write request
	 */
	d = r10_bio->devs[1].devnum;
	wbio = r10_bio->devs[1].bio;
	wbio2 = r10_bio->devs[1].repl_bio;
	/* Need to test wbio2->bi_end_io before we call
	 * generic_make_request as if the former is NULL,
	 * the latter is free to free wbio2.
	 */
	if (wbio2 && !wbio2->bi_end_io)
		wbio2 = NULL;
	if (wbio->bi_end_io) {
		atomic_inc(&conf->mirrors[d].rdev->nr_pending);
		md_sync_acct(conf->mirrors[d].rdev->bdev, bio_sectors(wbio));
		generic_make_request(wbio);
	}
	if (wbio2) {
		atomic_inc(&conf->mirrors[d].replacement->nr_pending);
		md_sync_acct(conf->mirrors[d].replacement->bdev,
			     bio_sectors(wbio2));
		generic_make_request(wbio2);
	}
}

/*
 * Used by fix_read_error() to decay the per rdev read_errors.
 * We halve the read error count for every hour that has elapsed
 * since the last recorded read error.
 *
 */
static void check_decay_read_errors(struct mddev *mddev, struct md_rdev *rdev)
{
	long cur_time_mon;
	unsigned long hours_since_last;
	unsigned int read_errors = atomic_read(&rdev->read_errors);

	cur_time_mon = ktime_get_seconds();

	if (rdev->last_read_error == 0) {
		/* first time we've seen a read error */
		rdev->last_read_error = cur_time_mon;
		return;
	}

	hours_since_last = (long)(cur_time_mon -
			    rdev->last_read_error) / 3600;

	rdev->last_read_error = cur_time_mon;

	/*
	 * if hours_since_last is > the number of bits in read_errors
	 * just set read errors to 0. We do this to avoid
	 * overflowing the shift of read_errors by hours_since_last.
	 */
	if (hours_since_last >= 8 * sizeof(read_errors))
		atomic_set(&rdev->read_errors, 0);
	else
		atomic_set(&rdev->read_errors, read_errors >> hours_since_last);
}

static int r10_sync_page_io(struct md_rdev *rdev, sector_t sector,
			    int sectors, struct page *page, int rw)
{
	sector_t first_bad;
	int bad_sectors;

	if (is_badblock(rdev, sector, sectors, &first_bad, &bad_sectors)
	    && (rw == READ || test_bit(WriteErrorSeen, &rdev->flags)))
		return -1;
	if (sync_page_io(rdev, sector, sectors << 9, page, rw, 0, false))
		/* success */
		return 1;
	if (rw == WRITE) {
		set_bit(WriteErrorSeen, &rdev->flags);
		if (!test_and_set_bit(WantReplacement, &rdev->flags))
			set_bit(MD_RECOVERY_NEEDED,
				&rdev->mddev->recovery);
	}
	/* need to record an error - either for the block or the device */
	if (!rdev_set_badblocks(rdev, sector, sectors, 0))
		md_error(rdev->mddev, rdev);
	return 0;
}

/*
 * This is a kernel thread which:
 *
 *	1.	Retries failed read operations on working mirrors.
 *	2.	Updates the raid superblock when problems encounter.
 *	3.	Performs writes following reads for array synchronising.
 */

static void fix_read_error(struct r10conf *conf, struct mddev *mddev, struct r10bio *r10_bio)
{
	int sect = 0; /* Offset from r10_bio->sector */
	int sectors = r10_bio->sectors;
	struct md_rdev*rdev;
	int max_read_errors = atomic_read(&mddev->max_corr_read_errors);
	int d = r10_bio->devs[r10_bio->read_slot].devnum;

	/* still own a reference to this rdev, so it cannot
	 * have been cleared recently.
	 */
	rdev = conf->mirrors[d].rdev;

	if (test_bit(Faulty, &rdev->flags))
		/* drive has already been failed, just ignore any
		   more fix_read_error() attempts */
		return;

	check_decay_read_errors(mddev, rdev);
	atomic_inc(&rdev->read_errors);
	if (atomic_read(&rdev->read_errors) > max_read_errors) {
		char b[BDEVNAME_SIZE];
		bdevname(rdev->bdev, b);

		pr_notice("md/raid10:%s: %s: Raid device exceeded read_error threshold [cur %d:max %d]\n",
			  mdname(mddev), b,
			  atomic_read(&rdev->read_errors), max_read_errors);
		pr_notice("md/raid10:%s: %s: Failing raid device\n",
			  mdname(mddev), b);
		md_error(mddev, rdev);
		r10_bio->devs[r10_bio->read_slot].bio = IO_BLOCKED;
		return;
	}

	while(sectors) {
		int s = sectors;
		int sl = r10_bio->read_slot;
		int success = 0;
		int start;

		if (s > (PAGE_SIZE>>9))
			s = PAGE_SIZE >> 9;

		rcu_read_lock();
		do {
			sector_t first_bad;
			int bad_sectors;

			d = r10_bio->devs[sl].devnum;
			rdev = rcu_dereference(conf->mirrors[d].rdev);
			if (rdev &&
			    test_bit(In_sync, &rdev->flags) &&
			    !test_bit(Faulty, &rdev->flags) &&
			    is_badblock(rdev, r10_bio->devs[sl].addr + sect, s,
					&first_bad, &bad_sectors) == 0) {
				atomic_inc(&rdev->nr_pending);
				rcu_read_unlock();
				success = sync_page_io(rdev,
						       r10_bio->devs[sl].addr +
						       sect,
						       s<<9,
						       conf->tmppage,
						       REQ_OP_READ, 0, false);
				rdev_dec_pending(rdev, mddev);
				rcu_read_lock();
				if (success)
					break;
			}
			sl++;
			if (sl == conf->copies)
				sl = 0;
		} while (!success && sl != r10_bio->read_slot);
		rcu_read_unlock();

		if (!success) {
			/* Cannot read from anywhere, just mark the block
			 * as bad on the first device to discourage future
			 * reads.
			 */
			int dn = r10_bio->devs[r10_bio->read_slot].devnum;
			rdev = conf->mirrors[dn].rdev;

			if (!rdev_set_badblocks(
				    rdev,
				    r10_bio->devs[r10_bio->read_slot].addr
				    + sect,
				    s, 0)) {
				md_error(mddev, rdev);
				r10_bio->devs[r10_bio->read_slot].bio
					= IO_BLOCKED;
			}
			break;
		}

		start = sl;
		/* write it back and re-read */
		rcu_read_lock();
		while (sl != r10_bio->read_slot) {
			char b[BDEVNAME_SIZE];

			if (sl==0)
				sl = conf->copies;
			sl--;
			d = r10_bio->devs[sl].devnum;
			rdev = rcu_dereference(conf->mirrors[d].rdev);
			if (!rdev ||
			    test_bit(Faulty, &rdev->flags) ||
			    !test_bit(In_sync, &rdev->flags))
				continue;

			atomic_inc(&rdev->nr_pending);
			rcu_read_unlock();
			if (r10_sync_page_io(rdev,
					     r10_bio->devs[sl].addr +
					     sect,
					     s, conf->tmppage, WRITE)
			    == 0) {
				/* Well, this device is dead */
				pr_notice("md/raid10:%s: read correction write failed (%d sectors at %llu on %s)\n",
					  mdname(mddev), s,
					  (unsigned long long)(
						  sect +
						  choose_data_offset(r10_bio,
								     rdev)),
					  bdevname(rdev->bdev, b));
				pr_notice("md/raid10:%s: %s: failing drive\n",
					  mdname(mddev),
					  bdevname(rdev->bdev, b));
			}
			rdev_dec_pending(rdev, mddev);
			rcu_read_lock();
		}
		sl = start;
		while (sl != r10_bio->read_slot) {
			char b[BDEVNAME_SIZE];

			if (sl==0)
				sl = conf->copies;
			sl--;
			d = r10_bio->devs[sl].devnum;
			rdev = rcu_dereference(conf->mirrors[d].rdev);
			if (!rdev ||
			    test_bit(Faulty, &rdev->flags) ||
			    !test_bit(In_sync, &rdev->flags))
				continue;

			atomic_inc(&rdev->nr_pending);
			rcu_read_unlock();
			switch (r10_sync_page_io(rdev,
					     r10_bio->devs[sl].addr +
					     sect,
					     s, conf->tmppage,
						 READ)) {
			case 0:
				/* Well, this device is dead */
				pr_notice("md/raid10:%s: unable to read back corrected sectors (%d sectors at %llu on %s)\n",
				       mdname(mddev), s,
				       (unsigned long long)(
					       sect +
					       choose_data_offset(r10_bio, rdev)),
				       bdevname(rdev->bdev, b));
				pr_notice("md/raid10:%s: %s: failing drive\n",
				       mdname(mddev),
				       bdevname(rdev->bdev, b));
				break;
			case 1:
				pr_info("md/raid10:%s: read error corrected (%d sectors at %llu on %s)\n",
				       mdname(mddev), s,
				       (unsigned long long)(
					       sect +
					       choose_data_offset(r10_bio, rdev)),
				       bdevname(rdev->bdev, b));
				atomic_add(s, &rdev->corrected_errors);
			}

			rdev_dec_pending(rdev, mddev);
			rcu_read_lock();
		}
		rcu_read_unlock();

		sectors -= s;
		sect += s;
	}
}

static int narrow_write_error(struct r10bio *r10_bio, int i)
{
	struct bio *bio = r10_bio->master_bio;
	struct mddev *mddev = r10_bio->mddev;
	struct r10conf *conf = mddev->private;
	struct md_rdev *rdev = conf->mirrors[r10_bio->devs[i].devnum].rdev;
	/* bio has the data to be written to slot 'i' where
	 * we just recently had a write error.
	 * We repeatedly clone the bio and trim down to one block,
	 * then try the write.  Where the write fails we record
	 * a bad block.
	 * It is conceivable that the bio doesn't exactly align with
	 * blocks.  We must handle this.
	 *
	 * We currently own a reference to the rdev.
	 */

	int block_sectors;
	sector_t sector;
	int sectors;
	int sect_to_write = r10_bio->sectors;
	int ok = 1;

	if (rdev->badblocks.shift < 0)
		return 0;

	block_sectors = roundup(1 << rdev->badblocks.shift,
				bdev_logical_block_size(rdev->bdev) >> 9);
	sector = r10_bio->sector;
	sectors = ((r10_bio->sector + block_sectors)
		   & ~(sector_t)(block_sectors - 1))
		- sector;

	while (sect_to_write) {
		struct bio *wbio;
		sector_t wsector;
		if (sectors > sect_to_write)
			sectors = sect_to_write;
		/* Write at 'sector' for 'sectors' */
		wbio = bio_clone_fast(bio, GFP_NOIO, mddev->bio_set);
		bio_trim(wbio, sector - bio->bi_iter.bi_sector, sectors);
		wsector = r10_bio->devs[i].addr + (sector - r10_bio->sector);
		wbio->bi_iter.bi_sector = wsector +
				   choose_data_offset(r10_bio, rdev);
		bio_set_dev(wbio, rdev->bdev);
		bio_set_op_attrs(wbio, REQ_OP_WRITE, 0);

		if (submit_bio_wait(wbio) < 0)
			/* Failure! */
			ok = rdev_set_badblocks(rdev, wsector,
						sectors, 0)
				&& ok;

		bio_put(wbio);
		sect_to_write -= sectors;
		sector += sectors;
		sectors = block_sectors;
	}
	return ok;
}

static void handle_read_error(struct mddev *mddev, struct r10bio *r10_bio)
{
	int slot = r10_bio->read_slot;
	struct bio *bio;
	struct r10conf *conf = mddev->private;
	struct md_rdev *rdev = r10_bio->devs[slot].rdev;

	/* we got a read error. Maybe the drive is bad.  Maybe just
	 * the block and we can fix it.
	 * We freeze all other IO, and try reading the block from
	 * other devices.  When we find one, we re-write
	 * and check it that fixes the read error.
	 * This is all done synchronously while the array is
	 * frozen.
	 */
	bio = r10_bio->devs[slot].bio;
	bio_put(bio);
	r10_bio->devs[slot].bio = NULL;

	if (mddev->ro)
		r10_bio->devs[slot].bio = IO_BLOCKED;
	else if (!test_bit(FailFast, &rdev->flags)) {
		freeze_array(conf, 1);
		fix_read_error(conf, mddev, r10_bio);
		unfreeze_array(conf);
	} else
		md_error(mddev, rdev);

	rdev_dec_pending(rdev, mddev);
	allow_barrier(conf);
	r10_bio->state = 0;
	raid10_read_request(mddev, r10_bio->master_bio, r10_bio);
}

static void handle_write_completed(struct r10conf *conf, struct r10bio *r10_bio)
{
	/* Some sort of write request has finished and it
	 * succeeded in writing where we thought there was a
	 * bad block.  So forget the bad block.
	 * Or possibly if failed and we need to record
	 * a bad block.
	 */
	int m;
	struct md_rdev *rdev;

	if (test_bit(R10BIO_IsSync, &r10_bio->state) ||
	    test_bit(R10BIO_IsRecover, &r10_bio->state)) {
		for (m = 0; m < conf->copies; m++) {
			int dev = r10_bio->devs[m].devnum;
			rdev = conf->mirrors[dev].rdev;
			if (r10_bio->devs[m].bio == NULL)
				continue;
			if (!r10_bio->devs[m].bio->bi_status) {
				rdev_clear_badblocks(
					rdev,
					r10_bio->devs[m].addr,
					r10_bio->sectors, 0);
			} else {
				if (!rdev_set_badblocks(
					    rdev,
					    r10_bio->devs[m].addr,
					    r10_bio->sectors, 0))
					md_error(conf->mddev, rdev);
			}
			rdev = conf->mirrors[dev].replacement;
			if (r10_bio->devs[m].repl_bio == NULL)
				continue;

			if (!r10_bio->devs[m].repl_bio->bi_status) {
				rdev_clear_badblocks(
					rdev,
					r10_bio->devs[m].addr,
					r10_bio->sectors, 0);
			} else {
				if (!rdev_set_badblocks(
					    rdev,
					    r10_bio->devs[m].addr,
					    r10_bio->sectors, 0))
					md_error(conf->mddev, rdev);
			}
		}
		put_buf(r10_bio);
	} else {
		bool fail = false;
		for (m = 0; m < conf->copies; m++) {
			int dev = r10_bio->devs[m].devnum;
			struct bio *bio = r10_bio->devs[m].bio;
			rdev = conf->mirrors[dev].rdev;
			if (bio == IO_MADE_GOOD) {
				rdev_clear_badblocks(
					rdev,
					r10_bio->devs[m].addr,
					r10_bio->sectors, 0);
				rdev_dec_pending(rdev, conf->mddev);
			} else if (bio != NULL && bio->bi_status) {
				fail = true;
				if (!narrow_write_error(r10_bio, m)) {
					md_error(conf->mddev, rdev);
					set_bit(R10BIO_Degraded,
						&r10_bio->state);
				}
				rdev_dec_pending(rdev, conf->mddev);
			}
			bio = r10_bio->devs[m].repl_bio;
			rdev = conf->mirrors[dev].replacement;
			if (rdev && bio == IO_MADE_GOOD) {
				rdev_clear_badblocks(
					rdev,
					r10_bio->devs[m].addr,
					r10_bio->sectors, 0);
				rdev_dec_pending(rdev, conf->mddev);
			}
		}
		if (fail) {
			spin_lock_irq(&conf->device_lock);
			list_add(&r10_bio->retry_list, &conf->bio_end_io_list);
			conf->nr_queued++;
			spin_unlock_irq(&conf->device_lock);
			/*
			 * In case freeze_array() is waiting for condition
			 * nr_pending == nr_queued + extra to be true.
			 */
			wake_up(&conf->wait_barrier);
			md_wakeup_thread(conf->mddev->thread);
		} else {
			if (test_bit(R10BIO_WriteError,
				     &r10_bio->state))
				close_write(r10_bio);
			raid_end_bio_io(r10_bio);
		}
	}
}

static void raid10d(struct md_thread *thread)
{
	struct mddev *mddev = thread->mddev;
	struct r10bio *r10_bio;
	unsigned long flags;
	struct r10conf *conf = mddev->private;
	struct list_head *head = &conf->retry_list;
	struct blk_plug plug;

	md_check_recovery(mddev);

	if (!list_empty_careful(&conf->bio_end_io_list) &&
	    !test_bit(MD_SB_CHANGE_PENDING, &mddev->sb_flags)) {
		LIST_HEAD(tmp);
		spin_lock_irqsave(&conf->device_lock, flags);
		if (!test_bit(MD_SB_CHANGE_PENDING, &mddev->sb_flags)) {
			while (!list_empty(&conf->bio_end_io_list)) {
				list_move(conf->bio_end_io_list.prev, &tmp);
				conf->nr_queued--;
			}
		}
		spin_unlock_irqrestore(&conf->device_lock, flags);
		while (!list_empty(&tmp)) {
			r10_bio = list_first_entry(&tmp, struct r10bio,
						   retry_list);
			list_del(&r10_bio->retry_list);
			if (mddev->degraded)
				set_bit(R10BIO_Degraded, &r10_bio->state);

			if (test_bit(R10BIO_WriteError,
				     &r10_bio->state))
				close_write(r10_bio);
			raid_end_bio_io(r10_bio);
		}
	}

	blk_start_plug(&plug);
	for (;;) {

		flush_pending_writes(conf);

		spin_lock_irqsave(&conf->device_lock, flags);
		if (list_empty(head)) {
			spin_unlock_irqrestore(&conf->device_lock, flags);
			break;
		}
		r10_bio = list_entry(head->prev, struct r10bio, retry_list);
		list_del(head->prev);
		conf->nr_queued--;
		spin_unlock_irqrestore(&conf->device_lock, flags);

		mddev = r10_bio->mddev;
		conf = mddev->private;
		if (test_bit(R10BIO_MadeGood, &r10_bio->state) ||
		    test_bit(R10BIO_WriteError, &r10_bio->state))
			handle_write_completed(conf, r10_bio);
		else if (test_bit(R10BIO_IsReshape, &r10_bio->state))
			reshape_request_write(mddev, r10_bio);
		else if (test_bit(R10BIO_IsSync, &r10_bio->state))
			sync_request_write(mddev, r10_bio);
		else if (test_bit(R10BIO_IsRecover, &r10_bio->state))
			recovery_request_write(mddev, r10_bio);
		else if (test_bit(R10BIO_ReadError, &r10_bio->state))
			handle_read_error(mddev, r10_bio);
		else
			WARN_ON_ONCE(1);

		cond_resched();
		if (mddev->sb_flags & ~(1<<MD_SB_CHANGE_PENDING))
			md_check_recovery(mddev);
	}
	blk_finish_plug(&plug);
}

static int init_resync(struct r10conf *conf)
{
	int buffs;
	int i;

	buffs = RESYNC_WINDOW / RESYNC_BLOCK_SIZE;
	BUG_ON(conf->r10buf_pool);
	conf->have_replacement = 0;
	for (i = 0; i < conf->geo.raid_disks; i++)
		if (conf->mirrors[i].replacement)
			conf->have_replacement = 1;
	conf->r10buf_pool = mempool_create(buffs, r10buf_pool_alloc, r10buf_pool_free, conf);
	if (!conf->r10buf_pool)
		return -ENOMEM;
	conf->next_resync = 0;
	return 0;
}

static struct r10bio *raid10_alloc_init_r10buf(struct r10conf *conf)
{
	struct r10bio *r10bio = mempool_alloc(conf->r10buf_pool, GFP_NOIO);
	struct rsync_pages *rp;
	struct bio *bio;
	int nalloc;
	int i;

	if (test_bit(MD_RECOVERY_SYNC, &conf->mddev->recovery) ||
	    test_bit(MD_RECOVERY_RESHAPE, &conf->mddev->recovery))
		nalloc = conf->copies; /* resync */
	else
		nalloc = 2; /* recovery */

	for (i = 0; i < nalloc; i++) {
		bio = r10bio->devs[i].bio;
		rp = bio->bi_private;
		bio_reset(bio);
		bio->bi_private = rp;
		bio = r10bio->devs[i].repl_bio;
		if (bio) {
			rp = bio->bi_private;
			bio_reset(bio);
			bio->bi_private = rp;
		}
	}
	return r10bio;
}

/*
 * Set cluster_sync_high since we need other nodes to add the
 * range [cluster_sync_low, cluster_sync_high] to suspend list.
 */
static void raid10_set_cluster_sync_high(struct r10conf *conf)
{
	sector_t window_size;
	int extra_chunk, chunks;

	/*
	 * First, here we define "stripe" as a unit which across
	 * all member devices one time, so we get chunks by use
	 * raid_disks / near_copies. Otherwise, if near_copies is
	 * close to raid_disks, then resync window could increases
	 * linearly with the increase of raid_disks, which means
	 * we will suspend a really large IO window while it is not
	 * necessary. If raid_disks is not divisible by near_copies,
	 * an extra chunk is needed to ensure the whole "stripe" is
	 * covered.
	 */

	chunks = conf->geo.raid_disks / conf->geo.near_copies;
	if (conf->geo.raid_disks % conf->geo.near_copies == 0)
		extra_chunk = 0;
	else
		extra_chunk = 1;
	window_size = (chunks + extra_chunk) * conf->mddev->chunk_sectors;

	/*
	 * At least use a 32M window to align with raid1's resync window
	 */
	window_size = (CLUSTER_RESYNC_WINDOW_SECTORS > window_size) ?
			CLUSTER_RESYNC_WINDOW_SECTORS : window_size;

	conf->cluster_sync_high = conf->cluster_sync_low + window_size;
}

/*
 * perform a "sync" on one "block"
 *
 * We need to make sure that no normal I/O request - particularly write
 * requests - conflict with active sync requests.
 *
 * This is achieved by tracking pending requests and a 'barrier' concept
 * that can be installed to exclude normal IO requests.
 *
 * Resync and recovery are handled very differently.
 * We differentiate by looking at MD_RECOVERY_SYNC in mddev->recovery.
 *
 * For resync, we iterate over virtual addresses, read all copies,
 * and update if there are differences.  If only one copy is live,
 * skip it.
 * For recovery, we iterate over physical addresses, read a good
 * value for each non-in_sync drive, and over-write.
 *
 * So, for recovery we may have several outstanding complex requests for a
 * given address, one for each out-of-sync device.  We model this by allocating
 * a number of r10_bio structures, one for each out-of-sync device.
 * As we setup these structures, we collect all bio's together into a list
 * which we then process collectively to add pages, and then process again
 * to pass to generic_make_request.
 *
 * The r10_bio structures are linked using a borrowed master_bio pointer.
 * This link is counted in ->remaining.  When the r10_bio that points to NULL
 * has its remaining count decremented to 0, the whole complex operation
 * is complete.
 *
 */

static sector_t raid10_sync_request(struct mddev *mddev, sector_t sector_nr,
			     int *skipped)
{
	struct r10conf *conf = mddev->private;
	struct r10bio *r10_bio;
	struct bio *biolist = NULL, *bio;
	sector_t max_sector, nr_sectors;
	int i;
	int max_sync;
	sector_t sync_blocks;
	sector_t sectors_skipped = 0;
	int chunks_skipped = 0;
	sector_t chunk_mask = conf->geo.chunk_mask;
	int page_idx = 0;

	if (!conf->r10buf_pool)
		if (init_resync(conf))
			return 0;

	/*
	 * Allow skipping a full rebuild for incremental assembly
	 * of a clean array, like RAID1 does.
	 */
	if (mddev->bitmap == NULL &&
	    mddev->recovery_cp == MaxSector &&
	    mddev->reshape_position == MaxSector &&
	    !test_bit(MD_RECOVERY_SYNC, &mddev->recovery) &&
	    !test_bit(MD_RECOVERY_REQUESTED, &mddev->recovery) &&
	    !test_bit(MD_RECOVERY_RESHAPE, &mddev->recovery) &&
	    conf->fullsync == 0) {
		*skipped = 1;
		return mddev->dev_sectors - sector_nr;
	}

 skipped:
	max_sector = mddev->dev_sectors;
	if (test_bit(MD_RECOVERY_SYNC, &mddev->recovery) ||
	    test_bit(MD_RECOVERY_RESHAPE, &mddev->recovery))
		max_sector = mddev->resync_max_sectors;
	if (sector_nr >= max_sector) {
		conf->cluster_sync_low = 0;
		conf->cluster_sync_high = 0;

		/* If we aborted, we need to abort the
		 * sync on the 'current' bitmap chucks (there can
		 * be several when recovering multiple devices).
		 * as we may have started syncing it but not finished.
		 * We can find the current address in
		 * mddev->curr_resync, but for recovery,
		 * we need to convert that to several
		 * virtual addresses.
		 */
		if (test_bit(MD_RECOVERY_RESHAPE, &mddev->recovery)) {
			end_reshape(conf);
			close_sync(conf);
			return 0;
		}

		if (mddev->curr_resync < max_sector) { /* aborted */
			if (test_bit(MD_RECOVERY_SYNC, &mddev->recovery))
				bitmap_end_sync(mddev->bitmap, mddev->curr_resync,
						&sync_blocks, 1);
			else for (i = 0; i < conf->geo.raid_disks; i++) {
				sector_t sect =
					raid10_find_virt(conf, mddev->curr_resync, i);
				bitmap_end_sync(mddev->bitmap, sect,
						&sync_blocks, 1);
			}
		} else {
			/* completed sync */
			if ((!mddev->bitmap || conf->fullsync)
			    && conf->have_replacement
			    && test_bit(MD_RECOVERY_SYNC, &mddev->recovery)) {
				/* Completed a full sync so the replacements
				 * are now fully recovered.
				 */
				rcu_read_lock();
				for (i = 0; i < conf->geo.raid_disks; i++) {
					struct md_rdev *rdev =
						rcu_dereference(conf->mirrors[i].replacement);
					if (rdev)
						rdev->recovery_offset = MaxSector;
				}
				rcu_read_unlock();
			}
			conf->fullsync = 0;
		}
		bitmap_close_sync(mddev->bitmap);
		close_sync(conf);
		*skipped = 1;
		return sectors_skipped;
	}

	if (test_bit(MD_RECOVERY_RESHAPE, &mddev->recovery))
		return reshape_request(mddev, sector_nr, skipped);

	if (chunks_skipped >= conf->geo.raid_disks) {
		/* if there has been nothing to do on any drive,
		 * then there is nothing to do at all..
		 */
		*skipped = 1;
		return (max_sector - sector_nr) + sectors_skipped;
	}

	if (max_sector > mddev->resync_max)
		max_sector = mddev->resync_max; /* Don't do IO beyond here */

	/* make sure whole request will fit in a chunk - if chunks
	 * are meaningful
	 */
	if (conf->geo.near_copies < conf->geo.raid_disks &&
	    max_sector > (sector_nr | chunk_mask))
		max_sector = (sector_nr | chunk_mask) + 1;

	/*
	 * If there is non-resync activity waiting for a turn, then let it
	 * though before starting on this new sync request.
	 */
	if (conf->nr_waiting)
		schedule_timeout_uninterruptible(1);

	/* Again, very different code for resync and recovery.
	 * Both must result in an r10bio with a list of bios that
	 * have bi_end_io, bi_sector, bi_disk set,
	 * and bi_private set to the r10bio.
	 * For recovery, we may actually create several r10bios
	 * with 2 bios in each, that correspond to the bios in the main one.
	 * In this case, the subordinate r10bios link back through a
	 * borrowed master_bio pointer, and the counter in the master
	 * includes a ref from each subordinate.
	 */
	/* First, we decide what to do and set ->bi_end_io
	 * To end_sync_read if we want to read, and
	 * end_sync_write if we will want to write.
	 */

	max_sync = RESYNC_PAGES << (PAGE_SHIFT-9);
	if (!test_bit(MD_RECOVERY_SYNC, &mddev->recovery)) {
		/* recovery... the complicated one */
		int j;
		r10_bio = NULL;

		for (i = 0 ; i < conf->geo.raid_disks; i++) {
			int still_degraded;
			struct r10bio *rb2;
			sector_t sect;
			int must_sync;
			int any_working;
			struct raid10_info *mirror = &conf->mirrors[i];
			struct md_rdev *mrdev, *mreplace;

			rcu_read_lock();
			mrdev = rcu_dereference(mirror->rdev);
			mreplace = rcu_dereference(mirror->replacement);

			if ((mrdev == NULL ||
			     test_bit(Faulty, &mrdev->flags) ||
			     test_bit(In_sync, &mrdev->flags)) &&
			    (mreplace == NULL ||
			     test_bit(Faulty, &mreplace->flags))) {
				rcu_read_unlock();
				continue;
			}

			still_degraded = 0;
			/* want to reconstruct this device */
			rb2 = r10_bio;
			sect = raid10_find_virt(conf, sector_nr, i);
			if (sect >= mddev->resync_max_sectors) {
				/* last stripe is not complete - don't
				 * try to recover this sector.
				 */
				rcu_read_unlock();
				continue;
			}
			if (mreplace && test_bit(Faulty, &mreplace->flags))
				mreplace = NULL;
			/* Unless we are doing a full sync, or a replacement
			 * we only need to recover the block if it is set in
			 * the bitmap
			 */
			must_sync = bitmap_start_sync(mddev->bitmap, sect,
						      &sync_blocks, 1);
			if (sync_blocks < max_sync)
				max_sync = sync_blocks;
			if (!must_sync &&
			    mreplace == NULL &&
			    !conf->fullsync) {
				/* yep, skip the sync_blocks here, but don't assume
				 * that there will never be anything to do here
				 */
				chunks_skipped = -1;
				rcu_read_unlock();
				continue;
			}
			atomic_inc(&mrdev->nr_pending);
			if (mreplace)
				atomic_inc(&mreplace->nr_pending);
			rcu_read_unlock();

			r10_bio = raid10_alloc_init_r10buf(conf);
			r10_bio->state = 0;
			raise_barrier(conf, rb2 != NULL);
			atomic_set(&r10_bio->remaining, 0);

			r10_bio->master_bio = (struct bio*)rb2;
			if (rb2)
				atomic_inc(&rb2->remaining);
			r10_bio->mddev = mddev;
			set_bit(R10BIO_IsRecover, &r10_bio->state);
			r10_bio->sector = sect;

			raid10_find_phys(conf, r10_bio);

			/* Need to check if the array will still be
			 * degraded
			 */
			rcu_read_lock();
			for (j = 0; j < conf->geo.raid_disks; j++) {
				struct md_rdev *rdev = rcu_dereference(
					conf->mirrors[j].rdev);
				if (rdev == NULL || test_bit(Faulty, &rdev->flags)) {
					still_degraded = 1;
					break;
				}
			}

			must_sync = bitmap_start_sync(mddev->bitmap, sect,
						      &sync_blocks, still_degraded);

			any_working = 0;
			for (j=0; j<conf->copies;j++) {
				int k;
				int d = r10_bio->devs[j].devnum;
				sector_t from_addr, to_addr;
				struct md_rdev *rdev =
					rcu_dereference(conf->mirrors[d].rdev);
				sector_t sector, first_bad;
				int bad_sectors;
				if (!rdev ||
				    !test_bit(In_sync, &rdev->flags))
					continue;
				/* This is where we read from */
				any_working = 1;
				sector = r10_bio->devs[j].addr;

				if (is_badblock(rdev, sector, max_sync,
						&first_bad, &bad_sectors)) {
					if (first_bad > sector)
						max_sync = first_bad - sector;
					else {
						bad_sectors -= (sector
								- first_bad);
						if (max_sync > bad_sectors)
							max_sync = bad_sectors;
						continue;
					}
				}
				bio = r10_bio->devs[0].bio;
				bio->bi_next = biolist;
				biolist = bio;
				bio->bi_end_io = end_sync_read;
				bio_set_op_attrs(bio, REQ_OP_READ, 0);
				if (test_bit(FailFast, &rdev->flags))
					bio->bi_opf |= MD_FAILFAST;
				from_addr = r10_bio->devs[j].addr;
				bio->bi_iter.bi_sector = from_addr +
					rdev->data_offset;
				bio_set_dev(bio, rdev->bdev);
				atomic_inc(&rdev->nr_pending);
				/* and we write to 'i' (if not in_sync) */

				for (k=0; k<conf->copies; k++)
					if (r10_bio->devs[k].devnum == i)
						break;
				BUG_ON(k == conf->copies);
				to_addr = r10_bio->devs[k].addr;
				r10_bio->devs[0].devnum = d;
				r10_bio->devs[0].addr = from_addr;
				r10_bio->devs[1].devnum = i;
				r10_bio->devs[1].addr = to_addr;

				if (!test_bit(In_sync, &mrdev->flags)) {
					bio = r10_bio->devs[1].bio;
					bio->bi_next = biolist;
					biolist = bio;
					bio->bi_end_io = end_sync_write;
					bio_set_op_attrs(bio, REQ_OP_WRITE, 0);
					bio->bi_iter.bi_sector = to_addr
						+ mrdev->data_offset;
					bio_set_dev(bio, mrdev->bdev);
					atomic_inc(&r10_bio->remaining);
				} else
					r10_bio->devs[1].bio->bi_end_io = NULL;

				/* and maybe write to replacement */
				bio = r10_bio->devs[1].repl_bio;
				if (bio)
					bio->bi_end_io = NULL;
				/* Note: if mreplace != NULL, then bio
				 * cannot be NULL as r10buf_pool_alloc will
				 * have allocated it.
				 * So the second test here is pointless.
				 * But it keeps semantic-checkers happy, and
				 * this comment keeps human reviewers
				 * happy.
				 */
				if (mreplace == NULL || bio == NULL ||
				    test_bit(Faulty, &mreplace->flags))
					break;
				bio->bi_next = biolist;
				biolist = bio;
				bio->bi_end_io = end_sync_write;
				bio_set_op_attrs(bio, REQ_OP_WRITE, 0);
				bio->bi_iter.bi_sector = to_addr +
					mreplace->data_offset;
				bio_set_dev(bio, mreplace->bdev);
				atomic_inc(&r10_bio->remaining);
				break;
			}
			rcu_read_unlock();
			if (j == conf->copies) {
				/* Cannot recover, so abort the recovery or
				 * record a bad block */
				if (any_working) {
					/* problem is that there are bad blocks
					 * on other device(s)
					 */
					int k;
					for (k = 0; k < conf->copies; k++)
						if (r10_bio->devs[k].devnum == i)
							break;
					if (!test_bit(In_sync,
						      &mrdev->flags)
					    && !rdev_set_badblocks(
						    mrdev,
						    r10_bio->devs[k].addr,
						    max_sync, 0))
						any_working = 0;
					if (mreplace &&
					    !rdev_set_badblocks(
						    mreplace,
						    r10_bio->devs[k].addr,
						    max_sync, 0))
						any_working = 0;
				}
				if (!any_working)  {
					if (!test_and_set_bit(MD_RECOVERY_INTR,
							      &mddev->recovery))
						pr_warn("md/raid10:%s: insufficient working devices for recovery.\n",
						       mdname(mddev));
					mirror->recovery_disabled
						= mddev->recovery_disabled;
				}
				put_buf(r10_bio);
				if (rb2)
					atomic_dec(&rb2->remaining);
				r10_bio = rb2;
				rdev_dec_pending(mrdev, mddev);
				if (mreplace)
					rdev_dec_pending(mreplace, mddev);
				break;
			}
			rdev_dec_pending(mrdev, mddev);
			if (mreplace)
				rdev_dec_pending(mreplace, mddev);
			if (r10_bio->devs[0].bio->bi_opf & MD_FAILFAST) {
				/* Only want this if there is elsewhere to
				 * read from. 'j' is currently the first
				 * readable copy.
				 */
				int targets = 1;
				for (; j < conf->copies; j++) {
					int d = r10_bio->devs[j].devnum;
					if (conf->mirrors[d].rdev &&
					    test_bit(In_sync,
						      &conf->mirrors[d].rdev->flags))
						targets++;
				}
				if (targets == 1)
					r10_bio->devs[0].bio->bi_opf
						&= ~MD_FAILFAST;
			}
		}
		if (biolist == NULL) {
			while (r10_bio) {
				struct r10bio *rb2 = r10_bio;
				r10_bio = (struct r10bio*) rb2->master_bio;
				rb2->master_bio = NULL;
				put_buf(rb2);
			}
			goto giveup;
		}
	} else {
		/* resync. Schedule a read for every block at this virt offset */
		int count = 0;

		/*
		 * Since curr_resync_completed could probably not update in
		 * time, and we will set cluster_sync_low based on it.
		 * Let's check against "sector_nr + 2 * RESYNC_SECTORS" for
		 * safety reason, which ensures curr_resync_completed is
		 * updated in bitmap_cond_end_sync.
		 */
		bitmap_cond_end_sync(mddev->bitmap, sector_nr,
				     mddev_is_clustered(mddev) &&
				     (sector_nr + 2 * RESYNC_SECTORS >
				      conf->cluster_sync_high));

		if (!bitmap_start_sync(mddev->bitmap, sector_nr,
				       &sync_blocks, mddev->degraded) &&
		    !conf->fullsync && !test_bit(MD_RECOVERY_REQUESTED,
						 &mddev->recovery)) {
			/* We can skip this block */
			*skipped = 1;
			return sync_blocks + sectors_skipped;
		}
		if (sync_blocks < max_sync)
			max_sync = sync_blocks;
		r10_bio = raid10_alloc_init_r10buf(conf);
		r10_bio->state = 0;

		r10_bio->mddev = mddev;
		atomic_set(&r10_bio->remaining, 0);
		raise_barrier(conf, 0);
		conf->next_resync = sector_nr;

		r10_bio->master_bio = NULL;
		r10_bio->sector = sector_nr;
		set_bit(R10BIO_IsSync, &r10_bio->state);
		raid10_find_phys(conf, r10_bio);
		r10_bio->sectors = (sector_nr | chunk_mask) - sector_nr + 1;

		for (i = 0; i < conf->copies; i++) {
			int d = r10_bio->devs[i].devnum;
			sector_t first_bad, sector;
			int bad_sectors;
			struct md_rdev *rdev;

			if (r10_bio->devs[i].repl_bio)
				r10_bio->devs[i].repl_bio->bi_end_io = NULL;

			bio = r10_bio->devs[i].bio;
			bio->bi_status = BLK_STS_IOERR;
			rcu_read_lock();
			rdev = rcu_dereference(conf->mirrors[d].rdev);
			if (rdev == NULL || test_bit(Faulty, &rdev->flags)) {
				rcu_read_unlock();
				continue;
			}
			sector = r10_bio->devs[i].addr;
			if (is_badblock(rdev, sector, max_sync,
					&first_bad, &bad_sectors)) {
				if (first_bad > sector)
					max_sync = first_bad - sector;
				else {
					bad_sectors -= (sector - first_bad);
					if (max_sync > bad_sectors)
						max_sync = bad_sectors;
					rcu_read_unlock();
					continue;
				}
			}
			atomic_inc(&rdev->nr_pending);
			atomic_inc(&r10_bio->remaining);
			bio->bi_next = biolist;
			biolist = bio;
			bio->bi_end_io = end_sync_read;
			bio_set_op_attrs(bio, REQ_OP_READ, 0);
			if (test_bit(FailFast, &rdev->flags))
				bio->bi_opf |= MD_FAILFAST;
			bio->bi_iter.bi_sector = sector + rdev->data_offset;
			bio_set_dev(bio, rdev->bdev);
			count++;

			rdev = rcu_dereference(conf->mirrors[d].replacement);
			if (rdev == NULL || test_bit(Faulty, &rdev->flags)) {
				rcu_read_unlock();
				continue;
			}
			atomic_inc(&rdev->nr_pending);

			/* Need to set up for writing to the replacement */
			bio = r10_bio->devs[i].repl_bio;
			bio->bi_status = BLK_STS_IOERR;

			sector = r10_bio->devs[i].addr;
			bio->bi_next = biolist;
			biolist = bio;
			bio->bi_end_io = end_sync_write;
			bio_set_op_attrs(bio, REQ_OP_WRITE, 0);
			if (test_bit(FailFast, &rdev->flags))
				bio->bi_opf |= MD_FAILFAST;
			bio->bi_iter.bi_sector = sector + rdev->data_offset;
			bio_set_dev(bio, rdev->bdev);
			count++;
			rcu_read_unlock();
		}

		if (count < 2) {
			for (i=0; i<conf->copies; i++) {
				int d = r10_bio->devs[i].devnum;
				if (r10_bio->devs[i].bio->bi_end_io)
					rdev_dec_pending(conf->mirrors[d].rdev,
							 mddev);
				if (r10_bio->devs[i].repl_bio &&
				    r10_bio->devs[i].repl_bio->bi_end_io)
					rdev_dec_pending(
						conf->mirrors[d].replacement,
						mddev);
			}
			put_buf(r10_bio);
			biolist = NULL;
			goto giveup;
		}
	}

	nr_sectors = 0;
	if (sector_nr + max_sync < max_sector)
		max_sector = sector_nr + max_sync;
	do {
		struct page *page;
		int len = PAGE_SIZE;
		if (sector_nr + (len>>9) > max_sector)
			len = (max_sector - sector_nr) << 9;
		if (len == 0)
			break;
		for (bio= biolist ; bio ; bio=bio->bi_next) {
			struct resync_pages *rp = get_resync_pages(bio);
			page = resync_fetch_page(rp, page_idx);
			/*
			 * won't fail because the vec table is big enough
			 * to hold all these pages
			 */
			bio_add_page(bio, page, len, 0);
		}
		nr_sectors += len>>9;
		sector_nr += len>>9;
	} while (++page_idx < RESYNC_PAGES);
	r10_bio->sectors = nr_sectors;

	if (mddev_is_clustered(mddev) &&
	    test_bit(MD_RECOVERY_SYNC, &mddev->recovery)) {
		/* It is resync not recovery */
		if (conf->cluster_sync_high < sector_nr + nr_sectors) {
			conf->cluster_sync_low = mddev->curr_resync_completed;
			raid10_set_cluster_sync_high(conf);
			/* Send resync message */
			md_cluster_ops->resync_info_update(mddev,
						conf->cluster_sync_low,
						conf->cluster_sync_high);
		}
	} else if (mddev_is_clustered(mddev)) {
		/* This is recovery not resync */
		sector_t sect_va1, sect_va2;
		bool broadcast_msg = false;

		for (i = 0; i < conf->geo.raid_disks; i++) {
			/*
			 * sector_nr is a device address for recovery, so we
			 * need translate it to array address before compare
			 * with cluster_sync_high.
			 */
			sect_va1 = raid10_find_virt(conf, sector_nr, i);

			if (conf->cluster_sync_high < sect_va1 + nr_sectors) {
				broadcast_msg = true;
				/*
				 * curr_resync_completed is similar as
				 * sector_nr, so make the translation too.
				 */
				sect_va2 = raid10_find_virt(conf,
					mddev->curr_resync_completed, i);

				if (conf->cluster_sync_low == 0 ||
				    conf->cluster_sync_low > sect_va2)
					conf->cluster_sync_low = sect_va2;
			}
		}
		if (broadcast_msg) {
			raid10_set_cluster_sync_high(conf);
			md_cluster_ops->resync_info_update(mddev,
						conf->cluster_sync_low,
						conf->cluster_sync_high);
		}
	}

	while (biolist) {
		bio = biolist;
		biolist = biolist->bi_next;

		bio->bi_next = NULL;
		r10_bio = get_resync_r10bio(bio);
		r10_bio->sectors = nr_sectors;

		if (bio->bi_end_io == end_sync_read) {
			md_sync_acct_bio(bio, nr_sectors);
			bio->bi_status = 0;
			generic_make_request(bio);
		}
	}

	if (sectors_skipped)
		/* pretend they weren't skipped, it makes
		 * no important difference in this case
		 */
		md_done_sync(mddev, sectors_skipped, 1);

	return sectors_skipped + nr_sectors;
 giveup:
	/* There is nowhere to write, so all non-sync
	 * drives must be failed or in resync, all drives
	 * have a bad block, so try the next chunk...
	 */
	if (sector_nr + max_sync < max_sector)
		max_sector = sector_nr + max_sync;

	sectors_skipped += (max_sector - sector_nr);
	chunks_skipped ++;
	sector_nr = max_sector;
	goto skipped;
}

static sector_t
raid10_size(struct mddev *mddev, sector_t sectors, int raid_disks)
{
	sector_t size;
	struct r10conf *conf = mddev->private;

	if (!raid_disks)
		raid_disks = min(conf->geo.raid_disks,
				 conf->prev.raid_disks);
	if (!sectors)
		sectors = conf->dev_sectors;

	size = sectors >> conf->geo.chunk_shift;
	sector_div(size, conf->geo.far_copies);
	size = size * raid_disks;
	sector_div(size, conf->geo.near_copies);

	return size << conf->geo.chunk_shift;
}

static void calc_sectors(struct r10conf *conf, sector_t size)
{
	/* Calculate the number of sectors-per-device that will
	 * actually be used, and set conf->dev_sectors and
	 * conf->stride
	 */

	size = size >> conf->geo.chunk_shift;
	sector_div(size, conf->geo.far_copies);
	size = size * conf->geo.raid_disks;
	sector_div(size, conf->geo.near_copies);
	/* 'size' is now the number of chunks in the array */
	/* calculate "used chunks per device" */
	size = size * conf->copies;

	/* We need to round up when dividing by raid_disks to
	 * get the stride size.
	 */
	size = DIV_ROUND_UP_SECTOR_T(size, conf->geo.raid_disks);

	conf->dev_sectors = size << conf->geo.chunk_shift;

	if (conf->geo.far_offset)
		conf->geo.stride = 1 << conf->geo.chunk_shift;
	else {
		sector_div(size, conf->geo.far_copies);
		conf->geo.stride = size << conf->geo.chunk_shift;
	}
}

enum geo_type {geo_new, geo_old, geo_start};
static int setup_geo(struct geom *geo, struct mddev *mddev, enum geo_type new)
{
	int nc, fc, fo;
	int layout, chunk, disks;
	switch (new) {
	case geo_old:
		layout = mddev->layout;
		chunk = mddev->chunk_sectors;
		disks = mddev->raid_disks - mddev->delta_disks;
		break;
	case geo_new:
		layout = mddev->new_layout;
		chunk = mddev->new_chunk_sectors;
		disks = mddev->raid_disks;
		break;
	default: /* avoid 'may be unused' warnings */
	case geo_start: /* new when starting reshape - raid_disks not
			 * updated yet. */
		layout = mddev->new_layout;
		chunk = mddev->new_chunk_sectors;
		disks = mddev->raid_disks + mddev->delta_disks;
		break;
	}
	if (layout >> 19)
		return -1;
	if (chunk < (PAGE_SIZE >> 9) ||
	    !is_power_of_2(chunk))
		return -2;
	nc = layout & 255;
	fc = (layout >> 8) & 255;
	fo = layout & (1<<16);
	geo->raid_disks = disks;
	geo->near_copies = nc;
	geo->far_copies = fc;
	geo->far_offset = fo;
	switch (layout >> 17) {
	case 0:	/* original layout.  simple but not always optimal */
		geo->far_set_size = disks;
		break;
	case 1: /* "improved" layout which was buggy.  Hopefully no-one is
		 * actually using this, but leave code here just in case.*/
		geo->far_set_size = disks/fc;
		WARN(geo->far_set_size < fc,
		     "This RAID10 layout does not provide data safety - please backup and create new array\n");
		break;
	case 2: /* "improved" layout fixed to match documentation */
		geo->far_set_size = fc * nc;
		break;
	default: /* Not a valid layout */
		return -1;
	}
	geo->chunk_mask = chunk - 1;
	geo->chunk_shift = ffz(~chunk);
	return nc*fc;
}

static struct r10conf *setup_conf(struct mddev *mddev)
{
	struct r10conf *conf = NULL;
	int err = -EINVAL;
	struct geom geo;
	int copies;

	copies = setup_geo(&geo, mddev, geo_new);

	if (copies == -2) {
		pr_warn("md/raid10:%s: chunk size must be at least PAGE_SIZE(%ld) and be a power of 2.\n",
			mdname(mddev), PAGE_SIZE);
		goto out;
	}

	if (copies < 2 || copies > mddev->raid_disks) {
		pr_warn("md/raid10:%s: unsupported raid10 layout: 0x%8x\n",
			mdname(mddev), mddev->new_layout);
		goto out;
	}

	err = -ENOMEM;
	conf = kzalloc(sizeof(struct r10conf), GFP_KERNEL);
	if (!conf)
		goto out;

	/* FIXME calc properly */
	conf->mirrors = kzalloc(sizeof(struct raid10_info)*(mddev->raid_disks +
							    max(0,-mddev->delta_disks)),
				GFP_KERNEL);
	if (!conf->mirrors)
		goto out;

	conf->tmppage = alloc_page(GFP_KERNEL);
	if (!conf->tmppage)
		goto out;

	conf->geo = geo;
	conf->copies = copies;
	conf->r10bio_pool = mempool_create(NR_RAID10_BIOS, r10bio_pool_alloc,
					   r10bio_pool_free, conf);
	if (!conf->r10bio_pool)
		goto out;

	conf->bio_split = bioset_create(BIO_POOL_SIZE, 0, 0);
	if (!conf->bio_split)
		goto out;

	calc_sectors(conf, mddev->dev_sectors);
	if (mddev->reshape_position == MaxSector) {
		conf->prev = conf->geo;
		conf->reshape_progress = MaxSector;
	} else {
		if (setup_geo(&conf->prev, mddev, geo_old) != conf->copies) {
			err = -EINVAL;
			goto out;
		}
		conf->reshape_progress = mddev->reshape_position;
		if (conf->prev.far_offset)
			conf->prev.stride = 1 << conf->prev.chunk_shift;
		else
			/* far_copies must be 1 */
			conf->prev.stride = conf->dev_sectors;
	}
	conf->reshape_safe = conf->reshape_progress;
	spin_lock_init(&conf->device_lock);
	INIT_LIST_HEAD(&conf->retry_list);
	INIT_LIST_HEAD(&conf->bio_end_io_list);

	spin_lock_init(&conf->resync_lock);
	init_waitqueue_head(&conf->wait_barrier);
	atomic_set(&conf->nr_pending, 0);

	conf->thread = md_register_thread(raid10d, mddev, "raid10");
	if (!conf->thread)
		goto out;

	conf->mddev = mddev;
	return conf;

 out:
	if (conf) {
		mempool_destroy(conf->r10bio_pool);
		kfree(conf->mirrors);
		safe_put_page(conf->tmppage);
		if (conf->bio_split)
			bioset_free(conf->bio_split);
		kfree(conf);
	}
	return ERR_PTR(err);
}

static int raid10_run(struct mddev *mddev)
{
	struct r10conf *conf;
	int i, disk_idx, chunk_size;
	struct raid10_info *disk;
	struct md_rdev *rdev;
	sector_t size;
	sector_t min_offset_diff = 0;
	int first = 1;
	bool discard_supported = false;

	if (mddev_init_writes_pending(mddev) < 0)
		return -ENOMEM;

	if (mddev->private == NULL) {
		conf = setup_conf(mddev);
		if (IS_ERR(conf))
			return PTR_ERR(conf);
		mddev->private = conf;
	}
	conf = mddev->private;
	if (!conf)
		goto out;

	if (mddev_is_clustered(conf->mddev)) {
		int fc, fo;

		fc = (mddev->layout >> 8) & 255;
		fo = mddev->layout & (1<<16);
		if (fc > 1 || fo > 0) {
			pr_err("only near layout is supported by clustered"
				" raid10\n");
			goto out;
		}
	}

	mddev->thread = conf->thread;
	conf->thread = NULL;

	chunk_size = mddev->chunk_sectors << 9;
	if (mddev->queue) {
		blk_queue_max_discard_sectors(mddev->queue,
					      mddev->chunk_sectors);
		blk_queue_max_write_same_sectors(mddev->queue, 0);
		blk_queue_max_write_zeroes_sectors(mddev->queue, 0);
		blk_queue_io_min(mddev->queue, chunk_size);
		if (conf->geo.raid_disks % conf->geo.near_copies)
			blk_queue_io_opt(mddev->queue, chunk_size * conf->geo.raid_disks);
		else
			blk_queue_io_opt(mddev->queue, chunk_size *
					 (conf->geo.raid_disks / conf->geo.near_copies));
	}

	rdev_for_each(rdev, mddev) {
		long long diff;

		disk_idx = rdev->raid_disk;
		if (disk_idx < 0)
			continue;
		if (disk_idx >= conf->geo.raid_disks &&
		    disk_idx >= conf->prev.raid_disks)
			continue;
		disk = conf->mirrors + disk_idx;

		if (test_bit(Replacement, &rdev->flags)) {
			if (disk->replacement)
				goto out_free_conf;
			disk->replacement = rdev;
		} else {
			if (disk->rdev)
				goto out_free_conf;
			disk->rdev = rdev;
		}
		diff = (rdev->new_data_offset - rdev->data_offset);
		if (!mddev->reshape_backwards)
			diff = -diff;
		if (diff < 0)
			diff = 0;
		if (first || diff < min_offset_diff)
			min_offset_diff = diff;

		if (mddev->gendisk)
			disk_stack_limits(mddev->gendisk, rdev->bdev,
					  rdev->data_offset << 9);

		disk->head_position = 0;

		if (blk_queue_discard(bdev_get_queue(rdev->bdev)))
			discard_supported = true;
		first = 0;
	}

	if (mddev->queue) {
		if (discard_supported)
			queue_flag_set_unlocked(QUEUE_FLAG_DISCARD,
						mddev->queue);
		else
			queue_flag_clear_unlocked(QUEUE_FLAG_DISCARD,
						  mddev->queue);
	}
	/* need to check that every block has at least one working mirror */
	if (!enough(conf, -1)) {
		pr_err("md/raid10:%s: not enough operational mirrors.\n",
		       mdname(mddev));
		goto out_free_conf;
	}

	if (conf->reshape_progress != MaxSector) {
		/* must ensure that shape change is supported */
		if (conf->geo.far_copies != 1 &&
		    conf->geo.far_offset == 0)
			goto out_free_conf;
		if (conf->prev.far_copies != 1 &&
		    conf->prev.far_offset == 0)
			goto out_free_conf;
	}

	mddev->degraded = 0;
	for (i = 0;
	     i < conf->geo.raid_disks
		     || i < conf->prev.raid_disks;
	     i++) {

		disk = conf->mirrors + i;

		if (!disk->rdev && disk->replacement) {
			/* The replacement is all we have - use it */
			disk->rdev = disk->replacement;
			disk->replacement = NULL;
			clear_bit(Replacement, &disk->rdev->flags);
		}

		if (!disk->rdev ||
		    !test_bit(In_sync, &disk->rdev->flags)) {
			disk->head_position = 0;
			mddev->degraded++;
			if (disk->rdev &&
			    disk->rdev->saved_raid_disk < 0)
				conf->fullsync = 1;
		}
		disk->recovery_disabled = mddev->recovery_disabled - 1;
	}

	if (mddev->recovery_cp != MaxSector)
		pr_notice("md/raid10:%s: not clean -- starting background reconstruction\n",
			  mdname(mddev));
	pr_info("md/raid10:%s: active with %d out of %d devices\n",
		mdname(mddev), conf->geo.raid_disks - mddev->degraded,
		conf->geo.raid_disks);
	/*
	 * Ok, everything is just fine now
	 */
	mddev->dev_sectors = conf->dev_sectors;
	size = raid10_size(mddev, 0, 0);
	md_set_array_sectors(mddev, size);
	mddev->resync_max_sectors = size;
	set_bit(MD_FAILFAST_SUPPORTED, &mddev->flags);

	if (mddev->queue) {
		int stripe = conf->geo.raid_disks *
			((mddev->chunk_sectors << 9) / PAGE_SIZE);

		/* Calculate max read-ahead size.
		 * We need to readahead at least twice a whole stripe....
		 * maybe...
		 */
		stripe /= conf->geo.near_copies;
		if (mddev->queue->backing_dev_info->ra_pages < 2 * stripe)
			mddev->queue->backing_dev_info->ra_pages = 2 * stripe;
	}

	if (md_integrity_register(mddev))
		goto out_free_conf;

	if (conf->reshape_progress != MaxSector) {
		unsigned long before_length, after_length;

		before_length = ((1 << conf->prev.chunk_shift) *
				 conf->prev.far_copies);
		after_length = ((1 << conf->geo.chunk_shift) *
				conf->geo.far_copies);

		if (max(before_length, after_length) > min_offset_diff) {
			/* This cannot work */
			pr_warn("md/raid10: offset difference not enough to continue reshape\n");
			goto out_free_conf;
		}
		conf->offset_diff = min_offset_diff;

		clear_bit(MD_RECOVERY_SYNC, &mddev->recovery);
		clear_bit(MD_RECOVERY_CHECK, &mddev->recovery);
		set_bit(MD_RECOVERY_RESHAPE, &mddev->recovery);
		set_bit(MD_RECOVERY_RUNNING, &mddev->recovery);
		mddev->sync_thread = md_register_thread(md_do_sync, mddev,
							"reshape");
	}

	return 0;

out_free_conf:
	md_unregister_thread(&mddev->thread);
	mempool_destroy(conf->r10bio_pool);
	safe_put_page(conf->tmppage);
	kfree(conf->mirrors);
	kfree(conf);
	mddev->private = NULL;
out:
	return -EIO;
}

static void raid10_free(struct mddev *mddev, void *priv)
{
	struct r10conf *conf = priv;

	mempool_destroy(conf->r10bio_pool);
	safe_put_page(conf->tmppage);
	kfree(conf->mirrors);
	kfree(conf->mirrors_old);
	kfree(conf->mirrors_new);
	if (conf->bio_split)
		bioset_free(conf->bio_split);
	kfree(conf);
}

static void raid10_quiesce(struct mddev *mddev, int quiesce)
{
	struct r10conf *conf = mddev->private;

	if (quiesce)
		raise_barrier(conf, 0);
	else
		lower_barrier(conf);
}

static int raid10_resize(struct mddev *mddev, sector_t sectors)
{
	/* Resize of 'far' arrays is not supported.
	 * For 'near' and 'offset' arrays we can set the
	 * number of sectors used to be an appropriate multiple
	 * of the chunk size.
	 * For 'offset', this is far_copies*chunksize.
	 * For 'near' the multiplier is the LCM of
	 * near_copies and raid_disks.
	 * So if far_copies > 1 && !far_offset, fail.
	 * Else find LCM(raid_disks, near_copy)*far_copies and
	 * multiply by chunk_size.  Then round to this number.
	 * This is mostly done by raid10_size()
	 */
	struct r10conf *conf = mddev->private;
	sector_t oldsize, size;

	if (mddev->reshape_position != MaxSector)
		return -EBUSY;

	if (conf->geo.far_copies > 1 && !conf->geo.far_offset)
		return -EINVAL;

	oldsize = raid10_size(mddev, 0, 0);
	size = raid10_size(mddev, sectors, 0);
	if (mddev->external_size &&
	    mddev->array_sectors > size)
		return -EINVAL;
	if (mddev->bitmap) {
		int ret = bitmap_resize(mddev->bitmap, size, 0, 0);
		if (ret)
			return ret;
	}
	md_set_array_sectors(mddev, size);
	if (sectors > mddev->dev_sectors &&
	    mddev->recovery_cp > oldsize) {
		mddev->recovery_cp = oldsize;
		set_bit(MD_RECOVERY_NEEDED, &mddev->recovery);
	}
	calc_sectors(conf, sectors);
	mddev->dev_sectors = conf->dev_sectors;
	mddev->resync_max_sectors = size;
	return 0;
}

static void *raid10_takeover_raid0(struct mddev *mddev, sector_t size, int devs)
{
	struct md_rdev *rdev;
	struct r10conf *conf;

	if (mddev->degraded > 0) {
		pr_warn("md/raid10:%s: Error: degraded raid0!\n",
			mdname(mddev));
		return ERR_PTR(-EINVAL);
	}
	sector_div(size, devs);

	/* Set new parameters */
	mddev->new_level = 10;
	/* new layout: far_copies = 1, near_copies = 2 */
	mddev->new_layout = (1<<8) + 2;
	mddev->new_chunk_sectors = mddev->chunk_sectors;
	mddev->delta_disks = mddev->raid_disks;
	mddev->raid_disks *= 2;
	/* make sure it will be not marked as dirty */
	mddev->recovery_cp = MaxSector;
	mddev->dev_sectors = size;

	conf = setup_conf(mddev);
	if (!IS_ERR(conf)) {
		rdev_for_each(rdev, mddev)
			if (rdev->raid_disk >= 0) {
				rdev->new_raid_disk = rdev->raid_disk * 2;
				rdev->sectors = size;
			}
		conf->barrier = 1;
	}

	return conf;
}

static void *raid10_takeover(struct mddev *mddev)
{
	struct r0conf *raid0_conf;

	/* raid10 can take over:
	 *  raid0 - providing it has only two drives
	 */
	if (mddev->level == 0) {
		/* for raid0 takeover only one zone is supported */
		raid0_conf = mddev->private;
		if (raid0_conf->nr_strip_zones > 1) {
			pr_warn("md/raid10:%s: cannot takeover raid 0 with more than one zone.\n",
				mdname(mddev));
			return ERR_PTR(-EINVAL);
		}
		return raid10_takeover_raid0(mddev,
			raid0_conf->strip_zone->zone_end,
			raid0_conf->strip_zone->nb_dev);
	}
	return ERR_PTR(-EINVAL);
}

static int raid10_check_reshape(struct mddev *mddev)
{
	/* Called when there is a request to change
	 * - layout (to ->new_layout)
	 * - chunk size (to ->new_chunk_sectors)
	 * - raid_disks (by delta_disks)
	 * or when trying to restart a reshape that was ongoing.
	 *
	 * We need to validate the request and possibly allocate
	 * space if that might be an issue later.
	 *
	 * Currently we reject any reshape of a 'far' mode array,
	 * allow chunk size to change if new is generally acceptable,
	 * allow raid_disks to increase, and allow
	 * a switch between 'near' mode and 'offset' mode.
	 */
	struct r10conf *conf = mddev->private;
	struct geom geo;

	if (conf->geo.far_copies != 1 && !conf->geo.far_offset)
		return -EINVAL;

	if (setup_geo(&geo, mddev, geo_start) != conf->copies)
		/* mustn't change number of copies */
		return -EINVAL;
	if (geo.far_copies > 1 && !geo.far_offset)
		/* Cannot switch to 'far' mode */
		return -EINVAL;

	if (mddev->array_sectors & geo.chunk_mask)
			/* not factor of array size */
			return -EINVAL;

	if (!enough(conf, -1))
		return -EINVAL;

	kfree(conf->mirrors_new);
	conf->mirrors_new = NULL;
	if (mddev->delta_disks > 0) {
		/* allocate new 'mirrors' list */
		conf->mirrors_new = kzalloc(
			sizeof(struct raid10_info)
			*(mddev->raid_disks +
			  mddev->delta_disks),
			GFP_KERNEL);
		if (!conf->mirrors_new)
			return -ENOMEM;
	}
	return 0;
}

/*
 * Need to check if array has failed when deciding whether to:
 *  - start an array
 *  - remove non-faulty devices
 *  - add a spare
 *  - allow a reshape
 * This determination is simple when no reshape is happening.
 * However if there is a reshape, we need to carefully check
 * both the before and after sections.
 * This is because some failed devices may only affect one
 * of the two sections, and some non-in_sync devices may
 * be insync in the section most affected by failed devices.
 */
static int calc_degraded(struct r10conf *conf)
{
	int degraded, degraded2;
	int i;

	rcu_read_lock();
	degraded = 0;
	/* 'prev' section first */
	for (i = 0; i < conf->prev.raid_disks; i++) {
		struct md_rdev *rdev = rcu_dereference(conf->mirrors[i].rdev);
		if (!rdev || test_bit(Faulty, &rdev->flags))
			degraded++;
		else if (!test_bit(In_sync, &rdev->flags))
			/* When we can reduce the number of devices in
			 * an array, this might not contribute to
			 * 'degraded'.  It does now.
			 */
			degraded++;
	}
	rcu_read_unlock();
	if (conf->geo.raid_disks == conf->prev.raid_disks)
		return degraded;
	rcu_read_lock();
	degraded2 = 0;
	for (i = 0; i < conf->geo.raid_disks; i++) {
		struct md_rdev *rdev = rcu_dereference(conf->mirrors[i].rdev);
		if (!rdev || test_bit(Faulty, &rdev->flags))
			degraded2++;
		else if (!test_bit(In_sync, &rdev->flags)) {
			/* If reshape is increasing the number of devices,
			 * this section has already been recovered, so
			 * it doesn't contribute to degraded.
			 * else it does.
			 */
			if (conf->geo.raid_disks <= conf->prev.raid_disks)
				degraded2++;
		}
	}
	rcu_read_unlock();
	if (degraded2 > degraded)
		return degraded2;
	return degraded;
}

static int raid10_start_reshape(struct mddev *mddev)
{
	/* A 'reshape' has been requested. This commits
	 * the various 'new' fields and sets MD_RECOVER_RESHAPE
	 * This also checks if there are enough spares and adds them
	 * to the array.
	 * We currently require enough spares to make the final
	 * array non-degraded.  We also require that the difference
	 * between old and new data_offset - on each device - is
	 * enough that we never risk over-writing.
	 */

	unsigned long before_length, after_length;
	sector_t min_offset_diff = 0;
	int first = 1;
	struct geom new;
	struct r10conf *conf = mddev->private;
	struct md_rdev *rdev;
	int spares = 0;
	int ret;

	if (test_bit(MD_RECOVERY_RUNNING, &mddev->recovery))
		return -EBUSY;

	if (setup_geo(&new, mddev, geo_start) != conf->copies)
		return -EINVAL;

	before_length = ((1 << conf->prev.chunk_shift) *
			 conf->prev.far_copies);
	after_length = ((1 << conf->geo.chunk_shift) *
			conf->geo.far_copies);

	rdev_for_each(rdev, mddev) {
		if (!test_bit(In_sync, &rdev->flags)
		    && !test_bit(Faulty, &rdev->flags))
			spares++;
		if (rdev->raid_disk >= 0) {
			long long diff = (rdev->new_data_offset
					  - rdev->data_offset);
			if (!mddev->reshape_backwards)
				diff = -diff;
			if (diff < 0)
				diff = 0;
			if (first || diff < min_offset_diff)
				min_offset_diff = diff;
			first = 0;
		}
	}

	if (max(before_length, after_length) > min_offset_diff)
		return -EINVAL;

	if (spares < mddev->delta_disks)
		return -EINVAL;

	conf->offset_diff = min_offset_diff;
	spin_lock_irq(&conf->device_lock);
	if (conf->mirrors_new) {
		memcpy(conf->mirrors_new, conf->mirrors,
		       sizeof(struct raid10_info)*conf->prev.raid_disks);
		smp_mb();
		kfree(conf->mirrors_old);
		conf->mirrors_old = conf->mirrors;
		conf->mirrors = conf->mirrors_new;
		conf->mirrors_new = NULL;
	}
	setup_geo(&conf->geo, mddev, geo_start);
	smp_mb();
	if (mddev->reshape_backwards) {
		sector_t size = raid10_size(mddev, 0, 0);
		if (size < mddev->array_sectors) {
			spin_unlock_irq(&conf->device_lock);
			pr_warn("md/raid10:%s: array size must be reduce before number of disks\n",
				mdname(mddev));
			return -EINVAL;
		}
		mddev->resync_max_sectors = size;
		conf->reshape_progress = size;
	} else
		conf->reshape_progress = 0;
	conf->reshape_safe = conf->reshape_progress;
	spin_unlock_irq(&conf->device_lock);

	if (mddev->delta_disks && mddev->bitmap) {
		ret = bitmap_resize(mddev->bitmap,
				    raid10_size(mddev, 0,
						conf->geo.raid_disks),
				    0, 0);
		if (ret)
			goto abort;
	}
	if (mddev->delta_disks > 0) {
		rdev_for_each(rdev, mddev)
			if (rdev->raid_disk < 0 &&
			    !test_bit(Faulty, &rdev->flags)) {
				if (raid10_add_disk(mddev, rdev) == 0) {
					if (rdev->raid_disk >=
					    conf->prev.raid_disks)
						set_bit(In_sync, &rdev->flags);
					else
						rdev->recovery_offset = 0;

					if (sysfs_link_rdev(mddev, rdev))
						/* Failure here  is OK */;
				}
			} else if (rdev->raid_disk >= conf->prev.raid_disks
				   && !test_bit(Faulty, &rdev->flags)) {
				/* This is a spare that was manually added */
				set_bit(In_sync, &rdev->flags);
			}
	}
	/* When a reshape changes the number of devices,
	 * ->degraded is measured against the larger of the
	 * pre and  post numbers.
	 */
	spin_lock_irq(&conf->device_lock);
	mddev->degraded = calc_degraded(conf);
	spin_unlock_irq(&conf->device_lock);
	mddev->raid_disks = conf->geo.raid_disks;
	mddev->reshape_position = conf->reshape_progress;
	set_bit(MD_SB_CHANGE_DEVS, &mddev->sb_flags);

	clear_bit(MD_RECOVERY_SYNC, &mddev->recovery);
	clear_bit(MD_RECOVERY_CHECK, &mddev->recovery);
	clear_bit(MD_RECOVERY_DONE, &mddev->recovery);
	set_bit(MD_RECOVERY_RESHAPE, &mddev->recovery);
	set_bit(MD_RECOVERY_RUNNING, &mddev->recovery);

	mddev->sync_thread = md_register_thread(md_do_sync, mddev,
						"reshape");
	if (!mddev->sync_thread) {
		ret = -EAGAIN;
		goto abort;
	}
	conf->reshape_checkpoint = jiffies;
	md_wakeup_thread(mddev->sync_thread);
	md_new_event(mddev);
	return 0;

abort:
	mddev->recovery = 0;
	spin_lock_irq(&conf->device_lock);
	conf->geo = conf->prev;
	mddev->raid_disks = conf->geo.raid_disks;
	rdev_for_each(rdev, mddev)
		rdev->new_data_offset = rdev->data_offset;
	smp_wmb();
	conf->reshape_progress = MaxSector;
	conf->reshape_safe = MaxSector;
	mddev->reshape_position = MaxSector;
	spin_unlock_irq(&conf->device_lock);
	return ret;
}

/* Calculate the last device-address that could contain
 * any block from the chunk that includes the array-address 's'
 * and report the next address.
 * i.e. the address returned will be chunk-aligned and after
 * any data that is in the chunk containing 's'.
 */
static sector_t last_dev_address(sector_t s, struct geom *geo)
{
	s = (s | geo->chunk_mask) + 1;
	s >>= geo->chunk_shift;
	s *= geo->near_copies;
	s = DIV_ROUND_UP_SECTOR_T(s, geo->raid_disks);
	s *= geo->far_copies;
	s <<= geo->chunk_shift;
	return s;
}

/* Calculate the first device-address that could contain
 * any block from the chunk that includes the array-address 's'.
 * This too will be the start of a chunk
 */
static sector_t first_dev_address(sector_t s, struct geom *geo)
{
	s >>= geo->chunk_shift;
	s *= geo->near_copies;
	sector_div(s, geo->raid_disks);
	s *= geo->far_copies;
	s <<= geo->chunk_shift;
	return s;
}

static sector_t reshape_request(struct mddev *mddev, sector_t sector_nr,
				int *skipped)
{
	/* We simply copy at most one chunk (smallest of old and new)
	 * at a time, possibly less if that exceeds RESYNC_PAGES,
	 * or we hit a bad block or something.
	 * This might mean we pause for normal IO in the middle of
	 * a chunk, but that is not a problem as mddev->reshape_position
	 * can record any location.
	 *
	 * If we will want to write to a location that isn't
	 * yet recorded as 'safe' (i.e. in metadata on disk) then
	 * we need to flush all reshape requests and update the metadata.
	 *
	 * When reshaping forwards (e.g. to more devices), we interpret
	 * 'safe' as the earliest block which might not have been copied
	 * down yet.  We divide this by previous stripe size and multiply
	 * by previous stripe length to get lowest device offset that we
	 * cannot write to yet.
	 * We interpret 'sector_nr' as an address that we want to write to.
	 * From this we use last_device_address() to find where we might
	 * write to, and first_device_address on the  'safe' position.
	 * If this 'next' write position is after the 'safe' position,
	 * we must update the metadata to increase the 'safe' position.
	 *
	 * When reshaping backwards, we round in the opposite direction
	 * and perform the reverse test:  next write position must not be
	 * less than current safe position.
	 *
	 * In all this the minimum difference in data offsets
	 * (conf->offset_diff - always positive) allows a bit of slack,
	 * so next can be after 'safe', but not by more than offset_diff
	 *
	 * We need to prepare all the bios here before we start any IO
	 * to ensure the size we choose is acceptable to all devices.
	 * The means one for each copy for write-out and an extra one for
	 * read-in.
	 * We store the read-in bio in ->master_bio and the others in
	 * ->devs[x].bio and ->devs[x].repl_bio.
	 */
	struct r10conf *conf = mddev->private;
	struct r10bio *r10_bio;
	sector_t next, safe, last;
	int max_sectors;
	int nr_sectors;
	int s;
	struct md_rdev *rdev;
	int need_flush = 0;
	struct bio *blist;
	struct bio *bio, *read_bio;
	int sectors_done = 0;
	struct page **pages;

	if (sector_nr == 0) {
		/* If restarting in the middle, skip the initial sectors */
		if (mddev->reshape_backwards &&
		    conf->reshape_progress < raid10_size(mddev, 0, 0)) {
			sector_nr = (raid10_size(mddev, 0, 0)
				     - conf->reshape_progress);
		} else if (!mddev->reshape_backwards &&
			   conf->reshape_progress > 0)
			sector_nr = conf->reshape_progress;
		if (sector_nr) {
			mddev->curr_resync_completed = sector_nr;
			sysfs_notify(&mddev->kobj, NULL, "sync_completed");
			*skipped = 1;
			return sector_nr;
		}
	}

	/* We don't use sector_nr to track where we are up to
	 * as that doesn't work well for ->reshape_backwards.
	 * So just use ->reshape_progress.
	 */
	if (mddev->reshape_backwards) {
		/* 'next' is the earliest device address that we might
		 * write to for this chunk in the new layout
		 */
		next = first_dev_address(conf->reshape_progress - 1,
					 &conf->geo);

		/* 'safe' is the last device address that we might read from
		 * in the old layout after a restart
		 */
		safe = last_dev_address(conf->reshape_safe - 1,
					&conf->prev);

		if (next + conf->offset_diff < safe)
			need_flush = 1;

		last = conf->reshape_progress - 1;
		sector_nr = last & ~(sector_t)(conf->geo.chunk_mask
					       & conf->prev.chunk_mask);
		if (sector_nr + RESYNC_BLOCK_SIZE/512 < last)
			sector_nr = last + 1 - RESYNC_BLOCK_SIZE/512;
	} else {
		/* 'next' is after the last device address that we
		 * might write to for this chunk in the new layout
		 */
		next = last_dev_address(conf->reshape_progress, &conf->geo);

		/* 'safe' is the earliest device address that we might
		 * read from in the old layout after a restart
		 */
		safe = first_dev_address(conf->reshape_safe, &conf->prev);

		/* Need to update metadata if 'next' might be beyond 'safe'
		 * as that would possibly corrupt data
		 */
		if (next > safe + conf->offset_diff)
			need_flush = 1;

		sector_nr = conf->reshape_progress;
		last  = sector_nr | (conf->geo.chunk_mask
				     & conf->prev.chunk_mask);

		if (sector_nr + RESYNC_BLOCK_SIZE/512 <= last)
			last = sector_nr + RESYNC_BLOCK_SIZE/512 - 1;
	}

	if (need_flush ||
	    time_after(jiffies, conf->reshape_checkpoint + 10*HZ)) {
		/* Need to update reshape_position in metadata */
		wait_barrier(conf);
		mddev->reshape_position = conf->reshape_progress;
		if (mddev->reshape_backwards)
			mddev->curr_resync_completed = raid10_size(mddev, 0, 0)
				- conf->reshape_progress;
		else
			mddev->curr_resync_completed = conf->reshape_progress;
		conf->reshape_checkpoint = jiffies;
		set_bit(MD_SB_CHANGE_DEVS, &mddev->sb_flags);
		md_wakeup_thread(mddev->thread);
		wait_event(mddev->sb_wait, mddev->sb_flags == 0 ||
			   test_bit(MD_RECOVERY_INTR, &mddev->recovery));
		if (test_bit(MD_RECOVERY_INTR, &mddev->recovery)) {
			allow_barrier(conf);
			return sectors_done;
		}
		conf->reshape_safe = mddev->reshape_position;
		allow_barrier(conf);
	}

read_more:
	/* Now schedule reads for blocks from sector_nr to last */
	r10_bio = raid10_alloc_init_r10buf(conf);
	r10_bio->state = 0;
	raise_barrier(conf, sectors_done != 0);
	atomic_set(&r10_bio->remaining, 0);
	r10_bio->mddev = mddev;
	r10_bio->sector = sector_nr;
	set_bit(R10BIO_IsReshape, &r10_bio->state);
	r10_bio->sectors = last - sector_nr + 1;
	rdev = read_balance(conf, r10_bio, &max_sectors);
	BUG_ON(!test_bit(R10BIO_Previous, &r10_bio->state));

	if (!rdev) {
		/* Cannot read from here, so need to record bad blocks
		 * on all the target devices.
		 */
		// FIXME
		mempool_free(r10_bio, conf->r10buf_pool);
		set_bit(MD_RECOVERY_INTR, &mddev->recovery);
		return sectors_done;
	}

	read_bio = bio_alloc_mddev(GFP_KERNEL, RESYNC_PAGES, mddev);

	bio_set_dev(read_bio, rdev->bdev);
	read_bio->bi_iter.bi_sector = (r10_bio->devs[r10_bio->read_slot].addr
			       + rdev->data_offset);
	read_bio->bi_private = r10_bio;
	read_bio->bi_end_io = end_reshape_read;
	bio_set_op_attrs(read_bio, REQ_OP_READ, 0);
	read_bio->bi_flags &= (~0UL << BIO_RESET_BITS);
	read_bio->bi_status = 0;
	read_bio->bi_vcnt = 0;
	read_bio->bi_iter.bi_size = 0;
	r10_bio->master_bio = read_bio;
	r10_bio->read_slot = r10_bio->devs[r10_bio->read_slot].devnum;

	/* Now find the locations in the new layout */
	__raid10_find_phys(&conf->geo, r10_bio);

	blist = read_bio;
	read_bio->bi_next = NULL;

	rcu_read_lock();
	for (s = 0; s < conf->copies*2; s++) {
		struct bio *b;
		int d = r10_bio->devs[s/2].devnum;
		struct md_rdev *rdev2;
		if (s&1) {
			rdev2 = rcu_dereference(conf->mirrors[d].replacement);
			b = r10_bio->devs[s/2].repl_bio;
		} else {
			rdev2 = rcu_dereference(conf->mirrors[d].rdev);
			b = r10_bio->devs[s/2].bio;
		}
		if (!rdev2 || test_bit(Faulty, &rdev2->flags))
			continue;

		bio_set_dev(b, rdev2->bdev);
		b->bi_iter.bi_sector = r10_bio->devs[s/2].addr +
			rdev2->new_data_offset;
		b->bi_end_io = end_reshape_write;
		bio_set_op_attrs(b, REQ_OP_WRITE, 0);
		b->bi_next = blist;
		blist = b;
	}

	/* Now add as many pages as possible to all of these bios. */

	nr_sectors = 0;
	pages = get_resync_pages(r10_bio->devs[0].bio)->pages;
	for (s = 0 ; s < max_sectors; s += PAGE_SIZE >> 9) {
		struct page *page = pages[s / (PAGE_SIZE >> 9)];
		int len = (max_sectors - s) << 9;
		if (len > PAGE_SIZE)
			len = PAGE_SIZE;
		for (bio = blist; bio ; bio = bio->bi_next) {
			/*
			 * won't fail because the vec table is big enough
			 * to hold all these pages
			 */
			bio_add_page(bio, page, len, 0);
		}
		sector_nr += len >> 9;
		nr_sectors += len >> 9;
	}
	rcu_read_unlock();
	r10_bio->sectors = nr_sectors;

	/* Now submit the read */
	md_sync_acct_bio(read_bio, r10_bio->sectors);
	atomic_inc(&r10_bio->remaining);
	read_bio->bi_next = NULL;
	generic_make_request(read_bio);
	sector_nr += nr_sectors;
	sectors_done += nr_sectors;
	if (sector_nr <= last)
		goto read_more;

	/* Now that we have done the whole section we can
	 * update reshape_progress
	 */
	if (mddev->reshape_backwards)
		conf->reshape_progress -= sectors_done;
	else
		conf->reshape_progress += sectors_done;

	return sectors_done;
}

static void end_reshape_request(struct r10bio *r10_bio);
static int handle_reshape_read_error(struct mddev *mddev,
				     struct r10bio *r10_bio);
static void reshape_request_write(struct mddev *mddev, struct r10bio *r10_bio)
{
	/* Reshape read completed.  Hopefully we have a block
	 * to write out.
	 * If we got a read error then we do sync 1-page reads from
	 * elsewhere until we find the data - or give up.
	 */
	struct r10conf *conf = mddev->private;
	int s;

	if (!test_bit(R10BIO_Uptodate, &r10_bio->state))
		if (handle_reshape_read_error(mddev, r10_bio) < 0) {
			/* Reshape has been aborted */
			md_done_sync(mddev, r10_bio->sectors, 0);
			return;
		}

	/* We definitely have the data in the pages, schedule the
	 * writes.
	 */
	atomic_set(&r10_bio->remaining, 1);
	for (s = 0; s < conf->copies*2; s++) {
		struct bio *b;
		int d = r10_bio->devs[s/2].devnum;
		struct md_rdev *rdev;
		rcu_read_lock();
		if (s&1) {
			rdev = rcu_dereference(conf->mirrors[d].replacement);
			b = r10_bio->devs[s/2].repl_bio;
		} else {
			rdev = rcu_dereference(conf->mirrors[d].rdev);
			b = r10_bio->devs[s/2].bio;
		}
		if (!rdev || test_bit(Faulty, &rdev->flags)) {
			rcu_read_unlock();
			continue;
		}
		atomic_inc(&rdev->nr_pending);
		rcu_read_unlock();
		md_sync_acct_bio(b, r10_bio->sectors);
		atomic_inc(&r10_bio->remaining);
		b->bi_next = NULL;
		generic_make_request(b);
	}
	end_reshape_request(r10_bio);
}

static void end_reshape(struct r10conf *conf)
{
	if (test_bit(MD_RECOVERY_INTR, &conf->mddev->recovery))
		return;

	spin_lock_irq(&conf->device_lock);
	conf->prev = conf->geo;
	md_finish_reshape(conf->mddev);
	smp_wmb();
	conf->reshape_progress = MaxSector;
	conf->reshape_safe = MaxSector;
	spin_unlock_irq(&conf->device_lock);

	/* read-ahead size must cover two whole stripes, which is
	 * 2 * (datadisks) * chunksize where 'n' is the number of raid devices
	 */
	if (conf->mddev->queue) {
		int stripe = conf->geo.raid_disks *
			((conf->mddev->chunk_sectors << 9) / PAGE_SIZE);
		stripe /= conf->geo.near_copies;
		if (conf->mddev->queue->backing_dev_info->ra_pages < 2 * stripe)
			conf->mddev->queue->backing_dev_info->ra_pages = 2 * stripe;
	}
	conf->fullsync = 0;
}

static int handle_reshape_read_error(struct mddev *mddev,
				     struct r10bio *r10_bio)
{
	/* Use sync reads to get the blocks from somewhere else */
	int sectors = r10_bio->sectors;
	struct r10conf *conf = mddev->private;
	struct r10bio *r10b;
	int slot = 0;
	int idx = 0;
	struct page **pages;

	r10b = kmalloc(sizeof(*r10b) +
	       sizeof(struct r10dev) * conf->copies, GFP_NOIO);
	if (!r10b) {
		set_bit(MD_RECOVERY_INTR, &mddev->recovery);
		return -ENOMEM;
	}

	/* reshape IOs share pages from .devs[0].bio */
	pages = get_resync_pages(r10_bio->devs[0].bio)->pages;

	r10b->sector = r10_bio->sector;
	__raid10_find_phys(&conf->prev, r10b);

	while (sectors) {
		int s = sectors;
		int success = 0;
		int first_slot = slot;

		if (s > (PAGE_SIZE >> 9))
			s = PAGE_SIZE >> 9;

		rcu_read_lock();
		while (!success) {
			int d = r10b->devs[slot].devnum;
			struct md_rdev *rdev = rcu_dereference(conf->mirrors[d].rdev);
			sector_t addr;
			if (rdev == NULL ||
			    test_bit(Faulty, &rdev->flags) ||
			    !test_bit(In_sync, &rdev->flags))
				goto failed;

			addr = r10b->devs[slot].addr + idx * PAGE_SIZE;
			atomic_inc(&rdev->nr_pending);
			rcu_read_unlock();
			success = sync_page_io(rdev,
					       addr,
					       s << 9,
					       pages[idx],
					       REQ_OP_READ, 0, false);
			rdev_dec_pending(rdev, mddev);
			rcu_read_lock();
			if (success)
				break;
		failed:
			slot++;
			if (slot >= conf->copies)
				slot = 0;
			if (slot == first_slot)
				break;
		}
		rcu_read_unlock();
		if (!success) {
			/* couldn't read this block, must give up */
			set_bit(MD_RECOVERY_INTR,
				&mddev->recovery);
			kfree(r10b);
			return -EIO;
		}
		sectors -= s;
		idx++;
	}
	kfree(r10b);
	return 0;
}

static void end_reshape_write(struct bio *bio)
{
	struct r10bio *r10_bio = get_resync_r10bio(bio);
	struct mddev *mddev = r10_bio->mddev;
	struct r10conf *conf = mddev->private;
	int d;
	int slot;
	int repl;
	struct md_rdev *rdev = NULL;

	d = find_bio_disk(conf, r10_bio, bio, &slot, &repl);
	if (repl)
		rdev = conf->mirrors[d].replacement;
	if (!rdev) {
		smp_mb();
		rdev = conf->mirrors[d].rdev;
	}

	if (bio->bi_status) {
		/* FIXME should record badblock */
		md_error(mddev, rdev);
	}

	rdev_dec_pending(rdev, mddev);
	end_reshape_request(r10_bio);
}

static void end_reshape_request(struct r10bio *r10_bio)
{
	if (!atomic_dec_and_test(&r10_bio->remaining))
		return;
	md_done_sync(r10_bio->mddev, r10_bio->sectors, 1);
	bio_put(r10_bio->master_bio);
	put_buf(r10_bio);
}

static void raid10_finish_reshape(struct mddev *mddev)
{
	struct r10conf *conf = mddev->private;

	if (test_bit(MD_RECOVERY_INTR, &mddev->recovery))
		return;

	if (mddev->delta_disks > 0) {
		sector_t size = raid10_size(mddev, 0, 0);
		md_set_array_sectors(mddev, size);
		if (mddev->recovery_cp > mddev->resync_max_sectors) {
			mddev->recovery_cp = mddev->resync_max_sectors;
			set_bit(MD_RECOVERY_NEEDED, &mddev->recovery);
		}
		mddev->resync_max_sectors = size;
		if (mddev->queue) {
			set_capacity(mddev->gendisk, mddev->array_sectors);
			revalidate_disk(mddev->gendisk);
		}
	} else {
		int d;
		rcu_read_lock();
		for (d = conf->geo.raid_disks ;
		     d < conf->geo.raid_disks - mddev->delta_disks;
		     d++) {
			struct md_rdev *rdev = rcu_dereference(conf->mirrors[d].rdev);
			if (rdev)
				clear_bit(In_sync, &rdev->flags);
			rdev = rcu_dereference(conf->mirrors[d].replacement);
			if (rdev)
				clear_bit(In_sync, &rdev->flags);
		}
		rcu_read_unlock();
	}
	mddev->layout = mddev->new_layout;
	mddev->chunk_sectors = 1 << conf->geo.chunk_shift;
	mddev->reshape_position = MaxSector;
	mddev->delta_disks = 0;
	mddev->reshape_backwards = 0;
}

static struct md_personality raid10_personality =
{
	.name		= "raid10",
	.level		= 10,
	.owner		= THIS_MODULE,
	.make_request	= raid10_make_request,
	.run		= raid10_run,
	.free		= raid10_free,
	.status		= raid10_status,
	.error_handler	= raid10_error,
	.hot_add_disk	= raid10_add_disk,
	.hot_remove_disk= raid10_remove_disk,
	.spare_active	= raid10_spare_active,
	.sync_request	= raid10_sync_request,
	.quiesce	= raid10_quiesce,
	.size		= raid10_size,
	.resize		= raid10_resize,
	.takeover	= raid10_takeover,
	.check_reshape	= raid10_check_reshape,
	.start_reshape	= raid10_start_reshape,
	.finish_reshape	= raid10_finish_reshape,
	.congested	= raid10_congested,
};

static int __init raid_init(void)
{
	return register_md_personality(&raid10_personality);
}

static void raid_exit(void)
{
	unregister_md_personality(&raid10_personality);
}

module_init(raid_init);
module_exit(raid_exit);
MODULE_LICENSE("GPL");
MODULE_DESCRIPTION("RAID10 (striped mirror) personality for MD");
MODULE_ALIAS("md-personality-9"); /* RAID10 */
MODULE_ALIAS("md-raid10");
MODULE_ALIAS("md-level-10");

module_param(max_queued_requests, int, S_IRUGO|S_IWUSR);<|MERGE_RESOLUTION|>--- conflicted
+++ resolved
@@ -900,8 +900,6 @@
 		bio = bio_list_get(&conf->pending_bio_list);
 		conf->pending_count = 0;
 		spin_unlock_irq(&conf->device_lock);
-<<<<<<< HEAD
-=======
 
 		/*
 		 * As this is called in a wait_event() loop (see freeze_array),
@@ -914,7 +912,6 @@
 		 */
 		__set_current_state(TASK_RUNNING);
 
->>>>>>> 03a0dded
 		blk_start_plug(&plug);
 		/* flush any pending bitmap writes to disk
 		 * before proceeding w/ I/O */
