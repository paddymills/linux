/*
 * Copyright © 2006 Intel Corporation
 *
 * Permission is hereby granted, free of charge, to any person obtaining a
 * copy of this software and associated documentation files (the "Software"),
 * to deal in the Software without restriction, including without limitation
 * the rights to use, copy, modify, merge, publish, distribute, sublicense,
 * and/or sell copies of the Software, and to permit persons to whom the
 * Software is furnished to do so, subject to the following conditions:
 *
 * The above copyright notice and this permission notice (including the next
 * paragraph) shall be included in all copies or substantial portions of the
 * Software.
 *
 * THE SOFTWARE IS PROVIDED "AS IS", WITHOUT WARRANTY OF ANY KIND, EXPRESS OR
 * IMPLIED, INCLUDING BUT NOT LIMITED TO THE WARRANTIES OF MERCHANTABILITY,
 * FITNESS FOR A PARTICULAR PURPOSE AND NONINFRINGEMENT.  IN NO EVENT SHALL
 * THE AUTHORS OR COPYRIGHT HOLDERS BE LIABLE FOR ANY CLAIM, DAMAGES OR OTHER
 * LIABILITY, WHETHER IN AN ACTION OF CONTRACT, TORT OR OTHERWISE, ARISING FROM,
 * OUT OF OR IN CONNECTION WITH THE SOFTWARE OR THE USE OR OTHER DEALINGS IN THE
 * SOFTWARE.
 *
 * Authors:
 *    Eric Anholt <eric@anholt.net>
 *
 */

#include <drm/display/drm_dp_helper.h>
#include <drm/display/drm_dsc_helper.h>
#include <drm/drm_edid.h>

#include "i915_drv.h"
#include "i915_reg.h"
#include "intel_display.h"
#include "intel_display_types.h"
#include "intel_gmbus.h"

#define _INTEL_BIOS_PRIVATE
#include "intel_vbt_defs.h"

/**
 * DOC: Video BIOS Table (VBT)
 *
 * The Video BIOS Table, or VBT, provides platform and board specific
 * configuration information to the driver that is not discoverable or available
 * through other means. The configuration is mostly related to display
 * hardware. The VBT is available via the ACPI OpRegion or, on older systems, in
 * the PCI ROM.
 *
 * The VBT consists of a VBT Header (defined as &struct vbt_header), a BDB
 * Header (&struct bdb_header), and a number of BIOS Data Blocks (BDB) that
 * contain the actual configuration information. The VBT Header, and thus the
 * VBT, begins with "$VBT" signature. The VBT Header contains the offset of the
 * BDB Header. The data blocks are concatenated after the BDB Header. The data
 * blocks have a 1-byte Block ID, 2-byte Block Size, and Block Size bytes of
 * data. (Block 53, the MIPI Sequence Block is an exception.)
 *
 * The driver parses the VBT during load. The relevant information is stored in
 * driver private data for ease of use, and the actual VBT is not read after
 * that.
 */

/* Wrapper for VBT child device config */
struct intel_bios_encoder_data {
	struct drm_i915_private *i915;

	struct child_device_config child;
	struct dsc_compression_parameters_entry *dsc;
	struct list_head node;
};

#define	SLAVE_ADDR1	0x70
#define	SLAVE_ADDR2	0x72

/* Get BDB block size given a pointer to Block ID. */
static u32 _get_blocksize(const u8 *block_base)
{
	/* The MIPI Sequence Block v3+ has a separate size field. */
	if (*block_base == BDB_MIPI_SEQUENCE && *(block_base + 3) >= 3)
		return *((const u32 *)(block_base + 4));
	else
		return *((const u16 *)(block_base + 1));
}

/* Get BDB block size give a pointer to data after Block ID and Block Size. */
static u32 get_blocksize(const void *block_data)
{
	return _get_blocksize(block_data - 3);
}

static const void *
find_raw_section(const void *_bdb, enum bdb_block_id section_id)
{
	const struct bdb_header *bdb = _bdb;
	const u8 *base = _bdb;
	int index = 0;
	u32 total, current_size;
	enum bdb_block_id current_id;

	/* skip to first section */
	index += bdb->header_size;
	total = bdb->bdb_size;

	/* walk the sections looking for section_id */
	while (index + 3 < total) {
		current_id = *(base + index);
		current_size = _get_blocksize(base + index);
		index += 3;

		if (index + current_size > total)
			return NULL;

		if (current_id == section_id)
			return base + index;

		index += current_size;
	}

	return NULL;
}

/*
 * Offset from the start of BDB to the start of the
 * block data (just past the block header).
 */
static u32 raw_block_offset(const void *bdb, enum bdb_block_id section_id)
{
	const void *block;

	block = find_raw_section(bdb, section_id);
	if (!block)
		return 0;

	return block - bdb;
}

struct bdb_block_entry {
	struct list_head node;
	enum bdb_block_id section_id;
	u8 data[];
};

static const void *
find_section(struct drm_i915_private *i915,
	     enum bdb_block_id section_id)
{
	struct bdb_block_entry *entry;

	list_for_each_entry(entry, &i915->display.vbt.bdb_blocks, node) {
		if (entry->section_id == section_id)
			return entry->data + 3;
	}

	return NULL;
}

static const struct {
	enum bdb_block_id section_id;
	size_t min_size;
} bdb_blocks[] = {
	{ .section_id = BDB_GENERAL_FEATURES,
	  .min_size = sizeof(struct bdb_general_features), },
	{ .section_id = BDB_GENERAL_DEFINITIONS,
	  .min_size = sizeof(struct bdb_general_definitions), },
	{ .section_id = BDB_PSR,
	  .min_size = sizeof(struct bdb_psr), },
	{ .section_id = BDB_DRIVER_FEATURES,
	  .min_size = sizeof(struct bdb_driver_features), },
	{ .section_id = BDB_SDVO_LVDS_OPTIONS,
	  .min_size = sizeof(struct bdb_sdvo_lvds_options), },
	{ .section_id = BDB_SDVO_PANEL_DTDS,
	  .min_size = sizeof(struct bdb_sdvo_panel_dtds), },
	{ .section_id = BDB_EDP,
	  .min_size = sizeof(struct bdb_edp), },
	{ .section_id = BDB_LVDS_OPTIONS,
	  .min_size = sizeof(struct bdb_lvds_options), },
	/*
	 * BDB_LVDS_LFP_DATA depends on BDB_LVDS_LFP_DATA_PTRS,
	 * so keep the two ordered.
	 */
	{ .section_id = BDB_LVDS_LFP_DATA_PTRS,
	  .min_size = sizeof(struct bdb_lvds_lfp_data_ptrs), },
	{ .section_id = BDB_LVDS_LFP_DATA,
	  .min_size = 0, /* special case */ },
	{ .section_id = BDB_LVDS_BACKLIGHT,
	  .min_size = sizeof(struct bdb_lfp_backlight_data), },
	{ .section_id = BDB_LFP_POWER,
	  .min_size = sizeof(struct bdb_lfp_power), },
	{ .section_id = BDB_MIPI_CONFIG,
	  .min_size = sizeof(struct bdb_mipi_config), },
	{ .section_id = BDB_MIPI_SEQUENCE,
	  .min_size = sizeof(struct bdb_mipi_sequence) },
	{ .section_id = BDB_COMPRESSION_PARAMETERS,
	  .min_size = sizeof(struct bdb_compression_parameters), },
	{ .section_id = BDB_GENERIC_DTD,
	  .min_size = sizeof(struct bdb_generic_dtd), },
};

static size_t lfp_data_min_size(struct drm_i915_private *i915)
{
	const struct bdb_lvds_lfp_data_ptrs *ptrs;
	size_t size;

	ptrs = find_section(i915, BDB_LVDS_LFP_DATA_PTRS);
	if (!ptrs)
		return 0;

	size = sizeof(struct bdb_lvds_lfp_data);
	if (ptrs->panel_name.table_size)
		size = max(size, ptrs->panel_name.offset +
			   sizeof(struct bdb_lvds_lfp_data_tail));

	return size;
}

static bool validate_lfp_data_ptrs(const void *bdb,
				   const struct bdb_lvds_lfp_data_ptrs *ptrs)
{
	int fp_timing_size, dvo_timing_size, panel_pnp_id_size, panel_name_size;
	int data_block_size, lfp_data_size;
	const void *data_block;
	int i;

	data_block = find_raw_section(bdb, BDB_LVDS_LFP_DATA);
	if (!data_block)
		return false;

	data_block_size = get_blocksize(data_block);
	if (data_block_size == 0)
		return false;

	/* always 3 indicating the presence of fp_timing+dvo_timing+panel_pnp_id */
	if (ptrs->lvds_entries != 3)
		return false;

	fp_timing_size = ptrs->ptr[0].fp_timing.table_size;
	dvo_timing_size = ptrs->ptr[0].dvo_timing.table_size;
	panel_pnp_id_size = ptrs->ptr[0].panel_pnp_id.table_size;
	panel_name_size = ptrs->panel_name.table_size;

	/* fp_timing has variable size */
	if (fp_timing_size < 32 ||
	    dvo_timing_size != sizeof(struct lvds_dvo_timing) ||
	    panel_pnp_id_size != sizeof(struct lvds_pnp_id))
		return false;

	/* panel_name is not present in old VBTs */
	if (panel_name_size != 0 &&
	    panel_name_size != sizeof(struct lvds_lfp_panel_name))
		return false;

	lfp_data_size = ptrs->ptr[1].fp_timing.offset - ptrs->ptr[0].fp_timing.offset;
	if (16 * lfp_data_size > data_block_size)
		return false;

	/* make sure the table entries have uniform size */
	for (i = 1; i < 16; i++) {
		if (ptrs->ptr[i].fp_timing.table_size != fp_timing_size ||
		    ptrs->ptr[i].dvo_timing.table_size != dvo_timing_size ||
		    ptrs->ptr[i].panel_pnp_id.table_size != panel_pnp_id_size)
			return false;

		if (ptrs->ptr[i].fp_timing.offset - ptrs->ptr[i-1].fp_timing.offset != lfp_data_size ||
		    ptrs->ptr[i].dvo_timing.offset - ptrs->ptr[i-1].dvo_timing.offset != lfp_data_size ||
		    ptrs->ptr[i].panel_pnp_id.offset - ptrs->ptr[i-1].panel_pnp_id.offset != lfp_data_size)
			return false;
	}

	/*
	 * Except for vlv/chv machines all real VBTs seem to have 6
	 * unaccounted bytes in the fp_timing table. And it doesn't
	 * appear to be a really intentional hole as the fp_timing
	 * 0xffff terminator is always within those 6 missing bytes.
	 */
	if (fp_timing_size + 6 + dvo_timing_size + panel_pnp_id_size == lfp_data_size)
		fp_timing_size += 6;

	if (fp_timing_size + dvo_timing_size + panel_pnp_id_size != lfp_data_size)
		return false;

	if (ptrs->ptr[0].fp_timing.offset + fp_timing_size != ptrs->ptr[0].dvo_timing.offset ||
	    ptrs->ptr[0].dvo_timing.offset + dvo_timing_size != ptrs->ptr[0].panel_pnp_id.offset ||
	    ptrs->ptr[0].panel_pnp_id.offset + panel_pnp_id_size != lfp_data_size)
		return false;

	/* make sure the tables fit inside the data block */
	for (i = 0; i < 16; i++) {
		if (ptrs->ptr[i].fp_timing.offset + fp_timing_size > data_block_size ||
		    ptrs->ptr[i].dvo_timing.offset + dvo_timing_size > data_block_size ||
		    ptrs->ptr[i].panel_pnp_id.offset + panel_pnp_id_size > data_block_size)
			return false;
	}

	if (ptrs->panel_name.offset + 16 * panel_name_size > data_block_size)
		return false;

	/* make sure fp_timing terminators are present at expected locations */
	for (i = 0; i < 16; i++) {
		const u16 *t = data_block + ptrs->ptr[i].fp_timing.offset +
			fp_timing_size - 2;

		if (*t != 0xffff)
			return false;
	}

	return true;
}

/* make the data table offsets relative to the data block */
static bool fixup_lfp_data_ptrs(const void *bdb, void *ptrs_block)
{
	struct bdb_lvds_lfp_data_ptrs *ptrs = ptrs_block;
	u32 offset;
	int i;

	offset = raw_block_offset(bdb, BDB_LVDS_LFP_DATA);

	for (i = 0; i < 16; i++) {
		if (ptrs->ptr[i].fp_timing.offset < offset ||
		    ptrs->ptr[i].dvo_timing.offset < offset ||
		    ptrs->ptr[i].panel_pnp_id.offset < offset)
			return false;

		ptrs->ptr[i].fp_timing.offset -= offset;
		ptrs->ptr[i].dvo_timing.offset -= offset;
		ptrs->ptr[i].panel_pnp_id.offset -= offset;
	}

	if (ptrs->panel_name.table_size) {
		if (ptrs->panel_name.offset < offset)
			return false;

		ptrs->panel_name.offset -= offset;
	}

	return validate_lfp_data_ptrs(bdb, ptrs);
}

static int make_lfp_data_ptr(struct lvds_lfp_data_ptr_table *table,
			     int table_size, int total_size)
{
	if (total_size < table_size)
		return total_size;

	table->table_size = table_size;
	table->offset = total_size - table_size;

	return total_size - table_size;
}

static void next_lfp_data_ptr(struct lvds_lfp_data_ptr_table *next,
			      const struct lvds_lfp_data_ptr_table *prev,
			      int size)
{
	next->table_size = prev->table_size;
	next->offset = prev->offset + size;
}

static void *generate_lfp_data_ptrs(struct drm_i915_private *i915,
				    const void *bdb)
{
	int i, size, table_size, block_size, offset, fp_timing_size;
	struct bdb_lvds_lfp_data_ptrs *ptrs;
	const void *block;
	void *ptrs_block;

	/*
	 * The hardcoded fp_timing_size is only valid for
	 * modernish VBTs. All older VBTs definitely should
	 * include block 41 and thus we don't need to
	 * generate one.
	 */
	if (i915->display.vbt.version < 155)
		return NULL;

	fp_timing_size = 38;

	block = find_raw_section(bdb, BDB_LVDS_LFP_DATA);
	if (!block)
		return NULL;

	drm_dbg_kms(&i915->drm, "Generating LFP data table pointers\n");

	block_size = get_blocksize(block);

	size = fp_timing_size + sizeof(struct lvds_dvo_timing) +
		sizeof(struct lvds_pnp_id);
	if (size * 16 > block_size)
		return NULL;

	ptrs_block = kzalloc(sizeof(*ptrs) + 3, GFP_KERNEL);
	if (!ptrs_block)
		return NULL;

	*(u8 *)(ptrs_block + 0) = BDB_LVDS_LFP_DATA_PTRS;
	*(u16 *)(ptrs_block + 1) = sizeof(*ptrs);
	ptrs = ptrs_block + 3;

	table_size = sizeof(struct lvds_pnp_id);
	size = make_lfp_data_ptr(&ptrs->ptr[0].panel_pnp_id, table_size, size);

	table_size = sizeof(struct lvds_dvo_timing);
	size = make_lfp_data_ptr(&ptrs->ptr[0].dvo_timing, table_size, size);

	table_size = fp_timing_size;
	size = make_lfp_data_ptr(&ptrs->ptr[0].fp_timing, table_size, size);

	if (ptrs->ptr[0].fp_timing.table_size)
		ptrs->lvds_entries++;
	if (ptrs->ptr[0].dvo_timing.table_size)
		ptrs->lvds_entries++;
	if (ptrs->ptr[0].panel_pnp_id.table_size)
		ptrs->lvds_entries++;

	if (size != 0 || ptrs->lvds_entries != 3) {
		kfree(ptrs_block);
		return NULL;
	}

	size = fp_timing_size + sizeof(struct lvds_dvo_timing) +
		sizeof(struct lvds_pnp_id);
	for (i = 1; i < 16; i++) {
		next_lfp_data_ptr(&ptrs->ptr[i].fp_timing, &ptrs->ptr[i-1].fp_timing, size);
		next_lfp_data_ptr(&ptrs->ptr[i].dvo_timing, &ptrs->ptr[i-1].dvo_timing, size);
		next_lfp_data_ptr(&ptrs->ptr[i].panel_pnp_id, &ptrs->ptr[i-1].panel_pnp_id, size);
	}

	table_size = sizeof(struct lvds_lfp_panel_name);

	if (16 * (size + table_size) <= block_size) {
		ptrs->panel_name.table_size = table_size;
		ptrs->panel_name.offset = size * 16;
	}

	offset = block - bdb;

	for (i = 0; i < 16; i++) {
		ptrs->ptr[i].fp_timing.offset += offset;
		ptrs->ptr[i].dvo_timing.offset += offset;
		ptrs->ptr[i].panel_pnp_id.offset += offset;
	}

	if (ptrs->panel_name.table_size)
		ptrs->panel_name.offset += offset;

	return ptrs_block;
}

static void
init_bdb_block(struct drm_i915_private *i915,
	       const void *bdb, enum bdb_block_id section_id,
	       size_t min_size)
{
	struct bdb_block_entry *entry;
	void *temp_block = NULL;
	const void *block;
	size_t block_size;

	block = find_raw_section(bdb, section_id);

	/* Modern VBTs lack the LFP data table pointers block, make one up */
	if (!block && section_id == BDB_LVDS_LFP_DATA_PTRS) {
		temp_block = generate_lfp_data_ptrs(i915, bdb);
		if (temp_block)
			block = temp_block + 3;
	}
	if (!block)
		return;

	drm_WARN(&i915->drm, min_size == 0,
		 "Block %d min_size is zero\n", section_id);

	block_size = get_blocksize(block);

	/*
	 * Version number and new block size are considered
	 * part of the header for MIPI sequenece block v3+.
	 */
	if (section_id == BDB_MIPI_SEQUENCE && *(const u8 *)block >= 3)
		block_size += 5;

	entry = kzalloc(struct_size(entry, data, max(min_size, block_size) + 3),
			GFP_KERNEL);
	if (!entry) {
		kfree(temp_block);
		return;
	}

	entry->section_id = section_id;
	memcpy(entry->data, block - 3, block_size + 3);

	kfree(temp_block);

	drm_dbg_kms(&i915->drm, "Found BDB block %d (size %zu, min size %zu)\n",
		    section_id, block_size, min_size);

	if (section_id == BDB_LVDS_LFP_DATA_PTRS &&
	    !fixup_lfp_data_ptrs(bdb, entry->data + 3)) {
		drm_err(&i915->drm, "VBT has malformed LFP data table pointers\n");
		kfree(entry);
		return;
	}

	list_add_tail(&entry->node, &i915->display.vbt.bdb_blocks);
}

static void init_bdb_blocks(struct drm_i915_private *i915,
			    const void *bdb)
{
	int i;

	for (i = 0; i < ARRAY_SIZE(bdb_blocks); i++) {
		enum bdb_block_id section_id = bdb_blocks[i].section_id;
		size_t min_size = bdb_blocks[i].min_size;

		if (section_id == BDB_LVDS_LFP_DATA)
			min_size = lfp_data_min_size(i915);

		init_bdb_block(i915, bdb, section_id, min_size);
	}
}

static void
fill_detail_timing_data(struct drm_display_mode *panel_fixed_mode,
			const struct lvds_dvo_timing *dvo_timing)
{
	panel_fixed_mode->hdisplay = (dvo_timing->hactive_hi << 8) |
		dvo_timing->hactive_lo;
	panel_fixed_mode->hsync_start = panel_fixed_mode->hdisplay +
		((dvo_timing->hsync_off_hi << 8) | dvo_timing->hsync_off_lo);
	panel_fixed_mode->hsync_end = panel_fixed_mode->hsync_start +
		((dvo_timing->hsync_pulse_width_hi << 8) |
			dvo_timing->hsync_pulse_width_lo);
	panel_fixed_mode->htotal = panel_fixed_mode->hdisplay +
		((dvo_timing->hblank_hi << 8) | dvo_timing->hblank_lo);

	panel_fixed_mode->vdisplay = (dvo_timing->vactive_hi << 8) |
		dvo_timing->vactive_lo;
	panel_fixed_mode->vsync_start = panel_fixed_mode->vdisplay +
		((dvo_timing->vsync_off_hi << 4) | dvo_timing->vsync_off_lo);
	panel_fixed_mode->vsync_end = panel_fixed_mode->vsync_start +
		((dvo_timing->vsync_pulse_width_hi << 4) |
			dvo_timing->vsync_pulse_width_lo);
	panel_fixed_mode->vtotal = panel_fixed_mode->vdisplay +
		((dvo_timing->vblank_hi << 8) | dvo_timing->vblank_lo);
	panel_fixed_mode->clock = dvo_timing->clock * 10;
	panel_fixed_mode->type = DRM_MODE_TYPE_PREFERRED;

	if (dvo_timing->hsync_positive)
		panel_fixed_mode->flags |= DRM_MODE_FLAG_PHSYNC;
	else
		panel_fixed_mode->flags |= DRM_MODE_FLAG_NHSYNC;

	if (dvo_timing->vsync_positive)
		panel_fixed_mode->flags |= DRM_MODE_FLAG_PVSYNC;
	else
		panel_fixed_mode->flags |= DRM_MODE_FLAG_NVSYNC;

	panel_fixed_mode->width_mm = (dvo_timing->himage_hi << 8) |
		dvo_timing->himage_lo;
	panel_fixed_mode->height_mm = (dvo_timing->vimage_hi << 8) |
		dvo_timing->vimage_lo;

	/* Some VBTs have bogus h/vtotal values */
	if (panel_fixed_mode->hsync_end > panel_fixed_mode->htotal)
		panel_fixed_mode->htotal = panel_fixed_mode->hsync_end + 1;
	if (panel_fixed_mode->vsync_end > panel_fixed_mode->vtotal)
		panel_fixed_mode->vtotal = panel_fixed_mode->vsync_end + 1;

	drm_mode_set_name(panel_fixed_mode);
}

static const struct lvds_dvo_timing *
get_lvds_dvo_timing(const struct bdb_lvds_lfp_data *data,
		    const struct bdb_lvds_lfp_data_ptrs *ptrs,
		    int index)
{
	return (const void *)data + ptrs->ptr[index].dvo_timing.offset;
}

static const struct lvds_fp_timing *
get_lvds_fp_timing(const struct bdb_lvds_lfp_data *data,
		   const struct bdb_lvds_lfp_data_ptrs *ptrs,
		   int index)
{
	return (const void *)data + ptrs->ptr[index].fp_timing.offset;
}

static const struct lvds_pnp_id *
get_lvds_pnp_id(const struct bdb_lvds_lfp_data *data,
		const struct bdb_lvds_lfp_data_ptrs *ptrs,
		int index)
{
	return (const void *)data + ptrs->ptr[index].panel_pnp_id.offset;
}

static const struct bdb_lvds_lfp_data_tail *
get_lfp_data_tail(const struct bdb_lvds_lfp_data *data,
		  const struct bdb_lvds_lfp_data_ptrs *ptrs)
{
	if (ptrs->panel_name.table_size)
		return (const void *)data + ptrs->panel_name.offset;
	else
		return NULL;
}

static void dump_pnp_id(struct drm_i915_private *i915,
			const struct lvds_pnp_id *pnp_id,
			const char *name)
{
	u16 mfg_name = be16_to_cpu((__force __be16)pnp_id->mfg_name);
	char vend[4];

	drm_dbg_kms(&i915->drm, "%s PNPID mfg: %s (0x%x), prod: %u, serial: %u, week: %d, year: %d\n",
		    name, drm_edid_decode_mfg_id(mfg_name, vend),
		    pnp_id->mfg_name, pnp_id->product_code, pnp_id->serial,
		    pnp_id->mfg_week, pnp_id->mfg_year + 1990);
}

static int opregion_get_panel_type(struct drm_i915_private *i915,
				   const struct intel_bios_encoder_data *devdata,
				   const struct drm_edid *drm_edid, bool use_fallback)
{
	return intel_opregion_get_panel_type(i915);
}

static int vbt_get_panel_type(struct drm_i915_private *i915,
			      const struct intel_bios_encoder_data *devdata,
			      const struct drm_edid *drm_edid, bool use_fallback)
{
	const struct bdb_lvds_options *lvds_options;

	lvds_options = find_section(i915, BDB_LVDS_OPTIONS);
	if (!lvds_options)
		return -1;

	if (lvds_options->panel_type > 0xf &&
	    lvds_options->panel_type != 0xff) {
		drm_dbg_kms(&i915->drm, "Invalid VBT panel type 0x%x\n",
			    lvds_options->panel_type);
		return -1;
	}

	if (devdata && devdata->child.handle == DEVICE_HANDLE_LFP2)
		return lvds_options->panel_type2;

	drm_WARN_ON(&i915->drm, devdata && devdata->child.handle != DEVICE_HANDLE_LFP1);

	return lvds_options->panel_type;
}

static int pnpid_get_panel_type(struct drm_i915_private *i915,
				const struct intel_bios_encoder_data *devdata,
				const struct drm_edid *drm_edid, bool use_fallback)
{
	const struct bdb_lvds_lfp_data *data;
	const struct bdb_lvds_lfp_data_ptrs *ptrs;
	const struct lvds_pnp_id *edid_id;
	struct lvds_pnp_id edid_id_nodate;
	const struct edid *edid = drm_edid_raw(drm_edid); /* FIXME */
	int i, best = -1;

	if (!edid)
		return -1;

	edid_id = (const void *)&edid->mfg_id[0];

	edid_id_nodate = *edid_id;
	edid_id_nodate.mfg_week = 0;
	edid_id_nodate.mfg_year = 0;

	dump_pnp_id(i915, edid_id, "EDID");

	ptrs = find_section(i915, BDB_LVDS_LFP_DATA_PTRS);
	if (!ptrs)
		return -1;

	data = find_section(i915, BDB_LVDS_LFP_DATA);
	if (!data)
		return -1;

	for (i = 0; i < 16; i++) {
		const struct lvds_pnp_id *vbt_id =
			get_lvds_pnp_id(data, ptrs, i);

		/* full match? */
		if (!memcmp(vbt_id, edid_id, sizeof(*vbt_id)))
			return i;

		/*
		 * Accept a match w/o date if no full match is found,
		 * and the VBT entry does not specify a date.
		 */
		if (best < 0 &&
		    !memcmp(vbt_id, &edid_id_nodate, sizeof(*vbt_id)))
			best = i;
	}

	return best;
}

static int fallback_get_panel_type(struct drm_i915_private *i915,
				   const struct intel_bios_encoder_data *devdata,
				   const struct drm_edid *drm_edid, bool use_fallback)
{
	return use_fallback ? 0 : -1;
}

enum panel_type {
	PANEL_TYPE_OPREGION,
	PANEL_TYPE_VBT,
	PANEL_TYPE_PNPID,
	PANEL_TYPE_FALLBACK,
};

static int get_panel_type(struct drm_i915_private *i915,
			  const struct intel_bios_encoder_data *devdata,
			  const struct drm_edid *drm_edid, bool use_fallback)
{
	struct {
		const char *name;
		int (*get_panel_type)(struct drm_i915_private *i915,
				      const struct intel_bios_encoder_data *devdata,
				      const struct drm_edid *drm_edid, bool use_fallback);
		int panel_type;
	} panel_types[] = {
		[PANEL_TYPE_OPREGION] = {
			.name = "OpRegion",
			.get_panel_type = opregion_get_panel_type,
		},
		[PANEL_TYPE_VBT] = {
			.name = "VBT",
			.get_panel_type = vbt_get_panel_type,
		},
		[PANEL_TYPE_PNPID] = {
			.name = "PNPID",
			.get_panel_type = pnpid_get_panel_type,
		},
		[PANEL_TYPE_FALLBACK] = {
			.name = "fallback",
			.get_panel_type = fallback_get_panel_type,
		},
	};
	int i;

	for (i = 0; i < ARRAY_SIZE(panel_types); i++) {
		panel_types[i].panel_type = panel_types[i].get_panel_type(i915, devdata,
									  drm_edid, use_fallback);

		drm_WARN_ON(&i915->drm, panel_types[i].panel_type > 0xf &&
			    panel_types[i].panel_type != 0xff);

		if (panel_types[i].panel_type >= 0)
			drm_dbg_kms(&i915->drm, "Panel type (%s): %d\n",
				    panel_types[i].name, panel_types[i].panel_type);
	}

	if (panel_types[PANEL_TYPE_OPREGION].panel_type >= 0)
		i = PANEL_TYPE_OPREGION;
	else if (panel_types[PANEL_TYPE_VBT].panel_type == 0xff &&
		 panel_types[PANEL_TYPE_PNPID].panel_type >= 0)
		i = PANEL_TYPE_PNPID;
	else if (panel_types[PANEL_TYPE_VBT].panel_type != 0xff &&
		 panel_types[PANEL_TYPE_VBT].panel_type >= 0)
		i = PANEL_TYPE_VBT;
	else
		i = PANEL_TYPE_FALLBACK;

	drm_dbg_kms(&i915->drm, "Selected panel type (%s): %d\n",
		    panel_types[i].name, panel_types[i].panel_type);

	return panel_types[i].panel_type;
}

static unsigned int panel_bits(unsigned int value, int panel_type, int num_bits)
{
	return (value >> (panel_type * num_bits)) & (BIT(num_bits) - 1);
}

static bool panel_bool(unsigned int value, int panel_type)
{
	return panel_bits(value, panel_type, 1);
}

/* Parse general panel options */
static void
parse_panel_options(struct drm_i915_private *i915,
		    struct intel_panel *panel)
{
	const struct bdb_lvds_options *lvds_options;
	int panel_type = panel->vbt.panel_type;
	int drrs_mode;

	lvds_options = find_section(i915, BDB_LVDS_OPTIONS);
	if (!lvds_options)
		return;

	panel->vbt.lvds_dither = lvds_options->pixel_dither;

	/*
	 * Empirical evidence indicates the block size can be
	 * either 4,14,16,24+ bytes. For older VBTs no clear
	 * relationship between the block size vs. BDB version.
	 */
	if (get_blocksize(lvds_options) < 16)
		return;

	drrs_mode = panel_bits(lvds_options->dps_panel_type_bits,
			       panel_type, 2);
	/*
	 * VBT has static DRRS = 0 and seamless DRRS = 2.
	 * The below piece of code is required to adjust vbt.drrs_type
	 * to match the enum drrs_support_type.
	 */
	switch (drrs_mode) {
	case 0:
		panel->vbt.drrs_type = DRRS_TYPE_STATIC;
		drm_dbg_kms(&i915->drm, "DRRS supported mode is static\n");
		break;
	case 2:
		panel->vbt.drrs_type = DRRS_TYPE_SEAMLESS;
		drm_dbg_kms(&i915->drm,
			    "DRRS supported mode is seamless\n");
		break;
	default:
		panel->vbt.drrs_type = DRRS_TYPE_NONE;
		drm_dbg_kms(&i915->drm,
			    "DRRS not supported (VBT input)\n");
		break;
	}
}

static void
parse_lfp_panel_dtd(struct drm_i915_private *i915,
		    struct intel_panel *panel,
		    const struct bdb_lvds_lfp_data *lvds_lfp_data,
		    const struct bdb_lvds_lfp_data_ptrs *lvds_lfp_data_ptrs)
{
	const struct lvds_dvo_timing *panel_dvo_timing;
	const struct lvds_fp_timing *fp_timing;
	struct drm_display_mode *panel_fixed_mode;
	int panel_type = panel->vbt.panel_type;

	panel_dvo_timing = get_lvds_dvo_timing(lvds_lfp_data,
					       lvds_lfp_data_ptrs,
					       panel_type);

	panel_fixed_mode = kzalloc(sizeof(*panel_fixed_mode), GFP_KERNEL);
	if (!panel_fixed_mode)
		return;

	fill_detail_timing_data(panel_fixed_mode, panel_dvo_timing);

	panel->vbt.lfp_lvds_vbt_mode = panel_fixed_mode;

	drm_dbg_kms(&i915->drm,
		    "Found panel mode in BIOS VBT legacy lfp table: " DRM_MODE_FMT "\n",
		    DRM_MODE_ARG(panel_fixed_mode));

	fp_timing = get_lvds_fp_timing(lvds_lfp_data,
				       lvds_lfp_data_ptrs,
				       panel_type);

	/* check the resolution, just to be sure */
	if (fp_timing->x_res == panel_fixed_mode->hdisplay &&
	    fp_timing->y_res == panel_fixed_mode->vdisplay) {
		panel->vbt.bios_lvds_val = fp_timing->lvds_reg_val;
		drm_dbg_kms(&i915->drm,
			    "VBT initial LVDS value %x\n",
			    panel->vbt.bios_lvds_val);
	}
}

static void
parse_lfp_data(struct drm_i915_private *i915,
	       struct intel_panel *panel)
{
	const struct bdb_lvds_lfp_data *data;
	const struct bdb_lvds_lfp_data_tail *tail;
	const struct bdb_lvds_lfp_data_ptrs *ptrs;
	const struct lvds_pnp_id *pnp_id;
	int panel_type = panel->vbt.panel_type;

	ptrs = find_section(i915, BDB_LVDS_LFP_DATA_PTRS);
	if (!ptrs)
		return;

	data = find_section(i915, BDB_LVDS_LFP_DATA);
	if (!data)
		return;

	if (!panel->vbt.lfp_lvds_vbt_mode)
		parse_lfp_panel_dtd(i915, panel, data, ptrs);

	pnp_id = get_lvds_pnp_id(data, ptrs, panel_type);
	dump_pnp_id(i915, pnp_id, "Panel");

	tail = get_lfp_data_tail(data, ptrs);
	if (!tail)
		return;

	drm_dbg_kms(&i915->drm, "Panel name: %.*s\n",
		    (int)sizeof(tail->panel_name[0].name),
		    tail->panel_name[panel_type].name);

	if (i915->display.vbt.version >= 188) {
		panel->vbt.seamless_drrs_min_refresh_rate =
			tail->seamless_drrs_min_refresh_rate[panel_type];
		drm_dbg_kms(&i915->drm,
			    "Seamless DRRS min refresh rate: %d Hz\n",
			    panel->vbt.seamless_drrs_min_refresh_rate);
	}
}

static void
parse_generic_dtd(struct drm_i915_private *i915,
		  struct intel_panel *panel)
{
	const struct bdb_generic_dtd *generic_dtd;
	const struct generic_dtd_entry *dtd;
	struct drm_display_mode *panel_fixed_mode;
	int num_dtd;

	/*
	 * Older VBTs provided DTD information for internal displays through
	 * the "LFP panel tables" block (42).  As of VBT revision 229 the
	 * DTD information should be provided via a newer "generic DTD"
	 * block (58).  Just to be safe, we'll try the new generic DTD block
	 * first on VBT >= 229, but still fall back to trying the old LFP
	 * block if that fails.
	 */
	if (i915->display.vbt.version < 229)
		return;

	generic_dtd = find_section(i915, BDB_GENERIC_DTD);
	if (!generic_dtd)
		return;

	if (generic_dtd->gdtd_size < sizeof(struct generic_dtd_entry)) {
		drm_err(&i915->drm, "GDTD size %u is too small.\n",
			generic_dtd->gdtd_size);
		return;
	} else if (generic_dtd->gdtd_size !=
		   sizeof(struct generic_dtd_entry)) {
		drm_err(&i915->drm, "Unexpected GDTD size %u\n",
			generic_dtd->gdtd_size);
		/* DTD has unknown fields, but keep going */
	}

	num_dtd = (get_blocksize(generic_dtd) -
		   sizeof(struct bdb_generic_dtd)) / generic_dtd->gdtd_size;
	if (panel->vbt.panel_type >= num_dtd) {
		drm_err(&i915->drm,
			"Panel type %d not found in table of %d DTD's\n",
			panel->vbt.panel_type, num_dtd);
		return;
	}

	dtd = &generic_dtd->dtd[panel->vbt.panel_type];

	panel_fixed_mode = kzalloc(sizeof(*panel_fixed_mode), GFP_KERNEL);
	if (!panel_fixed_mode)
		return;

	panel_fixed_mode->hdisplay = dtd->hactive;
	panel_fixed_mode->hsync_start =
		panel_fixed_mode->hdisplay + dtd->hfront_porch;
	panel_fixed_mode->hsync_end =
		panel_fixed_mode->hsync_start + dtd->hsync;
	panel_fixed_mode->htotal =
		panel_fixed_mode->hdisplay + dtd->hblank;

	panel_fixed_mode->vdisplay = dtd->vactive;
	panel_fixed_mode->vsync_start =
		panel_fixed_mode->vdisplay + dtd->vfront_porch;
	panel_fixed_mode->vsync_end =
		panel_fixed_mode->vsync_start + dtd->vsync;
	panel_fixed_mode->vtotal =
		panel_fixed_mode->vdisplay + dtd->vblank;

	panel_fixed_mode->clock = dtd->pixel_clock;
	panel_fixed_mode->width_mm = dtd->width_mm;
	panel_fixed_mode->height_mm = dtd->height_mm;

	panel_fixed_mode->type = DRM_MODE_TYPE_PREFERRED;
	drm_mode_set_name(panel_fixed_mode);

	if (dtd->hsync_positive_polarity)
		panel_fixed_mode->flags |= DRM_MODE_FLAG_PHSYNC;
	else
		panel_fixed_mode->flags |= DRM_MODE_FLAG_NHSYNC;

	if (dtd->vsync_positive_polarity)
		panel_fixed_mode->flags |= DRM_MODE_FLAG_PVSYNC;
	else
		panel_fixed_mode->flags |= DRM_MODE_FLAG_NVSYNC;

	drm_dbg_kms(&i915->drm,
		    "Found panel mode in BIOS VBT generic dtd table: " DRM_MODE_FMT "\n",
		    DRM_MODE_ARG(panel_fixed_mode));

	panel->vbt.lfp_lvds_vbt_mode = panel_fixed_mode;
}

static void
parse_lfp_backlight(struct drm_i915_private *i915,
		    struct intel_panel *panel)
{
	const struct bdb_lfp_backlight_data *backlight_data;
	const struct lfp_backlight_data_entry *entry;
	int panel_type = panel->vbt.panel_type;
	u16 level;

	backlight_data = find_section(i915, BDB_LVDS_BACKLIGHT);
	if (!backlight_data)
		return;

	if (backlight_data->entry_size != sizeof(backlight_data->data[0])) {
		drm_dbg_kms(&i915->drm,
			    "Unsupported backlight data entry size %u\n",
			    backlight_data->entry_size);
		return;
	}

	entry = &backlight_data->data[panel_type];

	panel->vbt.backlight.present = entry->type == BDB_BACKLIGHT_TYPE_PWM;
	if (!panel->vbt.backlight.present) {
		drm_dbg_kms(&i915->drm,
			    "PWM backlight not present in VBT (type %u)\n",
			    entry->type);
		return;
	}

	panel->vbt.backlight.type = INTEL_BACKLIGHT_DISPLAY_DDI;
	panel->vbt.backlight.controller = 0;
	if (i915->display.vbt.version >= 191) {
		size_t exp_size;

		if (i915->display.vbt.version >= 236)
			exp_size = sizeof(struct bdb_lfp_backlight_data);
		else if (i915->display.vbt.version >= 234)
			exp_size = EXP_BDB_LFP_BL_DATA_SIZE_REV_234;
		else
			exp_size = EXP_BDB_LFP_BL_DATA_SIZE_REV_191;

		if (get_blocksize(backlight_data) >= exp_size) {
			const struct lfp_backlight_control_method *method;

			method = &backlight_data->backlight_control[panel_type];
			panel->vbt.backlight.type = method->type;
			panel->vbt.backlight.controller = method->controller;
		}
	}

	panel->vbt.backlight.pwm_freq_hz = entry->pwm_freq_hz;
	panel->vbt.backlight.active_low_pwm = entry->active_low_pwm;

	if (i915->display.vbt.version >= 234) {
		u16 min_level;
		bool scale;

		level = backlight_data->brightness_level[panel_type].level;
		min_level = backlight_data->brightness_min_level[panel_type].level;

		if (i915->display.vbt.version >= 236)
			scale = backlight_data->brightness_precision_bits[panel_type] == 16;
		else
			scale = level > 255;

		if (scale)
			min_level = min_level / 255;

		if (min_level > 255) {
			drm_warn(&i915->drm, "Brightness min level > 255\n");
			level = 255;
		}
		panel->vbt.backlight.min_brightness = min_level;

		panel->vbt.backlight.brightness_precision_bits =
			backlight_data->brightness_precision_bits[panel_type];
	} else {
		level = backlight_data->level[panel_type];
		panel->vbt.backlight.min_brightness = entry->min_brightness;
	}

	if (i915->display.vbt.version >= 239)
		panel->vbt.backlight.hdr_dpcd_refresh_timeout =
			DIV_ROUND_UP(backlight_data->hdr_dpcd_refresh_timeout[panel_type], 100);
	else
		panel->vbt.backlight.hdr_dpcd_refresh_timeout = 30;

	drm_dbg_kms(&i915->drm,
		    "VBT backlight PWM modulation frequency %u Hz, "
		    "active %s, min brightness %u, level %u, controller %u\n",
		    panel->vbt.backlight.pwm_freq_hz,
		    panel->vbt.backlight.active_low_pwm ? "low" : "high",
		    panel->vbt.backlight.min_brightness,
		    level,
		    panel->vbt.backlight.controller);
}

/* Try to find sdvo panel data */
static void
parse_sdvo_panel_data(struct drm_i915_private *i915,
		      struct intel_panel *panel)
{
	const struct bdb_sdvo_panel_dtds *dtds;
	struct drm_display_mode *panel_fixed_mode;
	int index;

	index = i915->params.vbt_sdvo_panel_type;
	if (index == -2) {
		drm_dbg_kms(&i915->drm,
			    "Ignore SDVO panel mode from BIOS VBT tables.\n");
		return;
	}

	if (index == -1) {
		const struct bdb_sdvo_lvds_options *sdvo_lvds_options;

		sdvo_lvds_options = find_section(i915, BDB_SDVO_LVDS_OPTIONS);
		if (!sdvo_lvds_options)
			return;

		index = sdvo_lvds_options->panel_type;
	}

	dtds = find_section(i915, BDB_SDVO_PANEL_DTDS);
	if (!dtds)
		return;

	panel_fixed_mode = kzalloc(sizeof(*panel_fixed_mode), GFP_KERNEL);
	if (!panel_fixed_mode)
		return;

	fill_detail_timing_data(panel_fixed_mode, &dtds->dtds[index]);

	panel->vbt.sdvo_lvds_vbt_mode = panel_fixed_mode;

	drm_dbg_kms(&i915->drm,
		    "Found SDVO panel mode in BIOS VBT tables: " DRM_MODE_FMT "\n",
		    DRM_MODE_ARG(panel_fixed_mode));
}

static int intel_bios_ssc_frequency(struct drm_i915_private *i915,
				    bool alternate)
{
	switch (DISPLAY_VER(i915)) {
	case 2:
		return alternate ? 66667 : 48000;
	case 3:
	case 4:
		return alternate ? 100000 : 96000;
	default:
		return alternate ? 100000 : 120000;
	}
}

static void
parse_general_features(struct drm_i915_private *i915)
{
	const struct bdb_general_features *general;

	general = find_section(i915, BDB_GENERAL_FEATURES);
	if (!general)
		return;

	i915->display.vbt.int_tv_support = general->int_tv_support;
	/* int_crt_support can't be trusted on earlier platforms */
	if (i915->display.vbt.version >= 155 &&
	    (HAS_DDI(i915) || IS_VALLEYVIEW(i915)))
		i915->display.vbt.int_crt_support = general->int_crt_support;
	i915->display.vbt.lvds_use_ssc = general->enable_ssc;
	i915->display.vbt.lvds_ssc_freq =
		intel_bios_ssc_frequency(i915, general->ssc_freq);
	i915->display.vbt.display_clock_mode = general->display_clock_mode;
	i915->display.vbt.fdi_rx_polarity_inverted = general->fdi_rx_polarity_inverted;
	if (i915->display.vbt.version >= 181) {
		i915->display.vbt.orientation = general->rotate_180 ?
			DRM_MODE_PANEL_ORIENTATION_BOTTOM_UP :
			DRM_MODE_PANEL_ORIENTATION_NORMAL;
	} else {
		i915->display.vbt.orientation = DRM_MODE_PANEL_ORIENTATION_UNKNOWN;
	}

	if (i915->display.vbt.version >= 249 && general->afc_startup_config) {
		i915->display.vbt.override_afc_startup = true;
		i915->display.vbt.override_afc_startup_val = general->afc_startup_config == 0x1 ? 0x0 : 0x7;
	}

	drm_dbg_kms(&i915->drm,
		    "BDB_GENERAL_FEATURES int_tv_support %d int_crt_support %d lvds_use_ssc %d lvds_ssc_freq %d display_clock_mode %d fdi_rx_polarity_inverted %d\n",
		    i915->display.vbt.int_tv_support,
		    i915->display.vbt.int_crt_support,
		    i915->display.vbt.lvds_use_ssc,
		    i915->display.vbt.lvds_ssc_freq,
		    i915->display.vbt.display_clock_mode,
		    i915->display.vbt.fdi_rx_polarity_inverted);
}

static const struct child_device_config *
child_device_ptr(const struct bdb_general_definitions *defs, int i)
{
	return (const void *) &defs->devices[i * defs->child_dev_size];
}

static void
parse_sdvo_device_mapping(struct drm_i915_private *i915)
{
	const struct intel_bios_encoder_data *devdata;
	int count = 0;

	/*
	 * Only parse SDVO mappings on gens that could have SDVO. This isn't
	 * accurate and doesn't have to be, as long as it's not too strict.
	 */
	if (!IS_DISPLAY_VER(i915, 3, 7)) {
		drm_dbg_kms(&i915->drm, "Skipping SDVO device mapping\n");
		return;
	}

	list_for_each_entry(devdata, &i915->display.vbt.display_devices, node) {
		const struct child_device_config *child = &devdata->child;
		struct sdvo_device_mapping *mapping;

		if (child->slave_addr != SLAVE_ADDR1 &&
		    child->slave_addr != SLAVE_ADDR2) {
			/*
			 * If the slave address is neither 0x70 nor 0x72,
			 * it is not a SDVO device. Skip it.
			 */
			continue;
		}
		if (child->dvo_port != DEVICE_PORT_DVOB &&
		    child->dvo_port != DEVICE_PORT_DVOC) {
			/* skip the incorrect SDVO port */
			drm_dbg_kms(&i915->drm,
				    "Incorrect SDVO port. Skip it\n");
			continue;
		}
		drm_dbg_kms(&i915->drm,
			    "the SDVO device with slave addr %2x is found on"
			    " %s port\n",
			    child->slave_addr,
			    (child->dvo_port == DEVICE_PORT_DVOB) ?
			    "SDVOB" : "SDVOC");
		mapping = &i915->display.vbt.sdvo_mappings[child->dvo_port - 1];
		if (!mapping->initialized) {
			mapping->dvo_port = child->dvo_port;
			mapping->slave_addr = child->slave_addr;
			mapping->dvo_wiring = child->dvo_wiring;
			mapping->ddc_pin = child->ddc_pin;
			mapping->i2c_pin = child->i2c_pin;
			mapping->initialized = 1;
			drm_dbg_kms(&i915->drm,
				    "SDVO device: dvo=%x, addr=%x, wiring=%d, ddc_pin=%d, i2c_pin=%d\n",
				    mapping->dvo_port, mapping->slave_addr,
				    mapping->dvo_wiring, mapping->ddc_pin,
				    mapping->i2c_pin);
		} else {
			drm_dbg_kms(&i915->drm,
				    "Maybe one SDVO port is shared by "
				    "two SDVO device.\n");
		}
		if (child->slave2_addr) {
			/* Maybe this is a SDVO device with multiple inputs */
			/* And the mapping info is not added */
			drm_dbg_kms(&i915->drm,
				    "there exists the slave2_addr. Maybe this"
				    " is a SDVO device with multiple inputs.\n");
		}
		count++;
	}

	if (!count) {
		/* No SDVO device info is found */
		drm_dbg_kms(&i915->drm,
			    "No SDVO device info is found in VBT\n");
	}
}

static void
parse_driver_features(struct drm_i915_private *i915)
{
	const struct bdb_driver_features *driver;

	driver = find_section(i915, BDB_DRIVER_FEATURES);
	if (!driver)
		return;

	if (DISPLAY_VER(i915) >= 5) {
		/*
		 * Note that we consider BDB_DRIVER_FEATURE_INT_SDVO_LVDS
		 * to mean "eDP". The VBT spec doesn't agree with that
		 * interpretation, but real world VBTs seem to.
		 */
		if (driver->lvds_config != BDB_DRIVER_FEATURE_INT_LVDS)
			i915->display.vbt.int_lvds_support = 0;
	} else {
		/*
		 * FIXME it's not clear which BDB version has the LVDS config
		 * bits defined. Revision history in the VBT spec says:
		 * "0.92 | Add two definitions for VBT value of LVDS Active
		 *  Config (00b and 11b values defined) | 06/13/2005"
		 * but does not the specify the BDB version.
		 *
		 * So far version 134 (on i945gm) is the oldest VBT observed
		 * in the wild with the bits correctly populated. Version
		 * 108 (on i85x) does not have the bits correctly populated.
		 */
		if (i915->display.vbt.version >= 134 &&
		    driver->lvds_config != BDB_DRIVER_FEATURE_INT_LVDS &&
		    driver->lvds_config != BDB_DRIVER_FEATURE_INT_SDVO_LVDS)
			i915->display.vbt.int_lvds_support = 0;
	}
}

static void
parse_panel_driver_features(struct drm_i915_private *i915,
			    struct intel_panel *panel)
{
	const struct bdb_driver_features *driver;

	driver = find_section(i915, BDB_DRIVER_FEATURES);
	if (!driver)
		return;

	if (i915->display.vbt.version < 228) {
		drm_dbg_kms(&i915->drm, "DRRS State Enabled:%d\n",
			    driver->drrs_enabled);
		/*
		 * If DRRS is not supported, drrs_type has to be set to 0.
		 * This is because, VBT is configured in such a way that
		 * static DRRS is 0 and DRRS not supported is represented by
		 * driver->drrs_enabled=false
		 */
		if (!driver->drrs_enabled && panel->vbt.drrs_type != DRRS_TYPE_NONE) {
			/*
			 * FIXME Should DMRRS perhaps be treated as seamless
			 * but without the automatic downclocking?
			 */
			if (driver->dmrrs_enabled)
				panel->vbt.drrs_type = DRRS_TYPE_STATIC;
			else
				panel->vbt.drrs_type = DRRS_TYPE_NONE;
		}

		panel->vbt.psr.enable = driver->psr_enabled;
	}
}

static void
parse_power_conservation_features(struct drm_i915_private *i915,
				  struct intel_panel *panel)
{
	const struct bdb_lfp_power *power;
	u8 panel_type = panel->vbt.panel_type;

	panel->vbt.vrr = true; /* matches Windows behaviour */

	if (i915->display.vbt.version < 228)
		return;

	power = find_section(i915, BDB_LFP_POWER);
	if (!power)
		return;

	panel->vbt.psr.enable = panel_bool(power->psr, panel_type);

	/*
	 * If DRRS is not supported, drrs_type has to be set to 0.
	 * This is because, VBT is configured in such a way that
	 * static DRRS is 0 and DRRS not supported is represented by
	 * power->drrs & BIT(panel_type)=false
	 */
	if (!panel_bool(power->drrs, panel_type) && panel->vbt.drrs_type != DRRS_TYPE_NONE) {
		/*
		 * FIXME Should DMRRS perhaps be treated as seamless
		 * but without the automatic downclocking?
		 */
		if (panel_bool(power->dmrrs, panel_type))
			panel->vbt.drrs_type = DRRS_TYPE_STATIC;
		else
			panel->vbt.drrs_type = DRRS_TYPE_NONE;
	}

	if (i915->display.vbt.version >= 232)
		panel->vbt.edp.hobl = panel_bool(power->hobl, panel_type);

	if (i915->display.vbt.version >= 233)
		panel->vbt.vrr = panel_bool(power->vrr_feature_enabled,
					    panel_type);
}

static void
parse_edp(struct drm_i915_private *i915,
	  struct intel_panel *panel)
{
	const struct bdb_edp *edp;
	const struct edp_power_seq *edp_pps;
	const struct edp_fast_link_params *edp_link_params;
	int panel_type = panel->vbt.panel_type;

	edp = find_section(i915, BDB_EDP);
	if (!edp)
		return;

	switch (panel_bits(edp->color_depth, panel_type, 2)) {
	case EDP_18BPP:
		panel->vbt.edp.bpp = 18;
		break;
	case EDP_24BPP:
		panel->vbt.edp.bpp = 24;
		break;
	case EDP_30BPP:
		panel->vbt.edp.bpp = 30;
		break;
	}

	/* Get the eDP sequencing and link info */
	edp_pps = &edp->power_seqs[panel_type];
	edp_link_params = &edp->fast_link_params[panel_type];

	panel->vbt.edp.pps = *edp_pps;

	if (i915->display.vbt.version >= 224) {
		panel->vbt.edp.rate =
			edp->edp_fast_link_training_rate[panel_type] * 20;
	} else {
		switch (edp_link_params->rate) {
		case EDP_RATE_1_62:
			panel->vbt.edp.rate = 162000;
			break;
		case EDP_RATE_2_7:
			panel->vbt.edp.rate = 270000;
			break;
		case EDP_RATE_5_4:
			panel->vbt.edp.rate = 540000;
			break;
		default:
			drm_dbg_kms(&i915->drm,
				    "VBT has unknown eDP link rate value %u\n",
				    edp_link_params->rate);
			break;
		}
	}

	switch (edp_link_params->lanes) {
	case EDP_LANE_1:
		panel->vbt.edp.lanes = 1;
		break;
	case EDP_LANE_2:
		panel->vbt.edp.lanes = 2;
		break;
	case EDP_LANE_4:
		panel->vbt.edp.lanes = 4;
		break;
	default:
		drm_dbg_kms(&i915->drm,
			    "VBT has unknown eDP lane count value %u\n",
			    edp_link_params->lanes);
		break;
	}

	switch (edp_link_params->preemphasis) {
	case EDP_PREEMPHASIS_NONE:
		panel->vbt.edp.preemphasis = DP_TRAIN_PRE_EMPH_LEVEL_0;
		break;
	case EDP_PREEMPHASIS_3_5dB:
		panel->vbt.edp.preemphasis = DP_TRAIN_PRE_EMPH_LEVEL_1;
		break;
	case EDP_PREEMPHASIS_6dB:
		panel->vbt.edp.preemphasis = DP_TRAIN_PRE_EMPH_LEVEL_2;
		break;
	case EDP_PREEMPHASIS_9_5dB:
		panel->vbt.edp.preemphasis = DP_TRAIN_PRE_EMPH_LEVEL_3;
		break;
	default:
		drm_dbg_kms(&i915->drm,
			    "VBT has unknown eDP pre-emphasis value %u\n",
			    edp_link_params->preemphasis);
		break;
	}

	switch (edp_link_params->vswing) {
	case EDP_VSWING_0_4V:
		panel->vbt.edp.vswing = DP_TRAIN_VOLTAGE_SWING_LEVEL_0;
		break;
	case EDP_VSWING_0_6V:
		panel->vbt.edp.vswing = DP_TRAIN_VOLTAGE_SWING_LEVEL_1;
		break;
	case EDP_VSWING_0_8V:
		panel->vbt.edp.vswing = DP_TRAIN_VOLTAGE_SWING_LEVEL_2;
		break;
	case EDP_VSWING_1_2V:
		panel->vbt.edp.vswing = DP_TRAIN_VOLTAGE_SWING_LEVEL_3;
		break;
	default:
		drm_dbg_kms(&i915->drm,
			    "VBT has unknown eDP voltage swing value %u\n",
			    edp_link_params->vswing);
		break;
	}

	if (i915->display.vbt.version >= 173) {
		u8 vswing;

		/* Don't read from VBT if module parameter has valid value*/
		if (i915->params.edp_vswing) {
			panel->vbt.edp.low_vswing =
				i915->params.edp_vswing == 1;
		} else {
			vswing = (edp->edp_vswing_preemph >> (panel_type * 4)) & 0xF;
			panel->vbt.edp.low_vswing = vswing == 0;
		}
	}

	panel->vbt.edp.drrs_msa_timing_delay =
		panel_bits(edp->sdrrs_msa_timing_delay, panel_type, 2);

	if (i915->display.vbt.version >= 244)
		panel->vbt.edp.max_link_rate =
			edp->edp_max_port_link_rate[panel_type] * 20;
}

static void
parse_psr(struct drm_i915_private *i915,
	  struct intel_panel *panel)
{
	const struct bdb_psr *psr;
	const struct psr_table *psr_table;
	int panel_type = panel->vbt.panel_type;

	psr = find_section(i915, BDB_PSR);
	if (!psr) {
		drm_dbg_kms(&i915->drm, "No PSR BDB found.\n");
		return;
	}

	psr_table = &psr->psr_table[panel_type];

	panel->vbt.psr.full_link = psr_table->full_link;
	panel->vbt.psr.require_aux_wakeup = psr_table->require_aux_to_wakeup;

	/* Allowed VBT values goes from 0 to 15 */
	panel->vbt.psr.idle_frames = psr_table->idle_frames < 0 ? 0 :
		psr_table->idle_frames > 15 ? 15 : psr_table->idle_frames;

	/*
	 * New psr options 0=500us, 1=100us, 2=2500us, 3=0us
	 * Old decimal value is wake up time in multiples of 100 us.
	 */
	if (i915->display.vbt.version >= 205 &&
	    (DISPLAY_VER(i915) >= 9 && !IS_BROXTON(i915))) {
		switch (psr_table->tp1_wakeup_time) {
		case 0:
			panel->vbt.psr.tp1_wakeup_time_us = 500;
			break;
		case 1:
			panel->vbt.psr.tp1_wakeup_time_us = 100;
			break;
		case 3:
			panel->vbt.psr.tp1_wakeup_time_us = 0;
			break;
		default:
			drm_dbg_kms(&i915->drm,
				    "VBT tp1 wakeup time value %d is outside range[0-3], defaulting to max value 2500us\n",
				    psr_table->tp1_wakeup_time);
			fallthrough;
		case 2:
			panel->vbt.psr.tp1_wakeup_time_us = 2500;
			break;
		}

		switch (psr_table->tp2_tp3_wakeup_time) {
		case 0:
			panel->vbt.psr.tp2_tp3_wakeup_time_us = 500;
			break;
		case 1:
			panel->vbt.psr.tp2_tp3_wakeup_time_us = 100;
			break;
		case 3:
			panel->vbt.psr.tp2_tp3_wakeup_time_us = 0;
			break;
		default:
			drm_dbg_kms(&i915->drm,
				    "VBT tp2_tp3 wakeup time value %d is outside range[0-3], defaulting to max value 2500us\n",
				    psr_table->tp2_tp3_wakeup_time);
			fallthrough;
		case 2:
			panel->vbt.psr.tp2_tp3_wakeup_time_us = 2500;
		break;
		}
	} else {
		panel->vbt.psr.tp1_wakeup_time_us = psr_table->tp1_wakeup_time * 100;
		panel->vbt.psr.tp2_tp3_wakeup_time_us = psr_table->tp2_tp3_wakeup_time * 100;
	}

	if (i915->display.vbt.version >= 226) {
		u32 wakeup_time = psr->psr2_tp2_tp3_wakeup_time;

		wakeup_time = panel_bits(wakeup_time, panel_type, 2);
		switch (wakeup_time) {
		case 0:
			wakeup_time = 500;
			break;
		case 1:
			wakeup_time = 100;
			break;
		case 3:
			wakeup_time = 50;
			break;
		default:
		case 2:
			wakeup_time = 2500;
			break;
		}
		panel->vbt.psr.psr2_tp2_tp3_wakeup_time_us = wakeup_time;
	} else {
		/* Reusing PSR1 wakeup time for PSR2 in older VBTs */
		panel->vbt.psr.psr2_tp2_tp3_wakeup_time_us = panel->vbt.psr.tp2_tp3_wakeup_time_us;
	}
}

static void parse_dsi_backlight_ports(struct drm_i915_private *i915,
				      struct intel_panel *panel,
				      enum port port)
{
	enum port port_bc = DISPLAY_VER(i915) >= 11 ? PORT_B : PORT_C;

	if (!panel->vbt.dsi.config->dual_link || i915->display.vbt.version < 197) {
		panel->vbt.dsi.bl_ports = BIT(port);
		if (panel->vbt.dsi.config->cabc_supported)
			panel->vbt.dsi.cabc_ports = BIT(port);

		return;
	}

	switch (panel->vbt.dsi.config->dl_dcs_backlight_ports) {
	case DL_DCS_PORT_A:
		panel->vbt.dsi.bl_ports = BIT(PORT_A);
		break;
	case DL_DCS_PORT_C:
		panel->vbt.dsi.bl_ports = BIT(port_bc);
		break;
	default:
	case DL_DCS_PORT_A_AND_C:
		panel->vbt.dsi.bl_ports = BIT(PORT_A) | BIT(port_bc);
		break;
	}

	if (!panel->vbt.dsi.config->cabc_supported)
		return;

	switch (panel->vbt.dsi.config->dl_dcs_cabc_ports) {
	case DL_DCS_PORT_A:
		panel->vbt.dsi.cabc_ports = BIT(PORT_A);
		break;
	case DL_DCS_PORT_C:
		panel->vbt.dsi.cabc_ports = BIT(port_bc);
		break;
	default:
	case DL_DCS_PORT_A_AND_C:
		panel->vbt.dsi.cabc_ports =
					BIT(PORT_A) | BIT(port_bc);
		break;
	}
}

static void
parse_mipi_config(struct drm_i915_private *i915,
		  struct intel_panel *panel)
{
	const struct bdb_mipi_config *start;
	const struct mipi_config *config;
	const struct mipi_pps_data *pps;
	int panel_type = panel->vbt.panel_type;
	enum port port;

	/* parse MIPI blocks only if LFP type is MIPI */
	if (!intel_bios_is_dsi_present(i915, &port))
		return;

	/* Initialize this to undefined indicating no generic MIPI support */
	panel->vbt.dsi.panel_id = MIPI_DSI_UNDEFINED_PANEL_ID;

	/* Block #40 is already parsed and panel_fixed_mode is
	 * stored in i915->lfp_lvds_vbt_mode
	 * resuse this when needed
	 */

	/* Parse #52 for panel index used from panel_type already
	 * parsed
	 */
	start = find_section(i915, BDB_MIPI_CONFIG);
	if (!start) {
		drm_dbg_kms(&i915->drm, "No MIPI config BDB found");
		return;
	}

	drm_dbg(&i915->drm, "Found MIPI Config block, panel index = %d\n",
		panel_type);

	/*
	 * get hold of the correct configuration block and pps data as per
	 * the panel_type as index
	 */
	config = &start->config[panel_type];
	pps = &start->pps[panel_type];

	/* store as of now full data. Trim when we realise all is not needed */
	panel->vbt.dsi.config = kmemdup(config, sizeof(struct mipi_config), GFP_KERNEL);
	if (!panel->vbt.dsi.config)
		return;

	panel->vbt.dsi.pps = kmemdup(pps, sizeof(struct mipi_pps_data), GFP_KERNEL);
	if (!panel->vbt.dsi.pps) {
		kfree(panel->vbt.dsi.config);
		return;
	}

	parse_dsi_backlight_ports(i915, panel, port);

	/* FIXME is the 90 vs. 270 correct? */
	switch (config->rotation) {
	case ENABLE_ROTATION_0:
		/*
		 * Most (all?) VBTs claim 0 degrees despite having
		 * an upside down panel, thus we do not trust this.
		 */
		panel->vbt.dsi.orientation =
			DRM_MODE_PANEL_ORIENTATION_UNKNOWN;
		break;
	case ENABLE_ROTATION_90:
		panel->vbt.dsi.orientation =
			DRM_MODE_PANEL_ORIENTATION_RIGHT_UP;
		break;
	case ENABLE_ROTATION_180:
		panel->vbt.dsi.orientation =
			DRM_MODE_PANEL_ORIENTATION_BOTTOM_UP;
		break;
	case ENABLE_ROTATION_270:
		panel->vbt.dsi.orientation =
			DRM_MODE_PANEL_ORIENTATION_LEFT_UP;
		break;
	}

	/* We have mandatory mipi config blocks. Initialize as generic panel */
	panel->vbt.dsi.panel_id = MIPI_DSI_GENERIC_PANEL_ID;
}

/* Find the sequence block and size for the given panel. */
static const u8 *
find_panel_sequence_block(const struct bdb_mipi_sequence *sequence,
			  u16 panel_id, u32 *seq_size)
{
	u32 total = get_blocksize(sequence);
	const u8 *data = &sequence->data[0];
	u8 current_id;
	u32 current_size;
	int header_size = sequence->version >= 3 ? 5 : 3;
	int index = 0;
	int i;

	/* skip new block size */
	if (sequence->version >= 3)
		data += 4;

	for (i = 0; i < MAX_MIPI_CONFIGURATIONS && index < total; i++) {
		if (index + header_size > total) {
			DRM_ERROR("Invalid sequence block (header)\n");
			return NULL;
		}

		current_id = *(data + index);
		if (sequence->version >= 3)
			current_size = *((const u32 *)(data + index + 1));
		else
			current_size = *((const u16 *)(data + index + 1));

		index += header_size;

		if (index + current_size > total) {
			DRM_ERROR("Invalid sequence block\n");
			return NULL;
		}

		if (current_id == panel_id) {
			*seq_size = current_size;
			return data + index;
		}

		index += current_size;
	}

	DRM_ERROR("Sequence block detected but no valid configuration\n");

	return NULL;
}

static int goto_next_sequence(const u8 *data, int index, int total)
{
	u16 len;

	/* Skip Sequence Byte. */
	for (index = index + 1; index < total; index += len) {
		u8 operation_byte = *(data + index);
		index++;

		switch (operation_byte) {
		case MIPI_SEQ_ELEM_END:
			return index;
		case MIPI_SEQ_ELEM_SEND_PKT:
			if (index + 4 > total)
				return 0;

			len = *((const u16 *)(data + index + 2)) + 4;
			break;
		case MIPI_SEQ_ELEM_DELAY:
			len = 4;
			break;
		case MIPI_SEQ_ELEM_GPIO:
			len = 2;
			break;
		case MIPI_SEQ_ELEM_I2C:
			if (index + 7 > total)
				return 0;
			len = *(data + index + 6) + 7;
			break;
		default:
			DRM_ERROR("Unknown operation byte\n");
			return 0;
		}
	}

	return 0;
}

static int goto_next_sequence_v3(const u8 *data, int index, int total)
{
	int seq_end;
	u16 len;
	u32 size_of_sequence;

	/*
	 * Could skip sequence based on Size of Sequence alone, but also do some
	 * checking on the structure.
	 */
	if (total < 5) {
		DRM_ERROR("Too small sequence size\n");
		return 0;
	}

	/* Skip Sequence Byte. */
	index++;

	/*
	 * Size of Sequence. Excludes the Sequence Byte and the size itself,
	 * includes MIPI_SEQ_ELEM_END byte, excludes the final MIPI_SEQ_END
	 * byte.
	 */
	size_of_sequence = *((const u32 *)(data + index));
	index += 4;

	seq_end = index + size_of_sequence;
	if (seq_end > total) {
		DRM_ERROR("Invalid sequence size\n");
		return 0;
	}

	for (; index < total; index += len) {
		u8 operation_byte = *(data + index);
		index++;

		if (operation_byte == MIPI_SEQ_ELEM_END) {
			if (index != seq_end) {
				DRM_ERROR("Invalid element structure\n");
				return 0;
			}
			return index;
		}

		len = *(data + index);
		index++;

		/*
		 * FIXME: Would be nice to check elements like for v1/v2 in
		 * goto_next_sequence() above.
		 */
		switch (operation_byte) {
		case MIPI_SEQ_ELEM_SEND_PKT:
		case MIPI_SEQ_ELEM_DELAY:
		case MIPI_SEQ_ELEM_GPIO:
		case MIPI_SEQ_ELEM_I2C:
		case MIPI_SEQ_ELEM_SPI:
		case MIPI_SEQ_ELEM_PMIC:
			break;
		default:
			DRM_ERROR("Unknown operation byte %u\n",
				  operation_byte);
			break;
		}
	}

	return 0;
}

/*
 * Get len of pre-fixed deassert fragment from a v1 init OTP sequence,
 * skip all delay + gpio operands and stop at the first DSI packet op.
 */
static int get_init_otp_deassert_fragment_len(struct drm_i915_private *i915,
					      struct intel_panel *panel)
{
	const u8 *data = panel->vbt.dsi.sequence[MIPI_SEQ_INIT_OTP];
	int index, len;

	if (drm_WARN_ON(&i915->drm,
			!data || panel->vbt.dsi.seq_version != 1))
		return 0;

	/* index = 1 to skip sequence byte */
	for (index = 1; data[index] != MIPI_SEQ_ELEM_END; index += len) {
		switch (data[index]) {
		case MIPI_SEQ_ELEM_SEND_PKT:
			return index == 1 ? 0 : index;
		case MIPI_SEQ_ELEM_DELAY:
			len = 5; /* 1 byte for operand + uint32 */
			break;
		case MIPI_SEQ_ELEM_GPIO:
			len = 3; /* 1 byte for op, 1 for gpio_nr, 1 for value */
			break;
		default:
			return 0;
		}
	}

	return 0;
}

/*
 * Some v1 VBT MIPI sequences do the deassert in the init OTP sequence.
 * The deassert must be done before calling intel_dsi_device_ready, so for
 * these devices we split the init OTP sequence into a deassert sequence and
 * the actual init OTP part.
 */
static void fixup_mipi_sequences(struct drm_i915_private *i915,
				 struct intel_panel *panel)
{
	u8 *init_otp;
	int len;

	/* Limit this to VLV for now. */
	if (!IS_VALLEYVIEW(i915))
		return;

	/* Limit this to v1 vid-mode sequences */
	if (panel->vbt.dsi.config->is_cmd_mode ||
	    panel->vbt.dsi.seq_version != 1)
		return;

	/* Only do this if there are otp and assert seqs and no deassert seq */
	if (!panel->vbt.dsi.sequence[MIPI_SEQ_INIT_OTP] ||
	    !panel->vbt.dsi.sequence[MIPI_SEQ_ASSERT_RESET] ||
	    panel->vbt.dsi.sequence[MIPI_SEQ_DEASSERT_RESET])
		return;

	/* The deassert-sequence ends at the first DSI packet */
	len = get_init_otp_deassert_fragment_len(i915, panel);
	if (!len)
		return;

	drm_dbg_kms(&i915->drm,
		    "Using init OTP fragment to deassert reset\n");

	/* Copy the fragment, update seq byte and terminate it */
	init_otp = (u8 *)panel->vbt.dsi.sequence[MIPI_SEQ_INIT_OTP];
	panel->vbt.dsi.deassert_seq = kmemdup(init_otp, len + 1, GFP_KERNEL);
	if (!panel->vbt.dsi.deassert_seq)
		return;
	panel->vbt.dsi.deassert_seq[0] = MIPI_SEQ_DEASSERT_RESET;
	panel->vbt.dsi.deassert_seq[len] = MIPI_SEQ_ELEM_END;
	/* Use the copy for deassert */
	panel->vbt.dsi.sequence[MIPI_SEQ_DEASSERT_RESET] =
		panel->vbt.dsi.deassert_seq;
	/* Replace the last byte of the fragment with init OTP seq byte */
	init_otp[len - 1] = MIPI_SEQ_INIT_OTP;
	/* And make MIPI_MIPI_SEQ_INIT_OTP point to it */
	panel->vbt.dsi.sequence[MIPI_SEQ_INIT_OTP] = init_otp + len - 1;
}

static void
parse_mipi_sequence(struct drm_i915_private *i915,
		    struct intel_panel *panel)
{
	int panel_type = panel->vbt.panel_type;
	const struct bdb_mipi_sequence *sequence;
	const u8 *seq_data;
	u32 seq_size;
	u8 *data;
	int index = 0;

	/* Only our generic panel driver uses the sequence block. */
	if (panel->vbt.dsi.panel_id != MIPI_DSI_GENERIC_PANEL_ID)
		return;

	sequence = find_section(i915, BDB_MIPI_SEQUENCE);
	if (!sequence) {
		drm_dbg_kms(&i915->drm,
			    "No MIPI Sequence found, parsing complete\n");
		return;
	}

	/* Fail gracefully for forward incompatible sequence block. */
	if (sequence->version >= 4) {
		drm_err(&i915->drm,
			"Unable to parse MIPI Sequence Block v%u\n",
			sequence->version);
		return;
	}

	drm_dbg(&i915->drm, "Found MIPI sequence block v%u\n",
		sequence->version);

	seq_data = find_panel_sequence_block(sequence, panel_type, &seq_size);
	if (!seq_data)
		return;

	data = kmemdup(seq_data, seq_size, GFP_KERNEL);
	if (!data)
		return;

	/* Parse the sequences, store pointers to each sequence. */
	for (;;) {
		u8 seq_id = *(data + index);
		if (seq_id == MIPI_SEQ_END)
			break;

		if (seq_id >= MIPI_SEQ_MAX) {
			drm_err(&i915->drm, "Unknown sequence %u\n",
				seq_id);
			goto err;
		}

		/* Log about presence of sequences we won't run. */
		if (seq_id == MIPI_SEQ_TEAR_ON || seq_id == MIPI_SEQ_TEAR_OFF)
			drm_dbg_kms(&i915->drm,
				    "Unsupported sequence %u\n", seq_id);

		panel->vbt.dsi.sequence[seq_id] = data + index;

		if (sequence->version >= 3)
			index = goto_next_sequence_v3(data, index, seq_size);
		else
			index = goto_next_sequence(data, index, seq_size);
		if (!index) {
			drm_err(&i915->drm, "Invalid sequence %u\n",
				seq_id);
			goto err;
		}
	}

	panel->vbt.dsi.data = data;
	panel->vbt.dsi.size = seq_size;
	panel->vbt.dsi.seq_version = sequence->version;

	fixup_mipi_sequences(i915, panel);

	drm_dbg(&i915->drm, "MIPI related VBT parsing complete\n");
	return;

err:
	kfree(data);
	memset(panel->vbt.dsi.sequence, 0, sizeof(panel->vbt.dsi.sequence));
}

static void
parse_compression_parameters(struct drm_i915_private *i915)
{
	const struct bdb_compression_parameters *params;
	struct intel_bios_encoder_data *devdata;
	u16 block_size;
	int index;

	if (i915->display.vbt.version < 198)
		return;

	params = find_section(i915, BDB_COMPRESSION_PARAMETERS);
	if (params) {
		/* Sanity checks */
		if (params->entry_size != sizeof(params->data[0])) {
			drm_dbg_kms(&i915->drm,
				    "VBT: unsupported compression param entry size\n");
			return;
		}

		block_size = get_blocksize(params);
		if (block_size < sizeof(*params)) {
			drm_dbg_kms(&i915->drm,
				    "VBT: expected 16 compression param entries\n");
			return;
		}
	}

	list_for_each_entry(devdata, &i915->display.vbt.display_devices, node) {
		const struct child_device_config *child = &devdata->child;

		if (!child->compression_enable)
			continue;

		if (!params) {
			drm_dbg_kms(&i915->drm,
				    "VBT: compression params not available\n");
			continue;
		}

		if (child->compression_method_cps) {
			drm_dbg_kms(&i915->drm,
				    "VBT: CPS compression not supported\n");
			continue;
		}

		index = child->compression_structure_index;

		devdata->dsc = kmemdup(&params->data[index],
				       sizeof(*devdata->dsc), GFP_KERNEL);
	}
}

static u8 translate_iboost(u8 val)
{
	static const u8 mapping[] = { 1, 3, 7 }; /* See VBT spec */

	if (val >= ARRAY_SIZE(mapping)) {
		DRM_DEBUG_KMS("Unsupported I_boost value found in VBT (%d), display may not work properly\n", val);
		return 0;
	}
	return mapping[val];
}

static const u8 cnp_ddc_pin_map[] = {
	[0] = 0, /* N/A */
	[DDC_BUS_DDI_B] = GMBUS_PIN_1_BXT,
	[DDC_BUS_DDI_C] = GMBUS_PIN_2_BXT,
	[DDC_BUS_DDI_D] = GMBUS_PIN_4_CNP, /* sic */
	[DDC_BUS_DDI_F] = GMBUS_PIN_3_BXT, /* sic */
};

static const u8 icp_ddc_pin_map[] = {
	[ICL_DDC_BUS_DDI_A] = GMBUS_PIN_1_BXT,
	[ICL_DDC_BUS_DDI_B] = GMBUS_PIN_2_BXT,
	[TGL_DDC_BUS_DDI_C] = GMBUS_PIN_3_BXT,
	[ICL_DDC_BUS_PORT_1] = GMBUS_PIN_9_TC1_ICP,
	[ICL_DDC_BUS_PORT_2] = GMBUS_PIN_10_TC2_ICP,
	[ICL_DDC_BUS_PORT_3] = GMBUS_PIN_11_TC3_ICP,
	[ICL_DDC_BUS_PORT_4] = GMBUS_PIN_12_TC4_ICP,
	[TGL_DDC_BUS_PORT_5] = GMBUS_PIN_13_TC5_TGP,
	[TGL_DDC_BUS_PORT_6] = GMBUS_PIN_14_TC6_TGP,
};

static const u8 rkl_pch_tgp_ddc_pin_map[] = {
	[ICL_DDC_BUS_DDI_A] = GMBUS_PIN_1_BXT,
	[ICL_DDC_BUS_DDI_B] = GMBUS_PIN_2_BXT,
	[RKL_DDC_BUS_DDI_D] = GMBUS_PIN_9_TC1_ICP,
	[RKL_DDC_BUS_DDI_E] = GMBUS_PIN_10_TC2_ICP,
};

static const u8 adls_ddc_pin_map[] = {
	[ICL_DDC_BUS_DDI_A] = GMBUS_PIN_1_BXT,
	[ADLS_DDC_BUS_PORT_TC1] = GMBUS_PIN_9_TC1_ICP,
	[ADLS_DDC_BUS_PORT_TC2] = GMBUS_PIN_10_TC2_ICP,
	[ADLS_DDC_BUS_PORT_TC3] = GMBUS_PIN_11_TC3_ICP,
	[ADLS_DDC_BUS_PORT_TC4] = GMBUS_PIN_12_TC4_ICP,
};

static const u8 gen9bc_tgp_ddc_pin_map[] = {
	[DDC_BUS_DDI_B] = GMBUS_PIN_2_BXT,
	[DDC_BUS_DDI_C] = GMBUS_PIN_9_TC1_ICP,
	[DDC_BUS_DDI_D] = GMBUS_PIN_10_TC2_ICP,
};

static const u8 adlp_ddc_pin_map[] = {
	[ICL_DDC_BUS_DDI_A] = GMBUS_PIN_1_BXT,
	[ICL_DDC_BUS_DDI_B] = GMBUS_PIN_2_BXT,
	[ADLP_DDC_BUS_PORT_TC1] = GMBUS_PIN_9_TC1_ICP,
	[ADLP_DDC_BUS_PORT_TC2] = GMBUS_PIN_10_TC2_ICP,
	[ADLP_DDC_BUS_PORT_TC3] = GMBUS_PIN_11_TC3_ICP,
	[ADLP_DDC_BUS_PORT_TC4] = GMBUS_PIN_12_TC4_ICP,
};

static u8 map_ddc_pin(struct drm_i915_private *i915, u8 vbt_pin)
{
	const u8 *ddc_pin_map;
	int n_entries;

	if (HAS_PCH_MTP(i915) || IS_ALDERLAKE_P(i915)) {
		ddc_pin_map = adlp_ddc_pin_map;
		n_entries = ARRAY_SIZE(adlp_ddc_pin_map);
	} else if (IS_ALDERLAKE_S(i915)) {
		ddc_pin_map = adls_ddc_pin_map;
		n_entries = ARRAY_SIZE(adls_ddc_pin_map);
	} else if (INTEL_PCH_TYPE(i915) >= PCH_DG1) {
		return vbt_pin;
	} else if (IS_ROCKETLAKE(i915) && INTEL_PCH_TYPE(i915) == PCH_TGP) {
		ddc_pin_map = rkl_pch_tgp_ddc_pin_map;
		n_entries = ARRAY_SIZE(rkl_pch_tgp_ddc_pin_map);
	} else if (HAS_PCH_TGP(i915) && DISPLAY_VER(i915) == 9) {
		ddc_pin_map = gen9bc_tgp_ddc_pin_map;
		n_entries = ARRAY_SIZE(gen9bc_tgp_ddc_pin_map);
	} else if (INTEL_PCH_TYPE(i915) >= PCH_ICP) {
		ddc_pin_map = icp_ddc_pin_map;
		n_entries = ARRAY_SIZE(icp_ddc_pin_map);
	} else if (HAS_PCH_CNP(i915)) {
		ddc_pin_map = cnp_ddc_pin_map;
		n_entries = ARRAY_SIZE(cnp_ddc_pin_map);
	} else {
		/* Assuming direct map */
		return vbt_pin;
	}

	if (vbt_pin < n_entries && ddc_pin_map[vbt_pin] != 0)
		return ddc_pin_map[vbt_pin];

	drm_dbg_kms(&i915->drm,
		    "Ignoring alternate pin: VBT claims DDC pin %d, which is not valid for this platform\n",
		    vbt_pin);
	return 0;
}

static enum port get_port_by_ddc_pin(struct drm_i915_private *i915, u8 ddc_pin)
{
	enum port port;

	if (!ddc_pin)
		return PORT_NONE;

	for_each_port(port) {
		const struct intel_bios_encoder_data *devdata =
			i915->display.vbt.ports[port];

		if (devdata && ddc_pin == devdata->child.ddc_pin)
			return port;
	}

	return PORT_NONE;
}

static void sanitize_ddc_pin(struct intel_bios_encoder_data *devdata,
			     enum port port)
{
	struct drm_i915_private *i915 = devdata->i915;
	struct child_device_config *child;
	u8 mapped_ddc_pin;
	enum port p;

	if (!devdata->child.ddc_pin)
		return;

	mapped_ddc_pin = map_ddc_pin(i915, devdata->child.ddc_pin);
	if (!intel_gmbus_is_valid_pin(i915, mapped_ddc_pin)) {
		drm_dbg_kms(&i915->drm,
			    "Port %c has invalid DDC pin %d, "
			    "sticking to defaults\n",
			    port_name(port), mapped_ddc_pin);
		devdata->child.ddc_pin = 0;
		return;
	}

	p = get_port_by_ddc_pin(i915, devdata->child.ddc_pin);
	if (p == PORT_NONE)
		return;

	drm_dbg_kms(&i915->drm,
		    "port %c trying to use the same DDC pin (0x%x) as port %c, "
		    "disabling port %c DVI/HDMI support\n",
		    port_name(port), mapped_ddc_pin,
		    port_name(p), port_name(p));

	/*
	 * If we have multiple ports supposedly sharing the pin, then dvi/hdmi
	 * couldn't exist on the shared port. Otherwise they share the same ddc
	 * pin and system couldn't communicate with them separately.
	 *
	 * Give inverse child device order the priority, last one wins. Yes,
	 * there are real machines (eg. Asrock B250M-HDV) where VBT has both
	 * port A and port E with the same AUX ch and we must pick port E :(
	 */
	child = &i915->display.vbt.ports[p]->child;

	child->device_type &= ~DEVICE_TYPE_TMDS_DVI_SIGNALING;
	child->device_type |= DEVICE_TYPE_NOT_HDMI_OUTPUT;

	child->ddc_pin = 0;
}

static enum port get_port_by_aux_ch(struct drm_i915_private *i915, u8 aux_ch)
{
	enum port port;

	if (!aux_ch)
		return PORT_NONE;

	for_each_port(port) {
		const struct intel_bios_encoder_data *devdata =
			i915->display.vbt.ports[port];

		if (devdata && aux_ch == devdata->child.aux_channel)
			return port;
	}

	return PORT_NONE;
}

static void sanitize_aux_ch(struct intel_bios_encoder_data *devdata,
			    enum port port)
{
	struct drm_i915_private *i915 = devdata->i915;
	struct child_device_config *child;
	enum port p;

	p = get_port_by_aux_ch(i915, devdata->child.aux_channel);
	if (p == PORT_NONE)
		return;

	drm_dbg_kms(&i915->drm,
		    "port %c trying to use the same AUX CH (0x%x) as port %c, "
		    "disabling port %c DP support\n",
		    port_name(port), devdata->child.aux_channel,
		    port_name(p), port_name(p));

	/*
	 * If we have multiple ports supposedly sharing the aux channel, then DP
	 * couldn't exist on the shared port. Otherwise they share the same aux
	 * channel and system couldn't communicate with them separately.
	 *
	 * Give inverse child device order the priority, last one wins. Yes,
	 * there are real machines (eg. Asrock B250M-HDV) where VBT has both
	 * port A and port E with the same AUX ch and we must pick port E :(
	 */
	child = &i915->display.vbt.ports[p]->child;

	child->device_type &= ~DEVICE_TYPE_DISPLAYPORT_OUTPUT;
	child->aux_channel = 0;
}

static u8 dvo_port_type(u8 dvo_port)
{
	switch (dvo_port) {
	case DVO_PORT_HDMIA:
	case DVO_PORT_HDMIB:
	case DVO_PORT_HDMIC:
	case DVO_PORT_HDMID:
	case DVO_PORT_HDMIE:
	case DVO_PORT_HDMIF:
	case DVO_PORT_HDMIG:
	case DVO_PORT_HDMIH:
	case DVO_PORT_HDMII:
		return DVO_PORT_HDMIA;
	case DVO_PORT_DPA:
	case DVO_PORT_DPB:
	case DVO_PORT_DPC:
	case DVO_PORT_DPD:
	case DVO_PORT_DPE:
	case DVO_PORT_DPF:
	case DVO_PORT_DPG:
	case DVO_PORT_DPH:
	case DVO_PORT_DPI:
		return DVO_PORT_DPA;
	case DVO_PORT_MIPIA:
	case DVO_PORT_MIPIB:
	case DVO_PORT_MIPIC:
	case DVO_PORT_MIPID:
		return DVO_PORT_MIPIA;
	default:
		return dvo_port;
	}
}

static enum port __dvo_port_to_port(int n_ports, int n_dvo,
				    const int port_mapping[][3], u8 dvo_port)
{
	enum port port;
	int i;

	for (port = PORT_A; port < n_ports; port++) {
		for (i = 0; i < n_dvo; i++) {
			if (port_mapping[port][i] == -1)
				break;

			if (dvo_port == port_mapping[port][i])
				return port;
		}
	}

	return PORT_NONE;
}

static enum port dvo_port_to_port(struct drm_i915_private *i915,
				  u8 dvo_port)
{
	/*
	 * Each DDI port can have more than one value on the "DVO Port" field,
	 * so look for all the possible values for each port.
	 */
	static const int port_mapping[][3] = {
		[PORT_A] = { DVO_PORT_HDMIA, DVO_PORT_DPA, -1 },
		[PORT_B] = { DVO_PORT_HDMIB, DVO_PORT_DPB, -1 },
		[PORT_C] = { DVO_PORT_HDMIC, DVO_PORT_DPC, -1 },
		[PORT_D] = { DVO_PORT_HDMID, DVO_PORT_DPD, -1 },
		[PORT_E] = { DVO_PORT_HDMIE, DVO_PORT_DPE, DVO_PORT_CRT },
		[PORT_F] = { DVO_PORT_HDMIF, DVO_PORT_DPF, -1 },
		[PORT_G] = { DVO_PORT_HDMIG, DVO_PORT_DPG, -1 },
		[PORT_H] = { DVO_PORT_HDMIH, DVO_PORT_DPH, -1 },
		[PORT_I] = { DVO_PORT_HDMII, DVO_PORT_DPI, -1 },
	};
	/*
	 * RKL VBT uses PHY based mapping. Combo PHYs A,B,C,D
	 * map to DDI A,B,TC1,TC2 respectively.
	 */
	static const int rkl_port_mapping[][3] = {
		[PORT_A] = { DVO_PORT_HDMIA, DVO_PORT_DPA, -1 },
		[PORT_B] = { DVO_PORT_HDMIB, DVO_PORT_DPB, -1 },
		[PORT_C] = { -1 },
		[PORT_TC1] = { DVO_PORT_HDMIC, DVO_PORT_DPC, -1 },
		[PORT_TC2] = { DVO_PORT_HDMID, DVO_PORT_DPD, -1 },
	};
	/*
	 * Alderlake S ports used in the driver are PORT_A, PORT_D, PORT_E,
	 * PORT_F and PORT_G, we need to map that to correct VBT sections.
	 */
	static const int adls_port_mapping[][3] = {
		[PORT_A] = { DVO_PORT_HDMIA, DVO_PORT_DPA, -1 },
		[PORT_B] = { -1 },
		[PORT_C] = { -1 },
		[PORT_TC1] = { DVO_PORT_HDMIB, DVO_PORT_DPB, -1 },
		[PORT_TC2] = { DVO_PORT_HDMIC, DVO_PORT_DPC, -1 },
		[PORT_TC3] = { DVO_PORT_HDMID, DVO_PORT_DPD, -1 },
		[PORT_TC4] = { DVO_PORT_HDMIE, DVO_PORT_DPE, -1 },
	};
	static const int xelpd_port_mapping[][3] = {
		[PORT_A] = { DVO_PORT_HDMIA, DVO_PORT_DPA, -1 },
		[PORT_B] = { DVO_PORT_HDMIB, DVO_PORT_DPB, -1 },
		[PORT_C] = { DVO_PORT_HDMIC, DVO_PORT_DPC, -1 },
		[PORT_D_XELPD] = { DVO_PORT_HDMID, DVO_PORT_DPD, -1 },
		[PORT_E_XELPD] = { DVO_PORT_HDMIE, DVO_PORT_DPE, -1 },
		[PORT_TC1] = { DVO_PORT_HDMIF, DVO_PORT_DPF, -1 },
		[PORT_TC2] = { DVO_PORT_HDMIG, DVO_PORT_DPG, -1 },
		[PORT_TC3] = { DVO_PORT_HDMIH, DVO_PORT_DPH, -1 },
		[PORT_TC4] = { DVO_PORT_HDMII, DVO_PORT_DPI, -1 },
	};

	if (DISPLAY_VER(i915) >= 13)
		return __dvo_port_to_port(ARRAY_SIZE(xelpd_port_mapping),
					  ARRAY_SIZE(xelpd_port_mapping[0]),
					  xelpd_port_mapping,
					  dvo_port);
	else if (IS_ALDERLAKE_S(i915))
		return __dvo_port_to_port(ARRAY_SIZE(adls_port_mapping),
					  ARRAY_SIZE(adls_port_mapping[0]),
					  adls_port_mapping,
					  dvo_port);
	else if (IS_DG1(i915) || IS_ROCKETLAKE(i915))
		return __dvo_port_to_port(ARRAY_SIZE(rkl_port_mapping),
					  ARRAY_SIZE(rkl_port_mapping[0]),
					  rkl_port_mapping,
					  dvo_port);
	else
		return __dvo_port_to_port(ARRAY_SIZE(port_mapping),
					  ARRAY_SIZE(port_mapping[0]),
					  port_mapping,
					  dvo_port);
}

static enum port
dsi_dvo_port_to_port(struct drm_i915_private *i915, u8 dvo_port)
{
	switch (dvo_port) {
	case DVO_PORT_MIPIA:
		return PORT_A;
	case DVO_PORT_MIPIC:
		if (DISPLAY_VER(i915) >= 11)
			return PORT_B;
		else
			return PORT_C;
	default:
		return PORT_NONE;
	}
}

static int parse_bdb_230_dp_max_link_rate(const int vbt_max_link_rate)
{
	switch (vbt_max_link_rate) {
	default:
	case BDB_230_VBT_DP_MAX_LINK_RATE_DEF:
		return 0;
	case BDB_230_VBT_DP_MAX_LINK_RATE_UHBR20:
		return 2000000;
	case BDB_230_VBT_DP_MAX_LINK_RATE_UHBR13P5:
		return 1350000;
	case BDB_230_VBT_DP_MAX_LINK_RATE_UHBR10:
		return 1000000;
	case BDB_230_VBT_DP_MAX_LINK_RATE_HBR3:
		return 810000;
	case BDB_230_VBT_DP_MAX_LINK_RATE_HBR2:
		return 540000;
	case BDB_230_VBT_DP_MAX_LINK_RATE_HBR:
		return 270000;
	case BDB_230_VBT_DP_MAX_LINK_RATE_LBR:
		return 162000;
	}
}

static int parse_bdb_216_dp_max_link_rate(const int vbt_max_link_rate)
{
	switch (vbt_max_link_rate) {
	default:
	case BDB_216_VBT_DP_MAX_LINK_RATE_HBR3:
		return 810000;
	case BDB_216_VBT_DP_MAX_LINK_RATE_HBR2:
		return 540000;
	case BDB_216_VBT_DP_MAX_LINK_RATE_HBR:
		return 270000;
	case BDB_216_VBT_DP_MAX_LINK_RATE_LBR:
		return 162000;
	}
}

int intel_bios_dp_max_link_rate(const struct intel_bios_encoder_data *devdata)
{
	if (!devdata || devdata->i915->display.vbt.version < 216)
		return 0;

	if (devdata->i915->display.vbt.version >= 230)
		return parse_bdb_230_dp_max_link_rate(devdata->child.dp_max_link_rate);
	else
		return parse_bdb_216_dp_max_link_rate(devdata->child.dp_max_link_rate);
}

int intel_bios_dp_max_lane_count(const struct intel_bios_encoder_data *devdata)
{
	if (!devdata || devdata->i915->display.vbt.version < 244)
		return 0;

	return devdata->child.dp_max_lane_count + 1;
}

static void sanitize_device_type(struct intel_bios_encoder_data *devdata,
				 enum port port)
{
	struct drm_i915_private *i915 = devdata->i915;
	bool is_hdmi;

	if (port != PORT_A || DISPLAY_VER(i915) >= 12)
		return;

	if (!intel_bios_encoder_supports_dvi(devdata))
		return;

	is_hdmi = intel_bios_encoder_supports_hdmi(devdata);

	drm_dbg_kms(&i915->drm, "VBT claims port A supports DVI%s, ignoring\n",
		    is_hdmi ? "/HDMI" : "");

	devdata->child.device_type &= ~DEVICE_TYPE_TMDS_DVI_SIGNALING;
	devdata->child.device_type |= DEVICE_TYPE_NOT_HDMI_OUTPUT;
}

static bool
intel_bios_encoder_supports_crt(const struct intel_bios_encoder_data *devdata)
{
	return devdata->child.device_type & DEVICE_TYPE_ANALOG_OUTPUT;
}

bool
intel_bios_encoder_supports_dvi(const struct intel_bios_encoder_data *devdata)
{
	return devdata->child.device_type & DEVICE_TYPE_TMDS_DVI_SIGNALING;
}

bool
intel_bios_encoder_supports_hdmi(const struct intel_bios_encoder_data *devdata)
{
	return intel_bios_encoder_supports_dvi(devdata) &&
		(devdata->child.device_type & DEVICE_TYPE_NOT_HDMI_OUTPUT) == 0;
}

bool
intel_bios_encoder_supports_dp(const struct intel_bios_encoder_data *devdata)
{
	return devdata->child.device_type & DEVICE_TYPE_DISPLAYPORT_OUTPUT;
}

bool
intel_bios_encoder_supports_edp(const struct intel_bios_encoder_data *devdata)
{
	return intel_bios_encoder_supports_dp(devdata) &&
		devdata->child.device_type & DEVICE_TYPE_INTERNAL_CONNECTOR;
}

static bool
intel_bios_encoder_supports_dsi(const struct intel_bios_encoder_data *devdata)
{
	return devdata->child.device_type & DEVICE_TYPE_MIPI_OUTPUT;
}

<<<<<<< HEAD
static int _intel_bios_hdmi_level_shift(const struct intel_bios_encoder_data *devdata)
=======
bool
intel_bios_encoder_is_lspcon(const struct intel_bios_encoder_data *devdata)
{
	return devdata && HAS_LSPCON(devdata->i915) && devdata->child.lspcon;
}

/* This is an index in the HDMI/DVI DDI buffer translation table, or -1 */
int intel_bios_hdmi_level_shift(const struct intel_bios_encoder_data *devdata)
>>>>>>> 4b736ed4
{
	if (!devdata || devdata->i915->display.vbt.version < 158)
		return -1;

	return devdata->child.hdmi_level_shifter_value;
}

int intel_bios_hdmi_max_tmds_clock(const struct intel_bios_encoder_data *devdata)
{
	if (!devdata || devdata->i915->display.vbt.version < 204)
		return 0;

	switch (devdata->child.hdmi_max_data_rate) {
	default:
		MISSING_CASE(devdata->child.hdmi_max_data_rate);
		fallthrough;
	case HDMI_MAX_DATA_RATE_PLATFORM:
		return 0;
	case HDMI_MAX_DATA_RATE_594:
		return 594000;
	case HDMI_MAX_DATA_RATE_340:
		return 340000;
	case HDMI_MAX_DATA_RATE_300:
		return 300000;
	case HDMI_MAX_DATA_RATE_297:
		return 297000;
	case HDMI_MAX_DATA_RATE_165:
		return 165000;
	}
}

static bool is_port_valid(struct drm_i915_private *i915, enum port port)
{
	/*
	 * On some ICL SKUs port F is not present, but broken VBTs mark
	 * the port as present. Only try to initialize port F for the
	 * SKUs that may actually have it.
	 */
	if (port == PORT_F && IS_ICELAKE(i915))
		return IS_ICL_WITH_PORT_F(i915);

	return true;
}

static void print_ddi_port(const struct intel_bios_encoder_data *devdata,
			   enum port port)
{
	struct drm_i915_private *i915 = devdata->i915;
	const struct child_device_config *child = &devdata->child;
	bool is_dvi, is_hdmi, is_dp, is_edp, is_dsi, is_crt, supports_typec_usb, supports_tbt;
	int dp_boost_level, dp_max_link_rate, hdmi_boost_level, hdmi_level_shift, max_tmds_clock;

	is_dvi = intel_bios_encoder_supports_dvi(devdata);
	is_dp = intel_bios_encoder_supports_dp(devdata);
	is_crt = intel_bios_encoder_supports_crt(devdata);
	is_hdmi = intel_bios_encoder_supports_hdmi(devdata);
	is_edp = intel_bios_encoder_supports_edp(devdata);
	is_dsi = intel_bios_encoder_supports_dsi(devdata);

	supports_typec_usb = intel_bios_encoder_supports_typec_usb(devdata);
	supports_tbt = intel_bios_encoder_supports_tbt(devdata);

	drm_dbg_kms(&i915->drm,
		    "Port %c VBT info: CRT:%d DVI:%d HDMI:%d DP:%d eDP:%d DSI:%d LSPCON:%d USB-Type-C:%d TBT:%d DSC:%d\n",
		    port_name(port), is_crt, is_dvi, is_hdmi, is_dp, is_edp, is_dsi,
<<<<<<< HEAD
		    HAS_LSPCON(i915) && child->lspcon,
=======
		    intel_bios_encoder_is_lspcon(devdata),
>>>>>>> 4b736ed4
		    supports_typec_usb, supports_tbt,
		    devdata->dsc != NULL);

	hdmi_level_shift = intel_bios_hdmi_level_shift(devdata);
	if (hdmi_level_shift >= 0) {
		drm_dbg_kms(&i915->drm,
			    "Port %c VBT HDMI level shift: %d\n",
			    port_name(port), hdmi_level_shift);
	}

	max_tmds_clock = intel_bios_hdmi_max_tmds_clock(devdata);
	if (max_tmds_clock)
		drm_dbg_kms(&i915->drm,
			    "Port %c VBT HDMI max TMDS clock: %d kHz\n",
			    port_name(port), max_tmds_clock);

	/* I_boost config for SKL and above */
	dp_boost_level = intel_bios_dp_boost_level(devdata);
	if (dp_boost_level)
		drm_dbg_kms(&i915->drm,
			    "Port %c VBT (e)DP boost level: %d\n",
			    port_name(port), dp_boost_level);

	hdmi_boost_level = intel_bios_hdmi_boost_level(devdata);
	if (hdmi_boost_level)
		drm_dbg_kms(&i915->drm,
			    "Port %c VBT HDMI boost level: %d\n",
			    port_name(port), hdmi_boost_level);

	dp_max_link_rate = intel_bios_dp_max_link_rate(devdata);
	if (dp_max_link_rate)
		drm_dbg_kms(&i915->drm,
			    "Port %c VBT DP max link rate: %d\n",
			    port_name(port), dp_max_link_rate);

	/*
	 * FIXME need to implement support for VBT
	 * vswing/preemph tables should this ever trigger.
	 */
	drm_WARN(&i915->drm, child->use_vbt_vswing,
		 "Port %c asks to use VBT vswing/preemph tables\n",
		 port_name(port));
}

static void parse_ddi_port(struct intel_bios_encoder_data *devdata)
{
	struct drm_i915_private *i915 = devdata->i915;
	const struct child_device_config *child = &devdata->child;
	enum port port;

	port = dvo_port_to_port(i915, child->dvo_port);
	if (port == PORT_NONE && DISPLAY_VER(i915) >= 11)
		port = dsi_dvo_port_to_port(i915, child->dvo_port);
	if (port == PORT_NONE)
		return;

	if (!is_port_valid(i915, port)) {
		drm_dbg_kms(&i915->drm,
			    "VBT reports port %c as supported, but that can't be true: skipping\n",
			    port_name(port));
		return;
	}

	if (i915->display.vbt.ports[port]) {
		drm_dbg_kms(&i915->drm,
			    "More than one child device for port %c in VBT, using the first.\n",
			    port_name(port));
		return;
	}

	sanitize_device_type(devdata, port);

	if (intel_bios_encoder_supports_dvi(devdata))
		sanitize_ddc_pin(devdata, port);

	if (intel_bios_encoder_supports_dp(devdata))
		sanitize_aux_ch(devdata, port);

	i915->display.vbt.ports[port] = devdata;
}

static bool has_ddi_port_info(struct drm_i915_private *i915)
{
	return DISPLAY_VER(i915) >= 5 || IS_G4X(i915);
}

static void parse_ddi_ports(struct drm_i915_private *i915)
{
	struct intel_bios_encoder_data *devdata;
	enum port port;

	if (!has_ddi_port_info(i915))
		return;

	list_for_each_entry(devdata, &i915->display.vbt.display_devices, node)
		parse_ddi_port(devdata);

	for_each_port(port) {
		if (i915->display.vbt.ports[port])
			print_ddi_port(i915->display.vbt.ports[port], port);
	}
}

static void
parse_general_definitions(struct drm_i915_private *i915)
{
	const struct bdb_general_definitions *defs;
	struct intel_bios_encoder_data *devdata;
	const struct child_device_config *child;
	int i, child_device_num;
	u8 expected_size;
	u16 block_size;
	int bus_pin;

	defs = find_section(i915, BDB_GENERAL_DEFINITIONS);
	if (!defs) {
		drm_dbg_kms(&i915->drm,
			    "No general definition block is found, no devices defined.\n");
		return;
	}

	block_size = get_blocksize(defs);
	if (block_size < sizeof(*defs)) {
		drm_dbg_kms(&i915->drm,
			    "General definitions block too small (%u)\n",
			    block_size);
		return;
	}

	bus_pin = defs->crt_ddc_gmbus_pin;
	drm_dbg_kms(&i915->drm, "crt_ddc_bus_pin: %d\n", bus_pin);
	if (intel_gmbus_is_valid_pin(i915, bus_pin))
		i915->display.vbt.crt_ddc_pin = bus_pin;

	if (i915->display.vbt.version < 106) {
		expected_size = 22;
	} else if (i915->display.vbt.version < 111) {
		expected_size = 27;
	} else if (i915->display.vbt.version < 195) {
		expected_size = LEGACY_CHILD_DEVICE_CONFIG_SIZE;
	} else if (i915->display.vbt.version == 195) {
		expected_size = 37;
	} else if (i915->display.vbt.version <= 215) {
		expected_size = 38;
	} else if (i915->display.vbt.version <= 250) {
		expected_size = 39;
	} else {
		expected_size = sizeof(*child);
		BUILD_BUG_ON(sizeof(*child) < 39);
		drm_dbg(&i915->drm,
			"Expected child device config size for VBT version %u not known; assuming %u\n",
			i915->display.vbt.version, expected_size);
	}

	/* Flag an error for unexpected size, but continue anyway. */
	if (defs->child_dev_size != expected_size)
		drm_err(&i915->drm,
			"Unexpected child device config size %u (expected %u for VBT version %u)\n",
			defs->child_dev_size, expected_size, i915->display.vbt.version);

	/* The legacy sized child device config is the minimum we need. */
	if (defs->child_dev_size < LEGACY_CHILD_DEVICE_CONFIG_SIZE) {
		drm_dbg_kms(&i915->drm,
			    "Child device config size %u is too small.\n",
			    defs->child_dev_size);
		return;
	}

	/* get the number of child device */
	child_device_num = (block_size - sizeof(*defs)) / defs->child_dev_size;

	for (i = 0; i < child_device_num; i++) {
		child = child_device_ptr(defs, i);
		if (!child->device_type)
			continue;

		drm_dbg_kms(&i915->drm,
			    "Found VBT child device with type 0x%x\n",
			    child->device_type);

		devdata = kzalloc(sizeof(*devdata), GFP_KERNEL);
		if (!devdata)
			break;

		devdata->i915 = i915;

		/*
		 * Copy as much as we know (sizeof) and is available
		 * (child_dev_size) of the child device config. Accessing the
		 * data must depend on VBT version.
		 */
		memcpy(&devdata->child, child,
		       min_t(size_t, defs->child_dev_size, sizeof(*child)));

		list_add_tail(&devdata->node, &i915->display.vbt.display_devices);
	}

	if (list_empty(&i915->display.vbt.display_devices))
		drm_dbg_kms(&i915->drm,
			    "no child dev is parsed from VBT\n");
}

/* Common defaults which may be overridden by VBT. */
static void
init_vbt_defaults(struct drm_i915_private *i915)
{
	i915->display.vbt.crt_ddc_pin = GMBUS_PIN_VGADDC;

	/* general features */
	i915->display.vbt.int_tv_support = 1;
	i915->display.vbt.int_crt_support = 1;

	/* driver features */
	i915->display.vbt.int_lvds_support = 1;

	/* Default to using SSC */
	i915->display.vbt.lvds_use_ssc = 1;
	/*
	 * Core/SandyBridge/IvyBridge use alternative (120MHz) reference
	 * clock for LVDS.
	 */
	i915->display.vbt.lvds_ssc_freq = intel_bios_ssc_frequency(i915,
								   !HAS_PCH_SPLIT(i915));
	drm_dbg_kms(&i915->drm, "Set default to SSC at %d kHz\n",
		    i915->display.vbt.lvds_ssc_freq);
}

/* Common defaults which may be overridden by VBT. */
static void
init_vbt_panel_defaults(struct intel_panel *panel)
{
	/* Default to having backlight */
	panel->vbt.backlight.present = true;

	/* LFP panel data */
	panel->vbt.lvds_dither = true;
}

/* Defaults to initialize only if there is no VBT. */
static void
init_vbt_missing_defaults(struct drm_i915_private *i915)
{
	enum port port;
	int ports = BIT(PORT_A) | BIT(PORT_B) | BIT(PORT_C) |
		    BIT(PORT_D) | BIT(PORT_E) | BIT(PORT_F);

	if (!HAS_DDI(i915) && !IS_CHERRYVIEW(i915))
		return;

	for_each_port_masked(port, ports) {
		struct intel_bios_encoder_data *devdata;
		struct child_device_config *child;
		enum phy phy = intel_port_to_phy(i915, port);

		/*
		 * VBT has the TypeC mode (native,TBT/USB) and we don't want
		 * to detect it.
		 */
		if (intel_phy_is_tc(i915, phy))
			continue;

		/* Create fake child device config */
		devdata = kzalloc(sizeof(*devdata), GFP_KERNEL);
		if (!devdata)
			break;

		devdata->i915 = i915;
		child = &devdata->child;

		if (port == PORT_F)
			child->dvo_port = DVO_PORT_HDMIF;
		else if (port == PORT_E)
			child->dvo_port = DVO_PORT_HDMIE;
		else
			child->dvo_port = DVO_PORT_HDMIA + port;

		if (port != PORT_A && port != PORT_E)
			child->device_type |= DEVICE_TYPE_TMDS_DVI_SIGNALING;

		if (port != PORT_E)
			child->device_type |= DEVICE_TYPE_DISPLAYPORT_OUTPUT;

		if (port == PORT_A)
			child->device_type |= DEVICE_TYPE_INTERNAL_CONNECTOR;

		list_add_tail(&devdata->node, &i915->display.vbt.display_devices);

		drm_dbg_kms(&i915->drm,
			    "Generating default VBT child device with type 0x04%x on port %c\n",
			    child->device_type, port_name(port));
	}

	/* Bypass some minimum baseline VBT version checks */
	i915->display.vbt.version = 155;
}

static const struct bdb_header *get_bdb_header(const struct vbt_header *vbt)
{
	const void *_vbt = vbt;

	return _vbt + vbt->bdb_offset;
}

/**
 * intel_bios_is_valid_vbt - does the given buffer contain a valid VBT
 * @buf:	pointer to a buffer to validate
 * @size:	size of the buffer
 *
 * Returns true on valid VBT.
 */
bool intel_bios_is_valid_vbt(const void *buf, size_t size)
{
	const struct vbt_header *vbt = buf;
	const struct bdb_header *bdb;

	if (!vbt)
		return false;

	if (sizeof(struct vbt_header) > size) {
		DRM_DEBUG_DRIVER("VBT header incomplete\n");
		return false;
	}

	if (memcmp(vbt->signature, "$VBT", 4)) {
		DRM_DEBUG_DRIVER("VBT invalid signature\n");
		return false;
	}

	if (vbt->vbt_size > size) {
		DRM_DEBUG_DRIVER("VBT incomplete (vbt_size overflows)\n");
		return false;
	}

	size = vbt->vbt_size;

	if (range_overflows_t(size_t,
			      vbt->bdb_offset,
			      sizeof(struct bdb_header),
			      size)) {
		DRM_DEBUG_DRIVER("BDB header incomplete\n");
		return false;
	}

	bdb = get_bdb_header(vbt);
	if (range_overflows_t(size_t, vbt->bdb_offset, bdb->bdb_size, size)) {
		DRM_DEBUG_DRIVER("BDB incomplete\n");
		return false;
	}

	return vbt;
}

static struct vbt_header *spi_oprom_get_vbt(struct drm_i915_private *i915)
{
	u32 count, data, found, store = 0;
	u32 static_region, oprom_offset;
	u32 oprom_size = 0x200000;
	u16 vbt_size;
	u32 *vbt;

	static_region = intel_uncore_read(&i915->uncore, SPI_STATIC_REGIONS);
	static_region &= OPTIONROM_SPI_REGIONID_MASK;
	intel_uncore_write(&i915->uncore, PRIMARY_SPI_REGIONID, static_region);

	oprom_offset = intel_uncore_read(&i915->uncore, OROM_OFFSET);
	oprom_offset &= OROM_OFFSET_MASK;

	for (count = 0; count < oprom_size; count += 4) {
		intel_uncore_write(&i915->uncore, PRIMARY_SPI_ADDRESS, oprom_offset + count);
		data = intel_uncore_read(&i915->uncore, PRIMARY_SPI_TRIGGER);

		if (data == *((const u32 *)"$VBT")) {
			found = oprom_offset + count;
			break;
		}
	}

	if (count >= oprom_size)
		goto err_not_found;

	/* Get VBT size and allocate space for the VBT */
	intel_uncore_write(&i915->uncore, PRIMARY_SPI_ADDRESS, found +
		   offsetof(struct vbt_header, vbt_size));
	vbt_size = intel_uncore_read(&i915->uncore, PRIMARY_SPI_TRIGGER);
	vbt_size &= 0xffff;

	vbt = kzalloc(round_up(vbt_size, 4), GFP_KERNEL);
	if (!vbt)
		goto err_not_found;

	for (count = 0; count < vbt_size; count += 4) {
		intel_uncore_write(&i915->uncore, PRIMARY_SPI_ADDRESS, found + count);
		data = intel_uncore_read(&i915->uncore, PRIMARY_SPI_TRIGGER);
		*(vbt + store++) = data;
	}

	if (!intel_bios_is_valid_vbt(vbt, vbt_size))
		goto err_free_vbt;

	drm_dbg_kms(&i915->drm, "Found valid VBT in SPI flash\n");

	return (struct vbt_header *)vbt;

err_free_vbt:
	kfree(vbt);
err_not_found:
	return NULL;
}

static struct vbt_header *oprom_get_vbt(struct drm_i915_private *i915)
{
	struct pci_dev *pdev = to_pci_dev(i915->drm.dev);
	void __iomem *p = NULL, *oprom;
	struct vbt_header *vbt;
	u16 vbt_size;
	size_t i, size;

	oprom = pci_map_rom(pdev, &size);
	if (!oprom)
		return NULL;

	/* Scour memory looking for the VBT signature. */
	for (i = 0; i + 4 < size; i += 4) {
		if (ioread32(oprom + i) != *((const u32 *)"$VBT"))
			continue;

		p = oprom + i;
		size -= i;
		break;
	}

	if (!p)
		goto err_unmap_oprom;

	if (sizeof(struct vbt_header) > size) {
		drm_dbg(&i915->drm, "VBT header incomplete\n");
		goto err_unmap_oprom;
	}

	vbt_size = ioread16(p + offsetof(struct vbt_header, vbt_size));
	if (vbt_size > size) {
		drm_dbg(&i915->drm,
			"VBT incomplete (vbt_size overflows)\n");
		goto err_unmap_oprom;
	}

	/* The rest will be validated by intel_bios_is_valid_vbt() */
	vbt = kmalloc(vbt_size, GFP_KERNEL);
	if (!vbt)
		goto err_unmap_oprom;

	memcpy_fromio(vbt, p, vbt_size);

	if (!intel_bios_is_valid_vbt(vbt, vbt_size))
		goto err_free_vbt;

	pci_unmap_rom(pdev, oprom);

	drm_dbg_kms(&i915->drm, "Found valid VBT in PCI ROM\n");

	return vbt;

err_free_vbt:
	kfree(vbt);
err_unmap_oprom:
	pci_unmap_rom(pdev, oprom);

	return NULL;
}

/**
 * intel_bios_init - find VBT and initialize settings from the BIOS
 * @i915: i915 device instance
 *
 * Parse and initialize settings from the Video BIOS Tables (VBT). If the VBT
 * was not found in ACPI OpRegion, try to find it in PCI ROM first. Also
 * initialize some defaults if the VBT is not present at all.
 */
void intel_bios_init(struct drm_i915_private *i915)
{
	const struct vbt_header *vbt = i915->display.opregion.vbt;
	struct vbt_header *oprom_vbt = NULL;
	const struct bdb_header *bdb;

	INIT_LIST_HEAD(&i915->display.vbt.display_devices);
	INIT_LIST_HEAD(&i915->display.vbt.bdb_blocks);

	if (!HAS_DISPLAY(i915)) {
		drm_dbg_kms(&i915->drm,
			    "Skipping VBT init due to disabled display.\n");
		return;
	}

	init_vbt_defaults(i915);

	/*
	 * If the OpRegion does not have VBT, look in SPI flash through MMIO or
	 * PCI mapping
	 */
	if (!vbt && IS_DGFX(i915)) {
		oprom_vbt = spi_oprom_get_vbt(i915);
		vbt = oprom_vbt;
	}

	if (!vbt) {
		oprom_vbt = oprom_get_vbt(i915);
		vbt = oprom_vbt;
	}

	if (!vbt)
		goto out;

	bdb = get_bdb_header(vbt);
	i915->display.vbt.version = bdb->version;

	drm_dbg_kms(&i915->drm,
		    "VBT signature \"%.*s\", BDB version %d\n",
		    (int)sizeof(vbt->signature), vbt->signature, i915->display.vbt.version);

	init_bdb_blocks(i915, bdb);

	/* Grab useful general definitions */
	parse_general_features(i915);
	parse_general_definitions(i915);
	parse_driver_features(i915);

	/* Depends on child device list */
	parse_compression_parameters(i915);

out:
	if (!vbt) {
		drm_info(&i915->drm,
			 "Failed to find VBIOS tables (VBT)\n");
		init_vbt_missing_defaults(i915);
	}

	/* Further processing on pre-parsed or generated child device data */
	parse_sdvo_device_mapping(i915);
	parse_ddi_ports(i915);

	kfree(oprom_vbt);
}

static void intel_bios_init_panel(struct drm_i915_private *i915,
				  struct intel_panel *panel,
				  const struct intel_bios_encoder_data *devdata,
				  const struct drm_edid *drm_edid,
				  bool use_fallback)
{
	/* already have it? */
	if (panel->vbt.panel_type >= 0) {
		drm_WARN_ON(&i915->drm, !use_fallback);
		return;
	}

	panel->vbt.panel_type = get_panel_type(i915, devdata,
					       drm_edid, use_fallback);
	if (panel->vbt.panel_type < 0) {
		drm_WARN_ON(&i915->drm, use_fallback);
		return;
	}

	init_vbt_panel_defaults(panel);

	parse_panel_options(i915, panel);
	parse_generic_dtd(i915, panel);
	parse_lfp_data(i915, panel);
	parse_lfp_backlight(i915, panel);
	parse_sdvo_panel_data(i915, panel);
	parse_panel_driver_features(i915, panel);
	parse_power_conservation_features(i915, panel);
	parse_edp(i915, panel);
	parse_psr(i915, panel);
	parse_mipi_config(i915, panel);
	parse_mipi_sequence(i915, panel);
}

void intel_bios_init_panel_early(struct drm_i915_private *i915,
				 struct intel_panel *panel,
				 const struct intel_bios_encoder_data *devdata)
{
	intel_bios_init_panel(i915, panel, devdata, NULL, false);
}

void intel_bios_init_panel_late(struct drm_i915_private *i915,
				struct intel_panel *panel,
				const struct intel_bios_encoder_data *devdata,
				const struct drm_edid *drm_edid)
{
	intel_bios_init_panel(i915, panel, devdata, drm_edid, true);
}

/**
 * intel_bios_driver_remove - Free any resources allocated by intel_bios_init()
 * @i915: i915 device instance
 */
void intel_bios_driver_remove(struct drm_i915_private *i915)
{
	struct intel_bios_encoder_data *devdata, *nd;
	struct bdb_block_entry *entry, *ne;

	list_for_each_entry_safe(devdata, nd, &i915->display.vbt.display_devices, node) {
		list_del(&devdata->node);
		kfree(devdata->dsc);
		kfree(devdata);
	}

	list_for_each_entry_safe(entry, ne, &i915->display.vbt.bdb_blocks, node) {
		list_del(&entry->node);
		kfree(entry);
	}
}

void intel_bios_fini_panel(struct intel_panel *panel)
{
	kfree(panel->vbt.sdvo_lvds_vbt_mode);
	panel->vbt.sdvo_lvds_vbt_mode = NULL;
	kfree(panel->vbt.lfp_lvds_vbt_mode);
	panel->vbt.lfp_lvds_vbt_mode = NULL;
	kfree(panel->vbt.dsi.data);
	panel->vbt.dsi.data = NULL;
	kfree(panel->vbt.dsi.pps);
	panel->vbt.dsi.pps = NULL;
	kfree(panel->vbt.dsi.config);
	panel->vbt.dsi.config = NULL;
	kfree(panel->vbt.dsi.deassert_seq);
	panel->vbt.dsi.deassert_seq = NULL;
}

/**
 * intel_bios_is_tv_present - is integrated TV present in VBT
 * @i915: i915 device instance
 *
 * Return true if TV is present. If no child devices were parsed from VBT,
 * assume TV is present.
 */
bool intel_bios_is_tv_present(struct drm_i915_private *i915)
{
	const struct intel_bios_encoder_data *devdata;

	if (!i915->display.vbt.int_tv_support)
		return false;

	if (list_empty(&i915->display.vbt.display_devices))
		return true;

	list_for_each_entry(devdata, &i915->display.vbt.display_devices, node) {
		const struct child_device_config *child = &devdata->child;

		/*
		 * If the device type is not TV, continue.
		 */
		switch (child->device_type) {
		case DEVICE_TYPE_INT_TV:
		case DEVICE_TYPE_TV:
		case DEVICE_TYPE_TV_SVIDEO_COMPOSITE:
			break;
		default:
			continue;
		}
		/* Only when the addin_offset is non-zero, it is regarded
		 * as present.
		 */
		if (child->addin_offset)
			return true;
	}

	return false;
}

/**
 * intel_bios_is_lvds_present - is LVDS present in VBT
 * @i915:	i915 device instance
 * @i2c_pin:	i2c pin for LVDS if present
 *
 * Return true if LVDS is present. If no child devices were parsed from VBT,
 * assume LVDS is present.
 */
bool intel_bios_is_lvds_present(struct drm_i915_private *i915, u8 *i2c_pin)
{
	const struct intel_bios_encoder_data *devdata;

	if (list_empty(&i915->display.vbt.display_devices))
		return true;

	list_for_each_entry(devdata, &i915->display.vbt.display_devices, node) {
		const struct child_device_config *child = &devdata->child;

		/* If the device type is not LFP, continue.
		 * We have to check both the new identifiers as well as the
		 * old for compatibility with some BIOSes.
		 */
		if (child->device_type != DEVICE_TYPE_INT_LFP &&
		    child->device_type != DEVICE_TYPE_LFP)
			continue;

		if (intel_gmbus_is_valid_pin(i915, child->i2c_pin))
			*i2c_pin = child->i2c_pin;

		/* However, we cannot trust the BIOS writers to populate
		 * the VBT correctly.  Since LVDS requires additional
		 * information from AIM blocks, a non-zero addin offset is
		 * a good indicator that the LVDS is actually present.
		 */
		if (child->addin_offset)
			return true;

		/* But even then some BIOS writers perform some black magic
		 * and instantiate the device without reference to any
		 * additional data.  Trust that if the VBT was written into
		 * the OpRegion then they have validated the LVDS's existence.
		 */
		if (i915->display.opregion.vbt)
			return true;
	}

	return false;
}

/**
 * intel_bios_is_port_present - is the specified digital port present
 * @i915:	i915 device instance
 * @port:	port to check
 *
 * Return true if the device in %port is present.
 */
bool intel_bios_is_port_present(struct drm_i915_private *i915, enum port port)
{
	const struct intel_bios_encoder_data *devdata;

	if (WARN_ON(!has_ddi_port_info(i915)))
		return true;

	if (!is_port_valid(i915, port))
		return false;

	list_for_each_entry(devdata, &i915->display.vbt.display_devices, node) {
		const struct child_device_config *child = &devdata->child;

		if (dvo_port_to_port(i915, child->dvo_port) == port)
			return true;
	}

	return false;
}

static bool intel_bios_encoder_supports_dp_dual_mode(const struct intel_bios_encoder_data *devdata)
{
	const struct child_device_config *child = &devdata->child;

	if (!intel_bios_encoder_supports_dp(devdata) ||
	    !intel_bios_encoder_supports_hdmi(devdata))
		return false;

	if (dvo_port_type(child->dvo_port) == DVO_PORT_DPA)
		return true;

	/* Only accept a HDMI dvo_port as DP++ if it has an AUX channel */
	if (dvo_port_type(child->dvo_port) == DVO_PORT_HDMIA &&
	    child->aux_channel != 0)
		return true;

	return false;
}

bool intel_bios_is_port_dp_dual_mode(struct drm_i915_private *i915,
				     enum port port)
{
	const struct intel_bios_encoder_data *devdata =
		intel_bios_encoder_data_lookup(i915, port);

	return devdata && intel_bios_encoder_supports_dp_dual_mode(devdata);
}

/**
 * intel_bios_is_dsi_present - is DSI present in VBT
 * @i915:	i915 device instance
 * @port:	port for DSI if present
 *
 * Return true if DSI is present, and return the port in %port.
 */
bool intel_bios_is_dsi_present(struct drm_i915_private *i915,
			       enum port *port)
{
	const struct intel_bios_encoder_data *devdata;

	list_for_each_entry(devdata, &i915->display.vbt.display_devices, node) {
		const struct child_device_config *child = &devdata->child;
		u8 dvo_port = child->dvo_port;

		if (!(child->device_type & DEVICE_TYPE_MIPI_OUTPUT))
			continue;

<<<<<<< HEAD
		dvo_port = child->dvo_port;

=======
>>>>>>> 4b736ed4
		if (dsi_dvo_port_to_port(i915, dvo_port) == PORT_NONE) {
			drm_dbg_kms(&i915->drm,
				    "VBT has unsupported DSI port %c\n",
				    port_name(dvo_port - DVO_PORT_MIPIA));
			continue;
		}

		if (port)
			*port = dsi_dvo_port_to_port(i915, dvo_port);
		return true;
	}

	return false;
}

static void fill_dsc(struct intel_crtc_state *crtc_state,
		     struct dsc_compression_parameters_entry *dsc,
		     int dsc_max_bpc)
{
	struct drm_dsc_config *vdsc_cfg = &crtc_state->dsc.config;
	int bpc = 8;

	vdsc_cfg->dsc_version_major = dsc->version_major;
	vdsc_cfg->dsc_version_minor = dsc->version_minor;

	if (dsc->support_12bpc && dsc_max_bpc >= 12)
		bpc = 12;
	else if (dsc->support_10bpc && dsc_max_bpc >= 10)
		bpc = 10;
	else if (dsc->support_8bpc && dsc_max_bpc >= 8)
		bpc = 8;
	else
		DRM_DEBUG_KMS("VBT: Unsupported BPC %d for DCS\n",
			      dsc_max_bpc);

	crtc_state->pipe_bpp = bpc * 3;

	crtc_state->dsc.compressed_bpp = min(crtc_state->pipe_bpp,
					     VBT_DSC_MAX_BPP(dsc->max_bpp));

	/*
	 * FIXME: This is ugly, and slice count should take DSC engine
	 * throughput etc. into account.
	 *
	 * Also, per spec DSI supports 1, 2, 3 or 4 horizontal slices.
	 */
	if (dsc->slices_per_line & BIT(2)) {
		crtc_state->dsc.slice_count = 4;
	} else if (dsc->slices_per_line & BIT(1)) {
		crtc_state->dsc.slice_count = 2;
	} else {
		/* FIXME */
		if (!(dsc->slices_per_line & BIT(0)))
			DRM_DEBUG_KMS("VBT: Unsupported DSC slice count for DSI\n");

		crtc_state->dsc.slice_count = 1;
	}

	if (crtc_state->hw.adjusted_mode.crtc_hdisplay %
	    crtc_state->dsc.slice_count != 0)
		DRM_DEBUG_KMS("VBT: DSC hdisplay %d not divisible by slice count %d\n",
			      crtc_state->hw.adjusted_mode.crtc_hdisplay,
			      crtc_state->dsc.slice_count);

	/*
	 * The VBT rc_buffer_block_size and rc_buffer_size definitions
	 * correspond to DP 1.4 DPCD offsets 0x62 and 0x63.
	 */
	vdsc_cfg->rc_model_size = drm_dsc_dp_rc_buffer_size(dsc->rc_buffer_block_size,
							    dsc->rc_buffer_size);

	/* FIXME: DSI spec says bpc + 1 for this one */
	vdsc_cfg->line_buf_depth = VBT_DSC_LINE_BUFFER_DEPTH(dsc->line_buffer_depth);

	vdsc_cfg->block_pred_enable = dsc->block_prediction_enable;

	vdsc_cfg->slice_height = dsc->slice_height;
}

/* FIXME: initially DSI specific */
bool intel_bios_get_dsc_params(struct intel_encoder *encoder,
			       struct intel_crtc_state *crtc_state,
			       int dsc_max_bpc)
{
	struct drm_i915_private *i915 = to_i915(encoder->base.dev);
	const struct intel_bios_encoder_data *devdata;

	list_for_each_entry(devdata, &i915->display.vbt.display_devices, node) {
		const struct child_device_config *child = &devdata->child;

		if (!(child->device_type & DEVICE_TYPE_MIPI_OUTPUT))
			continue;

		if (dsi_dvo_port_to_port(i915, child->dvo_port) == encoder->port) {
			if (!devdata->dsc)
				return false;

			if (crtc_state)
				fill_dsc(crtc_state, devdata->dsc, dsc_max_bpc);

			return true;
		}
	}

	return false;
}

static enum aux_ch map_aux_ch(struct drm_i915_private *i915, u8 aux_channel)
{
	enum aux_ch aux_ch;

	/*
	 * RKL/DG1 VBT uses PHY based mapping. Combo PHYs A,B,C,D
	 * map to DDI A,B,TC1,TC2 respectively.
	 *
	 * ADL-S VBT uses PHY based mapping. Combo PHYs A,B,C,D,E
	 * map to DDI A,TC1,TC2,TC3,TC4 respectively.
	 */
	switch (aux_channel) {
	case DP_AUX_A:
		aux_ch = AUX_CH_A;
		break;
	case DP_AUX_B:
		if (IS_ALDERLAKE_S(i915))
			aux_ch = AUX_CH_USBC1;
		else
			aux_ch = AUX_CH_B;
		break;
	case DP_AUX_C:
		if (IS_ALDERLAKE_S(i915))
			aux_ch = AUX_CH_USBC2;
		else if (IS_DG1(i915) || IS_ROCKETLAKE(i915))
			aux_ch = AUX_CH_USBC1;
		else
			aux_ch = AUX_CH_C;
		break;
	case DP_AUX_D:
		if (DISPLAY_VER(i915) >= 13)
			aux_ch = AUX_CH_D_XELPD;
		else if (IS_ALDERLAKE_S(i915))
			aux_ch = AUX_CH_USBC3;
		else if (IS_DG1(i915) || IS_ROCKETLAKE(i915))
			aux_ch = AUX_CH_USBC2;
		else
			aux_ch = AUX_CH_D;
		break;
	case DP_AUX_E:
		if (DISPLAY_VER(i915) >= 13)
			aux_ch = AUX_CH_E_XELPD;
		else if (IS_ALDERLAKE_S(i915))
			aux_ch = AUX_CH_USBC4;
		else
			aux_ch = AUX_CH_E;
		break;
	case DP_AUX_F:
		if (DISPLAY_VER(i915) >= 13)
			aux_ch = AUX_CH_USBC1;
		else
			aux_ch = AUX_CH_F;
		break;
	case DP_AUX_G:
		if (DISPLAY_VER(i915) >= 13)
			aux_ch = AUX_CH_USBC2;
		else
			aux_ch = AUX_CH_G;
		break;
	case DP_AUX_H:
		if (DISPLAY_VER(i915) >= 13)
			aux_ch = AUX_CH_USBC3;
		else
			aux_ch = AUX_CH_H;
		break;
	case DP_AUX_I:
		if (DISPLAY_VER(i915) >= 13)
			aux_ch = AUX_CH_USBC4;
		else
			aux_ch = AUX_CH_I;
		break;
	default:
		MISSING_CASE(aux_channel);
		aux_ch = AUX_CH_A;
		break;
	}

	return aux_ch;
}

enum aux_ch intel_bios_dp_aux_ch(const struct intel_bios_encoder_data *devdata)
{
	if (!devdata || !devdata->child.aux_channel)
		return AUX_CH_NONE;

	return map_aux_ch(devdata->i915, devdata->child.aux_channel);
}

int intel_bios_dp_boost_level(const struct intel_bios_encoder_data *devdata)
{
	if (!devdata || devdata->i915->display.vbt.version < 196 || !devdata->child.iboost)
		return 0;

	return translate_iboost(devdata->child.dp_iboost_level);
}

int intel_bios_hdmi_boost_level(const struct intel_bios_encoder_data *devdata)
{
	if (!devdata || devdata->i915->display.vbt.version < 196 || !devdata->child.iboost)
		return 0;

	return translate_iboost(devdata->child.hdmi_iboost_level);
}

int intel_bios_hdmi_ddc_pin(const struct intel_bios_encoder_data *devdata)
{
	if (!devdata || !devdata->child.ddc_pin)
		return 0;

	return map_ddc_pin(devdata->i915, devdata->child.ddc_pin);
}

bool intel_bios_encoder_supports_typec_usb(const struct intel_bios_encoder_data *devdata)
{
	return devdata->i915->display.vbt.version >= 195 && devdata->child.dp_usb_type_c;
}

bool intel_bios_encoder_supports_tbt(const struct intel_bios_encoder_data *devdata)
{
	return devdata->i915->display.vbt.version >= 209 && devdata->child.tbt;
}

bool intel_bios_encoder_lane_reversal(const struct intel_bios_encoder_data *devdata)
{
	return devdata && devdata->child.lane_reversal;
}

bool intel_bios_encoder_hpd_invert(const struct intel_bios_encoder_data *devdata)
{
	return devdata && devdata->child.hpd_invert;
}

const struct intel_bios_encoder_data *
intel_bios_encoder_data_lookup(struct drm_i915_private *i915, enum port port)
{
	return i915->display.vbt.ports[port];
}<|MERGE_RESOLUTION|>--- conflicted
+++ resolved
@@ -2604,9 +2604,6 @@
 	return devdata->child.device_type & DEVICE_TYPE_MIPI_OUTPUT;
 }
 
-<<<<<<< HEAD
-static int _intel_bios_hdmi_level_shift(const struct intel_bios_encoder_data *devdata)
-=======
 bool
 intel_bios_encoder_is_lspcon(const struct intel_bios_encoder_data *devdata)
 {
@@ -2615,7 +2612,6 @@
 
 /* This is an index in the HDMI/DVI DDI buffer translation table, or -1 */
 int intel_bios_hdmi_level_shift(const struct intel_bios_encoder_data *devdata)
->>>>>>> 4b736ed4
 {
 	if (!devdata || devdata->i915->display.vbt.version < 158)
 		return -1;
@@ -2681,11 +2677,7 @@
 	drm_dbg_kms(&i915->drm,
 		    "Port %c VBT info: CRT:%d DVI:%d HDMI:%d DP:%d eDP:%d DSI:%d LSPCON:%d USB-Type-C:%d TBT:%d DSC:%d\n",
 		    port_name(port), is_crt, is_dvi, is_hdmi, is_dp, is_edp, is_dsi,
-<<<<<<< HEAD
-		    HAS_LSPCON(i915) && child->lspcon,
-=======
 		    intel_bios_encoder_is_lspcon(devdata),
->>>>>>> 4b736ed4
 		    supports_typec_usb, supports_tbt,
 		    devdata->dsc != NULL);
 
@@ -3479,11 +3471,6 @@
 		if (!(child->device_type & DEVICE_TYPE_MIPI_OUTPUT))
 			continue;
 
-<<<<<<< HEAD
-		dvo_port = child->dvo_port;
-
-=======
->>>>>>> 4b736ed4
 		if (dsi_dvo_port_to_port(i915, dvo_port) == PORT_NONE) {
 			drm_dbg_kms(&i915->drm,
 				    "VBT has unsupported DSI port %c\n",
