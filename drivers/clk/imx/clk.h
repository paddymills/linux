--- conflicted
+++ resolved
@@ -139,14 +139,6 @@
 	return clk_hw_register_fixed_rate(NULL, name, NULL, 0, rate);
 }
 
-<<<<<<< HEAD
-static inline struct clk_hw *imx_get_clk_hw_fixed(const char *name, int rate)
-{
-	return clk_hw_register_fixed_rate(NULL, name, NULL, 0, rate);
-}
-
-=======
->>>>>>> 0ecfebd2
 static inline struct clk *imx_clk_mux_ldb(const char *name, void __iomem *reg,
 			u8 shift, u8 width, const char * const *parents,
 			int num_parents)
