--- conflicted
+++ resolved
@@ -199,13 +199,8 @@
 	}
 
 	if (fw_has_capa(&mvm->fw->ucode_capa,
-<<<<<<< HEAD
-			IWL_UCODE_TLV_CAPA_OFFLOAD_REJ_BTM_SUPPORT))
-		enabled |= IWL_D3_PROTO_REJECT_BTM;
-=======
 			IWL_UCODE_TLV_CAPA_OFFLOAD_BTM_SUPPORT))
 		enabled |= IWL_D3_PROTO_OFFLOAD_BTM;
->>>>>>> 31b5a547
 
 	if (!disable_offloading)
 		common->enabled = cpu_to_le32(enabled);
