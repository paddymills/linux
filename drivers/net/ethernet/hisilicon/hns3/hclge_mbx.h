--- conflicted
+++ resolved
@@ -43,11 +43,8 @@
 	HCLGE_MBX_GET_QID_IN_PF,	/* (VF -> PF) get queue id in pf */
 	HCLGE_MBX_LINK_STAT_MODE,	/* (PF -> VF) link mode has changed */
 	HCLGE_MBX_GET_LINK_MODE,	/* (VF -> PF) get the link mode of pf */
-<<<<<<< HEAD
-=======
 	HLCGE_MBX_PUSH_VLAN_INFO,	/* (PF -> VF) push port base vlan */
 	HCLGE_MBX_GET_MEDIA_TYPE,       /* (VF -> PF) get media type */
->>>>>>> 0ecfebd2
 
 	HCLGE_MBX_GET_VF_FLR_STATUS = 200, /* (M7 -> PF) get vf reset status */
 };
