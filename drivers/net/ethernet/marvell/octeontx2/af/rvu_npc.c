--- conflicted
+++ resolved
@@ -966,10 +966,6 @@
 void rvu_npc_disable_mcam_entries(struct rvu *rvu, u16 pcifunc, int nixlf)
 {
 	struct rvu_pfvf *pfvf = rvu_get_pfvf(rvu, pcifunc);
-<<<<<<< HEAD
-	struct npc_mcam *mcam = &rvu->hw->mcam;
-	struct rvu_npc_mcam_rule *rule;
-=======
 	struct npc_mcam *mcam = &rvu->hw->mcam;
 	struct rvu_npc_mcam_rule *rule;
 	int blkaddr;
@@ -1004,7 +1000,6 @@
 {
 	struct npc_mcam *mcam = &rvu->hw->mcam;
 	struct rvu_npc_mcam_rule *rule, *tmp;
->>>>>>> 7aef27f0
 	int blkaddr;
 
 	blkaddr = rvu_get_blkaddr(rvu, BLKTYPE_NPC, 0);
@@ -1013,41 +1008,6 @@
 
 	mutex_lock(&mcam->lock);
 
-<<<<<<< HEAD
-	/* Disable MCAM entries directing traffic to this 'pcifunc' */
-	list_for_each_entry(rule, &mcam->mcam_rules, list) {
-		if (is_npc_intf_rx(rule->intf) &&
-		    rule->rx_action.pf_func == pcifunc) {
-			npc_enable_mcam_entry(rvu, mcam, blkaddr,
-					      rule->entry, false);
-			rule->enable = false;
-			/* Indicate that default rule is disabled */
-			if (rule->default_rule)
-				pfvf->def_ucast_rule = NULL;
-		}
-	}
-
-	mutex_unlock(&mcam->lock);
-
-	npc_mcam_disable_flows(rvu, pcifunc);
-
-	rvu_npc_disable_default_entries(rvu, pcifunc, nixlf);
-}
-
-void rvu_npc_free_mcam_entries(struct rvu *rvu, u16 pcifunc, int nixlf)
-{
-	struct npc_mcam *mcam = &rvu->hw->mcam;
-	struct rvu_npc_mcam_rule *rule, *tmp;
-	int blkaddr;
-
-	blkaddr = rvu_get_blkaddr(rvu, BLKTYPE_NPC, 0);
-	if (blkaddr < 0)
-		return;
-
-	mutex_lock(&mcam->lock);
-
-=======
->>>>>>> 7aef27f0
 	/* Free all MCAM entries owned by this 'pcifunc' */
 	npc_mcam_free_all_entries(rvu, mcam, blkaddr, pcifunc);
 
@@ -1103,7 +1063,6 @@
 					[ld][fl]);
 	}
 }
-<<<<<<< HEAD
 
 static void npc_program_mkex_tx(struct rvu *rvu, int blkaddr,
 				struct npc_mcam_kex *mkex, u8 intf)
@@ -1113,17 +1072,6 @@
 	if (is_npc_intf_rx(intf))
 		return;
 
-=======
-
-static void npc_program_mkex_tx(struct rvu *rvu, int blkaddr,
-				struct npc_mcam_kex *mkex, u8 intf)
-{
-	int lid, lt, ld, fl;
-
-	if (is_npc_intf_rx(intf))
-		return;
-
->>>>>>> 7aef27f0
 	rvu_write64(rvu, blkaddr, NPC_AF_INTFX_KEX_CFG(intf),
 		    mkex->keyx_cfg[NIX_INTF_TX]);
 
@@ -2310,28 +2258,16 @@
 		nix_intf = pfvf->nix_rx_intf;
 
 	if (npc_mcam_verify_channel(rvu, pcifunc, req->intf, channel)) {
-<<<<<<< HEAD
-=======
 		rc = NPC_MCAM_INVALID_REQ;
 		goto exit;
 	}
 
-	if (npc_mcam_verify_pf_func(rvu, &req->entry_data, req->intf,
-				    pcifunc)) {
->>>>>>> 7aef27f0
-		rc = NPC_MCAM_INVALID_REQ;
-		goto exit;
-	}
-
-<<<<<<< HEAD
 	if (npc_mcam_verify_pf_func(rvu, &req->entry_data, req->intf,
 				    pcifunc)) {
 		rc = NPC_MCAM_INVALID_REQ;
 		goto exit;
 	}
 
-=======
->>>>>>> 7aef27f0
 	npc_config_mcam_entry(rvu, mcam, blkaddr, req->entry, nix_intf,
 			      &req->entry_data, req->enable_entry);
 
