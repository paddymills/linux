// SPDX-License-Identifier: (GPL-2.0-only OR BSD-2-Clause)
/* Copyright (C) 2015-2018 Netronome Systems, Inc. */

/*
 * nfp_nsp.c
 * Author: Jakub Kicinski <jakub.kicinski@netronome.com>
 *         Jason McMullan <jason.mcmullan@netronome.com>
 */

#include <asm/unaligned.h>
#include <linux/bitfield.h>
#include <linux/delay.h>
#include <linux/firmware.h>
#include <linux/kernel.h>
#include <linux/kthread.h>
#include <linux/overflow.h>
#include <linux/sizes.h>
#include <linux/slab.h>

#define NFP_SUBSYS "nfp_nsp"

#include "nfp.h"
#include "nfp_cpp.h"
#include "nfp_nsp.h"

#define NFP_NSP_TIMEOUT_DEFAULT	30
#define NFP_NSP_TIMEOUT_BOOT	30

/* Offsets relative to the CSR base */
#define NSP_STATUS		0x00
#define   NSP_STATUS_MAGIC	GENMASK_ULL(63, 48)
#define   NSP_STATUS_MAJOR	GENMASK_ULL(47, 44)
#define   NSP_STATUS_MINOR	GENMASK_ULL(43, 32)
#define   NSP_STATUS_CODE	GENMASK_ULL(31, 16)
#define   NSP_STATUS_RESULT	GENMASK_ULL(15, 8)
#define   NSP_STATUS_BUSY	BIT_ULL(0)

#define NSP_COMMAND		0x08
#define   NSP_COMMAND_OPTION	GENMASK_ULL(63, 32)
#define   NSP_COMMAND_CODE	GENMASK_ULL(31, 16)
#define   NSP_COMMAND_DMA_BUF	BIT_ULL(1)
#define   NSP_COMMAND_START	BIT_ULL(0)

/* CPP address to retrieve the data from */
#define NSP_BUFFER		0x10
#define   NSP_BUFFER_CPP	GENMASK_ULL(63, 40)
#define   NSP_BUFFER_ADDRESS	GENMASK_ULL(39, 0)

#define NSP_DFLT_BUFFER		0x18
#define   NSP_DFLT_BUFFER_CPP	GENMASK_ULL(63, 40)
#define   NSP_DFLT_BUFFER_ADDRESS	GENMASK_ULL(39, 0)

#define NSP_DFLT_BUFFER_CONFIG	0x20
#define   NSP_DFLT_BUFFER_DMA_CHUNK_ORDER	GENMASK_ULL(63, 58)
#define   NSP_DFLT_BUFFER_SIZE_4KB	GENMASK_ULL(15, 8)
#define   NSP_DFLT_BUFFER_SIZE_MB	GENMASK_ULL(7, 0)

#define NFP_CAP_CMD_DMA_SG	0x28

#define NSP_MAGIC		0xab10
#define NSP_MAJOR		0
#define NSP_MINOR		8

#define NSP_CODE_MAJOR		GENMASK(15, 12)
#define NSP_CODE_MINOR		GENMASK(11, 0)

#define NFP_FW_LOAD_RET_MAJOR	GENMASK(15, 8)
#define NFP_FW_LOAD_RET_MINOR	GENMASK(23, 16)

#define NFP_HWINFO_LOOKUP_SIZE	GENMASK(11, 0)

#define NFP_VERSIONS_SIZE	GENMASK(11, 0)
#define NFP_VERSIONS_CNT_OFF	0
#define NFP_VERSIONS_BSP_OFF	2
#define NFP_VERSIONS_CPLD_OFF	6
#define NFP_VERSIONS_APP_OFF	10
#define NFP_VERSIONS_BUNDLE_OFF	14
#define NFP_VERSIONS_UNDI_OFF	18
#define NFP_VERSIONS_NCSI_OFF	22
#define NFP_VERSIONS_CFGR_OFF	26

<<<<<<< HEAD
=======
#define NSP_SFF_EEPROM_BLOCK_LEN	8

>>>>>>> 0ecfebd2
enum nfp_nsp_cmd {
	SPCODE_NOOP		= 0, /* No operation */
	SPCODE_SOFT_RESET	= 1, /* Soft reset the NFP */
	SPCODE_FW_DEFAULT	= 2, /* Load default (UNDI) FW */
	SPCODE_PHY_INIT		= 3, /* Initialize the PHY */
	SPCODE_MAC_INIT		= 4, /* Initialize the MAC */
	SPCODE_PHY_RXADAPT	= 5, /* Re-run PHY RX Adaptation */
	SPCODE_FW_LOAD		= 6, /* Load fw from buffer, len in option */
	SPCODE_ETH_RESCAN	= 7, /* Rescan ETHs, write ETH_TABLE to buf */
	SPCODE_ETH_CONTROL	= 8, /* Update media config from buffer */
	SPCODE_NSP_WRITE_FLASH	= 11, /* Load and flash image from buffer */
	SPCODE_NSP_SENSORS	= 12, /* Read NSP sensor(s) */
	SPCODE_NSP_IDENTIFY	= 13, /* Read NSP version */
	SPCODE_FW_STORED	= 16, /* If no FW loaded, load flash app FW */
	SPCODE_HWINFO_LOOKUP	= 17, /* Lookup HWinfo with overwrites etc. */
	SPCODE_VERSIONS		= 21, /* Report FW versions */
<<<<<<< HEAD
=======
	SPCODE_READ_SFF_EEPROM	= 22, /* Read module EEPROM */
>>>>>>> 0ecfebd2
};

struct nfp_nsp_dma_buf {
	__le32 chunk_cnt;
	__le32 reserved[3];
	struct {
		__le32 size;
		__le32 reserved;
		__le64 addr;
	} descs[];
};

static const struct {
	int code;
	const char *msg;
} nsp_errors[] = {
	{ 6010, "could not map to phy for port" },
	{ 6011, "not an allowed rate/lanes for port" },
	{ 6012, "not an allowed rate/lanes for port" },
	{ 6013, "high/low error, change other port first" },
	{ 6014, "config not found in flash" },
};

struct nfp_nsp {
	struct nfp_cpp *cpp;
	struct nfp_resource *res;
	struct {
		u16 major;
		u16 minor;
	} ver;

	/* Eth table config state */
	bool modified;
	unsigned int idx;
	void *entries;
};

/**
 * struct nfp_nsp_command_arg - NFP command argument structure
 * @code:	NFP SP Command Code
 * @dma:	@buf points to a host buffer, not NSP buffer
 * @timeout_sec:Timeout value to wait for completion in seconds
 * @option:	NFP SP Command Argument
 * @buf:	NFP SP Buffer Address
 * @error_cb:	Callback for interpreting option if error occurred
 */
struct nfp_nsp_command_arg {
	u16 code;
	bool dma;
	unsigned int timeout_sec;
	u32 option;
	u64 buf;
	void (*error_cb)(struct nfp_nsp *state, u32 ret_val);
};

/**
 * struct nfp_nsp_command_buf_arg - NFP command with buffer argument structure
 * @arg:	NFP command argument structure
 * @in_buf:	Buffer with data for input
 * @in_size:	Size of @in_buf
 * @out_buf:	Buffer for output data
 * @out_size:	Size of @out_buf
 */
struct nfp_nsp_command_buf_arg {
	struct nfp_nsp_command_arg arg;
	const void *in_buf;
	unsigned int in_size;
	void *out_buf;
	unsigned int out_size;
};

struct nfp_cpp *nfp_nsp_cpp(struct nfp_nsp *state)
{
	return state->cpp;
}

bool nfp_nsp_config_modified(struct nfp_nsp *state)
{
	return state->modified;
}

void nfp_nsp_config_set_modified(struct nfp_nsp *state, bool modified)
{
	state->modified = modified;
}

void *nfp_nsp_config_entries(struct nfp_nsp *state)
{
	return state->entries;
}

unsigned int nfp_nsp_config_idx(struct nfp_nsp *state)
{
	return state->idx;
}

void
nfp_nsp_config_set_state(struct nfp_nsp *state, void *entries, unsigned int idx)
{
	state->entries = entries;
	state->idx = idx;
}

void nfp_nsp_config_clear_state(struct nfp_nsp *state)
{
	state->entries = NULL;
	state->idx = 0;
}

static void nfp_nsp_print_extended_error(struct nfp_nsp *state, u32 ret_val)
{
	int i;

	if (!ret_val)
		return;

	for (i = 0; i < ARRAY_SIZE(nsp_errors); i++)
		if (ret_val == nsp_errors[i].code)
			nfp_err(state->cpp, "err msg: %s\n", nsp_errors[i].msg);
}

static int nfp_nsp_check(struct nfp_nsp *state)
{
	struct nfp_cpp *cpp = state->cpp;
	u64 nsp_status, reg;
	u32 nsp_cpp;
	int err;

	nsp_cpp = nfp_resource_cpp_id(state->res);
	nsp_status = nfp_resource_address(state->res) + NSP_STATUS;

	err = nfp_cpp_readq(cpp, nsp_cpp, nsp_status, &reg);
	if (err < 0)
		return err;

	if (FIELD_GET(NSP_STATUS_MAGIC, reg) != NSP_MAGIC) {
		nfp_err(cpp, "Cannot detect NFP Service Processor\n");
		return -ENODEV;
	}

	state->ver.major = FIELD_GET(NSP_STATUS_MAJOR, reg);
	state->ver.minor = FIELD_GET(NSP_STATUS_MINOR, reg);

	if (state->ver.major != NSP_MAJOR || state->ver.minor < NSP_MINOR) {
		nfp_err(cpp, "Unsupported ABI %hu.%hu\n",
			state->ver.major, state->ver.minor);
		return -EINVAL;
	}

	if (reg & NSP_STATUS_BUSY) {
		nfp_err(cpp, "Service processor busy!\n");
		return -EBUSY;
	}

	return 0;
}

/**
 * nfp_nsp_open() - Prepare for communication and lock the NSP resource.
 * @cpp:	NFP CPP Handle
 */
struct nfp_nsp *nfp_nsp_open(struct nfp_cpp *cpp)
{
	struct nfp_resource *res;
	struct nfp_nsp *state;
	int err;

	res = nfp_resource_acquire(cpp, NFP_RESOURCE_NSP);
	if (IS_ERR(res))
		return (void *)res;

	state = kzalloc(sizeof(*state), GFP_KERNEL);
	if (!state) {
		nfp_resource_release(res);
		return ERR_PTR(-ENOMEM);
	}
	state->cpp = cpp;
	state->res = res;

	err = nfp_nsp_check(state);
	if (err) {
		nfp_nsp_close(state);
		return ERR_PTR(err);
	}

	return state;
}

/**
 * nfp_nsp_close() - Clean up and unlock the NSP resource.
 * @state:	NFP SP state
 */
void nfp_nsp_close(struct nfp_nsp *state)
{
	nfp_resource_release(state->res);
	kfree(state);
}

u16 nfp_nsp_get_abi_ver_major(struct nfp_nsp *state)
{
	return state->ver.major;
}

u16 nfp_nsp_get_abi_ver_minor(struct nfp_nsp *state)
{
	return state->ver.minor;
}

static int
nfp_nsp_wait_reg(struct nfp_cpp *cpp, u64 *reg, u32 nsp_cpp, u64 addr,
		 u64 mask, u64 val, u32 timeout_sec)
{
	const unsigned long wait_until = jiffies + timeout_sec * HZ;
	int err;

	for (;;) {
		const unsigned long start_time = jiffies;

		err = nfp_cpp_readq(cpp, nsp_cpp, addr, reg);
		if (err < 0)
			return err;

		if ((*reg & mask) == val)
			return 0;

		msleep(25);

		if (time_after(start_time, wait_until))
			return -ETIMEDOUT;
	}
}

/**
 * __nfp_nsp_command() - Execute a command on the NFP Service Processor
 * @state:	NFP SP state
 * @arg:	NFP command argument structure
 *
 * Return: 0 for success with no result
 *
 *	 positive value for NSP completion with a result code
 *
 *	-EAGAIN if the NSP is not yet present
 *	-ENODEV if the NSP is not a supported model
 *	-EBUSY if the NSP is stuck
 *	-EINTR if interrupted while waiting for completion
 *	-ETIMEDOUT if the NSP took longer than @timeout_sec seconds to complete
 */
static int
__nfp_nsp_command(struct nfp_nsp *state, const struct nfp_nsp_command_arg *arg)
{
	u64 reg, ret_val, nsp_base, nsp_buffer, nsp_status, nsp_command;
	struct nfp_cpp *cpp = state->cpp;
	u32 nsp_cpp;
	int err;

	nsp_cpp = nfp_resource_cpp_id(state->res);
	nsp_base = nfp_resource_address(state->res);
	nsp_status = nsp_base + NSP_STATUS;
	nsp_command = nsp_base + NSP_COMMAND;
	nsp_buffer = nsp_base + NSP_BUFFER;

	err = nfp_nsp_check(state);
	if (err)
		return err;

	err = nfp_cpp_writeq(cpp, nsp_cpp, nsp_buffer, arg->buf);
	if (err < 0)
		return err;

	err = nfp_cpp_writeq(cpp, nsp_cpp, nsp_command,
			     FIELD_PREP(NSP_COMMAND_OPTION, arg->option) |
			     FIELD_PREP(NSP_COMMAND_CODE, arg->code) |
			     FIELD_PREP(NSP_COMMAND_DMA_BUF, arg->dma) |
			     FIELD_PREP(NSP_COMMAND_START, 1));
	if (err < 0)
		return err;

	/* Wait for NSP_COMMAND_START to go to 0 */
	err = nfp_nsp_wait_reg(cpp, &reg, nsp_cpp, nsp_command,
			       NSP_COMMAND_START, 0, NFP_NSP_TIMEOUT_DEFAULT);
	if (err) {
		nfp_err(cpp, "Error %d waiting for code 0x%04x to start\n",
			err, arg->code);
		return err;
	}

	/* Wait for NSP_STATUS_BUSY to go to 0 */
	err = nfp_nsp_wait_reg(cpp, &reg, nsp_cpp, nsp_status, NSP_STATUS_BUSY,
			       0, arg->timeout_sec ?: NFP_NSP_TIMEOUT_DEFAULT);
	if (err) {
		nfp_err(cpp, "Error %d waiting for code 0x%04x to complete\n",
			err, arg->code);
		return err;
	}

	err = nfp_cpp_readq(cpp, nsp_cpp, nsp_command, &ret_val);
	if (err < 0)
		return err;
	ret_val = FIELD_GET(NSP_COMMAND_OPTION, ret_val);

	err = FIELD_GET(NSP_STATUS_RESULT, reg);
	if (err) {
		nfp_warn(cpp, "Result (error) code set: %d (%d) command: %d\n",
			 -err, (int)ret_val, arg->code);
		if (arg->error_cb)
			arg->error_cb(state, ret_val);
		else
			nfp_nsp_print_extended_error(state, ret_val);
		return -err;
	}

	return ret_val;
}

static int nfp_nsp_command(struct nfp_nsp *state, u16 code)
{
	const struct nfp_nsp_command_arg arg = {
		.code		= code,
	};

	return __nfp_nsp_command(state, &arg);
}

static int
nfp_nsp_command_buf_def(struct nfp_nsp *nsp,
			struct nfp_nsp_command_buf_arg *arg)
{
	struct nfp_cpp *cpp = nsp->cpp;
	u64 reg, cpp_buf;
	int err, ret;
	u32 cpp_id;

	err = nfp_cpp_readq(cpp, nfp_resource_cpp_id(nsp->res),
			    nfp_resource_address(nsp->res) +
			    NSP_DFLT_BUFFER,
			    &reg);
	if (err < 0)
		return err;

	cpp_id = FIELD_GET(NSP_DFLT_BUFFER_CPP, reg) << 8;
	cpp_buf = FIELD_GET(NSP_DFLT_BUFFER_ADDRESS, reg);

	if (arg->in_buf && arg->in_size) {
		err = nfp_cpp_write(cpp, cpp_id, cpp_buf,
				    arg->in_buf, arg->in_size);
		if (err < 0)
			return err;
	}
	/* Zero out remaining part of the buffer */
	if (arg->out_buf && arg->out_size && arg->out_size > arg->in_size) {
		err = nfp_cpp_write(cpp, cpp_id, cpp_buf + arg->in_size,
				    arg->out_buf, arg->out_size - arg->in_size);
		if (err < 0)
			return err;
	}

	if (!FIELD_FIT(NSP_BUFFER_CPP, cpp_id >> 8) ||
	    !FIELD_FIT(NSP_BUFFER_ADDRESS, cpp_buf)) {
		nfp_err(cpp, "Buffer out of reach %08x %016llx\n",
			cpp_id, cpp_buf);
		return -EINVAL;
	}

	arg->arg.buf = FIELD_PREP(NSP_BUFFER_CPP, cpp_id >> 8) |
		       FIELD_PREP(NSP_BUFFER_ADDRESS, cpp_buf);
	ret = __nfp_nsp_command(nsp, &arg->arg);
	if (ret < 0)
		return ret;

	if (arg->out_buf && arg->out_size) {
		err = nfp_cpp_read(cpp, cpp_id, cpp_buf,
				   arg->out_buf, arg->out_size);
		if (err < 0)
			return err;
	}

	return ret;
}

static int
nfp_nsp_command_buf_dma_sg(struct nfp_nsp *nsp,
			   struct nfp_nsp_command_buf_arg *arg,
			   unsigned int max_size, unsigned int chunk_order,
			   unsigned int dma_order)
{
	struct nfp_cpp *cpp = nsp->cpp;
	struct nfp_nsp_dma_buf *desc;
	struct {
		dma_addr_t dma_addr;
		unsigned long len;
		void *chunk;
	} *chunks;
	size_t chunk_size, dma_size;
	dma_addr_t dma_desc;
	struct device *dev;
	unsigned long off;
	int i, ret, nseg;
	size_t desc_sz;

	chunk_size = BIT_ULL(chunk_order);
	dma_size = BIT_ULL(dma_order);
	nseg = DIV_ROUND_UP(max_size, chunk_size);

	chunks = kzalloc(array_size(sizeof(*chunks), nseg), GFP_KERNEL);
	if (!chunks)
		return -ENOMEM;

	off = 0;
	ret = -ENOMEM;
	for (i = 0; i < nseg; i++) {
		unsigned long coff;

		chunks[i].chunk = kmalloc(chunk_size,
					  GFP_KERNEL | __GFP_NOWARN);
		if (!chunks[i].chunk)
			goto exit_free_prev;

		chunks[i].len = min_t(u64, chunk_size, max_size - off);

		coff = 0;
		if (arg->in_size > off) {
			coff = min_t(u64, arg->in_size - off, chunk_size);
			memcpy(chunks[i].chunk, arg->in_buf + off, coff);
		}
		memset(chunks[i].chunk + coff, 0, chunk_size - coff);

		off += chunks[i].len;
	}

	dev = nfp_cpp_device(cpp)->parent;

	for (i = 0; i < nseg; i++) {
		dma_addr_t addr;

		addr = dma_map_single(dev, chunks[i].chunk, chunks[i].len,
				      DMA_BIDIRECTIONAL);
		chunks[i].dma_addr = addr;

		ret = dma_mapping_error(dev, addr);
		if (ret)
			goto exit_unmap_prev;

		if (WARN_ONCE(round_down(addr, dma_size) !=
			      round_down(addr + chunks[i].len - 1, dma_size),
			      "unaligned DMA address: %pad %lu %zd\n",
			      &addr, chunks[i].len, dma_size)) {
			ret = -EFAULT;
			i++;
			goto exit_unmap_prev;
		}
	}

	desc_sz = struct_size(desc, descs, nseg);
	desc = kmalloc(desc_sz, GFP_KERNEL);
	if (!desc) {
		ret = -ENOMEM;
		goto exit_unmap_all;
	}

	desc->chunk_cnt = cpu_to_le32(nseg);
	for (i = 0; i < nseg; i++) {
		desc->descs[i].size = cpu_to_le32(chunks[i].len);
		desc->descs[i].addr = cpu_to_le64(chunks[i].dma_addr);
	}

	dma_desc = dma_map_single(dev, desc, desc_sz, DMA_TO_DEVICE);
	ret = dma_mapping_error(dev, dma_desc);
	if (ret)
		goto exit_free_desc;

	arg->arg.dma = true;
	arg->arg.buf = dma_desc;
	ret = __nfp_nsp_command(nsp, &arg->arg);
	if (ret < 0)
		goto exit_unmap_desc;

	i = 0;
	off = 0;
	while (off < arg->out_size) {
		unsigned int len;

		len = min_t(u64, chunks[i].len, arg->out_size - off);
		memcpy(arg->out_buf + off, chunks[i].chunk, len);
		off += len;
		i++;
	}

exit_unmap_desc:
	dma_unmap_single(dev, dma_desc, desc_sz, DMA_TO_DEVICE);
exit_free_desc:
	kfree(desc);
exit_unmap_all:
	i = nseg;
exit_unmap_prev:
	while (--i >= 0)
		dma_unmap_single(dev, chunks[i].dma_addr, chunks[i].len,
				 DMA_BIDIRECTIONAL);
	i = nseg;
exit_free_prev:
	while (--i >= 0)
		kfree(chunks[i].chunk);
	kfree(chunks);
	if (ret < 0)
		nfp_err(cpp, "NSP: SG DMA failed for command 0x%04x: %d (sz:%d cord:%d)\n",
			arg->arg.code, ret, max_size, chunk_order);
	return ret;
}

static int
nfp_nsp_command_buf_dma(struct nfp_nsp *nsp,
			struct nfp_nsp_command_buf_arg *arg,
			unsigned int max_size, unsigned int dma_order)
{
	unsigned int chunk_order, buf_order;
	struct nfp_cpp *cpp = nsp->cpp;
	bool sg_ok;
	u64 reg;
	int err;

	buf_order = order_base_2(roundup_pow_of_two(max_size));

	err = nfp_cpp_readq(cpp, nfp_resource_cpp_id(nsp->res),
			    nfp_resource_address(nsp->res) + NFP_CAP_CMD_DMA_SG,
			    &reg);
	if (err < 0)
		return err;
	sg_ok = reg & BIT_ULL(arg->arg.code - 1);

	if (!sg_ok) {
		if (buf_order > dma_order) {
			nfp_err(cpp, "NSP: can't service non-SG DMA for command 0x%04x\n",
				arg->arg.code);
			return -ENOMEM;
		}
		chunk_order = buf_order;
	} else {
		chunk_order = min_t(unsigned int, dma_order, PAGE_SHIFT);
	}

	return nfp_nsp_command_buf_dma_sg(nsp, arg, max_size, chunk_order,
					  dma_order);
}

static int
nfp_nsp_command_buf(struct nfp_nsp *nsp, struct nfp_nsp_command_buf_arg *arg)
{
	unsigned int dma_order, def_size, max_size;
	struct nfp_cpp *cpp = nsp->cpp;
	u64 reg;
	int err;

	if (nsp->ver.minor < 13) {
		nfp_err(cpp, "NSP: Code 0x%04x with buffer not supported (ABI %hu.%hu)\n",
			arg->arg.code, nsp->ver.major, nsp->ver.minor);
		return -EOPNOTSUPP;
	}

	err = nfp_cpp_readq(cpp, nfp_resource_cpp_id(nsp->res),
			    nfp_resource_address(nsp->res) +
			    NSP_DFLT_BUFFER_CONFIG,
			    &reg);
	if (err < 0)
		return err;

	/* Zero out undefined part of the out buffer */
	if (arg->out_buf && arg->out_size && arg->out_size > arg->in_size)
		memset(arg->out_buf, 0, arg->out_size - arg->in_size);

	max_size = max(arg->in_size, arg->out_size);
	def_size = FIELD_GET(NSP_DFLT_BUFFER_SIZE_MB, reg) * SZ_1M +
		   FIELD_GET(NSP_DFLT_BUFFER_SIZE_4KB, reg) * SZ_4K;
	dma_order = FIELD_GET(NSP_DFLT_BUFFER_DMA_CHUNK_ORDER, reg);
	if (def_size >= max_size) {
		return nfp_nsp_command_buf_def(nsp, arg);
	} else if (!dma_order) {
		nfp_err(cpp, "NSP: default buffer too small for command 0x%04x (%u < %u)\n",
			arg->arg.code, def_size, max_size);
		return -EINVAL;
	}

	return nfp_nsp_command_buf_dma(nsp, arg, max_size, dma_order);
}

int nfp_nsp_wait(struct nfp_nsp *state)
{
	const unsigned long wait_until = jiffies + NFP_NSP_TIMEOUT_BOOT * HZ;
	int err;

	nfp_dbg(state->cpp, "Waiting for NSP to respond (%u sec max).\n",
		NFP_NSP_TIMEOUT_BOOT);

	for (;;) {
		const unsigned long start_time = jiffies;

		err = nfp_nsp_command(state, SPCODE_NOOP);
		if (err != -EAGAIN)
			break;

		if (msleep_interruptible(25)) {
			err = -ERESTARTSYS;
			break;
		}

		if (time_after(start_time, wait_until)) {
			err = -ETIMEDOUT;
			break;
		}
	}
	if (err)
		nfp_err(state->cpp, "NSP failed to respond %d\n", err);

	return err;
}

int nfp_nsp_device_soft_reset(struct nfp_nsp *state)
{
	return nfp_nsp_command(state, SPCODE_SOFT_RESET);
}

int nfp_nsp_mac_reinit(struct nfp_nsp *state)
{
	return nfp_nsp_command(state, SPCODE_MAC_INIT);
}

static void nfp_nsp_load_fw_extended_msg(struct nfp_nsp *state, u32 ret_val)
{
	static const char * const major_msg[] = {
		/* 0 */ "Firmware from driver loaded",
		/* 1 */ "Firmware from flash loaded",
		/* 2 */ "Firmware loading failure",
	};
	static const char * const minor_msg[] = {
		/*  0 */ "",
		/*  1 */ "no named partition on flash",
		/*  2 */ "error reading from flash",
		/*  3 */ "can not deflate",
		/*  4 */ "not a trusted file",
		/*  5 */ "can not parse FW file",
		/*  6 */ "MIP not found in FW file",
		/*  7 */ "null firmware name in MIP",
		/*  8 */ "FW version none",
		/*  9 */ "FW build number none",
		/* 10 */ "no FW selection policy HWInfo key found",
		/* 11 */ "static FW selection policy",
		/* 12 */ "FW version has precedence",
		/* 13 */ "different FW application load requested",
		/* 14 */ "development build",
	};
	unsigned int major, minor;
	const char *level;

	major = FIELD_GET(NFP_FW_LOAD_RET_MAJOR, ret_val);
	minor = FIELD_GET(NFP_FW_LOAD_RET_MINOR, ret_val);

	if (!nfp_nsp_has_stored_fw_load(state))
		return;

	/* Lower the message level in legacy case */
	if (major == 0 && (minor == 0 || minor == 10))
		level = KERN_DEBUG;
	else if (major == 2)
		level = KERN_ERR;
	else
		level = KERN_INFO;

	if (major >= ARRAY_SIZE(major_msg))
		nfp_printk(level, state->cpp, "FW loading status: %x\n",
			   ret_val);
	else if (minor >= ARRAY_SIZE(minor_msg))
		nfp_printk(level, state->cpp, "%s, reason code: %d\n",
			   major_msg[major], minor);
	else
		nfp_printk(level, state->cpp, "%s%c %s\n",
			   major_msg[major], minor ? ',' : '.',
			   minor_msg[minor]);
}

int nfp_nsp_load_fw(struct nfp_nsp *state, const struct firmware *fw)
{
	struct nfp_nsp_command_buf_arg load_fw = {
		{
			.code		= SPCODE_FW_LOAD,
			.option		= fw->size,
			.error_cb	= nfp_nsp_load_fw_extended_msg,
		},
		.in_buf		= fw->data,
		.in_size	= fw->size,
	};
	int ret;

	ret = nfp_nsp_command_buf(state, &load_fw);
	if (ret < 0)
		return ret;

	nfp_nsp_load_fw_extended_msg(state, ret);
	return 0;
}

int nfp_nsp_write_flash(struct nfp_nsp *state, const struct firmware *fw)
{
	struct nfp_nsp_command_buf_arg write_flash = {
		{
			.code		= SPCODE_NSP_WRITE_FLASH,
			.option		= fw->size,
			.timeout_sec	= 900,
		},
		.in_buf		= fw->data,
		.in_size	= fw->size,
	};

	return nfp_nsp_command_buf(state, &write_flash);
}

int nfp_nsp_read_eth_table(struct nfp_nsp *state, void *buf, unsigned int size)
{
	struct nfp_nsp_command_buf_arg eth_rescan = {
		{
			.code		= SPCODE_ETH_RESCAN,
			.option		= size,
		},
		.out_buf	= buf,
		.out_size	= size,
	};

	return nfp_nsp_command_buf(state, &eth_rescan);
}

int nfp_nsp_write_eth_table(struct nfp_nsp *state,
			    const void *buf, unsigned int size)
{
	struct nfp_nsp_command_buf_arg eth_ctrl = {
		{
			.code		= SPCODE_ETH_CONTROL,
			.option		= size,
		},
		.in_buf		= buf,
		.in_size	= size,
	};

	return nfp_nsp_command_buf(state, &eth_ctrl);
}

int nfp_nsp_read_identify(struct nfp_nsp *state, void *buf, unsigned int size)
{
	struct nfp_nsp_command_buf_arg identify = {
		{
			.code		= SPCODE_NSP_IDENTIFY,
			.option		= size,
		},
		.out_buf	= buf,
		.out_size	= size,
	};

	return nfp_nsp_command_buf(state, &identify);
}

int nfp_nsp_read_sensors(struct nfp_nsp *state, unsigned int sensor_mask,
			 void *buf, unsigned int size)
{
	struct nfp_nsp_command_buf_arg sensors = {
		{
			.code		= SPCODE_NSP_SENSORS,
			.option		= sensor_mask,
		},
		.out_buf	= buf,
		.out_size	= size,
	};

	return nfp_nsp_command_buf(state, &sensors);
}

int nfp_nsp_load_stored_fw(struct nfp_nsp *state)
{
	const struct nfp_nsp_command_arg arg = {
		.code		= SPCODE_FW_STORED,
		.error_cb	= nfp_nsp_load_fw_extended_msg,
	};
	int ret;

	ret = __nfp_nsp_command(state, &arg);
	if (ret < 0)
		return ret;

	nfp_nsp_load_fw_extended_msg(state, ret);
	return 0;
}

static int
__nfp_nsp_hwinfo_lookup(struct nfp_nsp *state, void *buf, unsigned int size)
{
	struct nfp_nsp_command_buf_arg hwinfo_lookup = {
		{
			.code		= SPCODE_HWINFO_LOOKUP,
			.option		= size,
		},
		.in_buf		= buf,
		.in_size	= size,
		.out_buf	= buf,
		.out_size	= size,
	};

	return nfp_nsp_command_buf(state, &hwinfo_lookup);
}

int nfp_nsp_hwinfo_lookup(struct nfp_nsp *state, void *buf, unsigned int size)
{
	int err;

	size = min_t(u32, size, NFP_HWINFO_LOOKUP_SIZE);

	err = __nfp_nsp_hwinfo_lookup(state, buf, size);
	if (err)
		return err;

	if (strnlen(buf, size) == size) {
		nfp_err(state->cpp, "NSP HWinfo value not NULL-terminated\n");
		return -EINVAL;
	}

	return 0;
}

int nfp_nsp_versions(struct nfp_nsp *state, void *buf, unsigned int size)
{
	struct nfp_nsp_command_buf_arg versions = {
		{
			.code		= SPCODE_VERSIONS,
			.option		= min_t(u32, size, NFP_VERSIONS_SIZE),
		},
		.out_buf	= buf,
		.out_size	= min_t(u32, size, NFP_VERSIONS_SIZE),
	};

	return nfp_nsp_command_buf(state, &versions);
}

const char *nfp_nsp_versions_get(enum nfp_nsp_versions id, bool flash,
				 const u8 *buf, unsigned int size)
{
	static const u32 id2off[] = {
		[NFP_VERSIONS_BSP] =	NFP_VERSIONS_BSP_OFF,
		[NFP_VERSIONS_CPLD] =	NFP_VERSIONS_CPLD_OFF,
		[NFP_VERSIONS_APP] =	NFP_VERSIONS_APP_OFF,
		[NFP_VERSIONS_BUNDLE] =	NFP_VERSIONS_BUNDLE_OFF,
		[NFP_VERSIONS_UNDI] =	NFP_VERSIONS_UNDI_OFF,
		[NFP_VERSIONS_NCSI] =	NFP_VERSIONS_NCSI_OFF,
		[NFP_VERSIONS_CFGR] =	NFP_VERSIONS_CFGR_OFF,
	};
	unsigned int field, buf_field_cnt, buf_off;

	if (id >= ARRAY_SIZE(id2off) || !id2off[id])
		return ERR_PTR(-EINVAL);

	field = id * 2 + flash;

	buf_field_cnt = get_unaligned_le16(buf);
	if (buf_field_cnt <= field)
		return ERR_PTR(-ENOENT);

	buf_off = get_unaligned_le16(buf + id2off[id] + flash * 2);
	if (!buf_off)
		return ERR_PTR(-ENOENT);

	if (buf_off >= size)
		return ERR_PTR(-EINVAL);
	if (strnlen(&buf[buf_off], size - buf_off) == size - buf_off)
		return ERR_PTR(-EINVAL);

	return (const char *)&buf[buf_off];
<<<<<<< HEAD
=======
}

static int
__nfp_nsp_module_eeprom(struct nfp_nsp *state, void *buf, unsigned int size)
{
	struct nfp_nsp_command_buf_arg module_eeprom = {
		{
			.code		= SPCODE_READ_SFF_EEPROM,
			.option		= size,
		},
		.in_buf		= buf,
		.in_size	= size,
		.out_buf	= buf,
		.out_size	= size,
	};

	return nfp_nsp_command_buf(state, &module_eeprom);
}

int nfp_nsp_read_module_eeprom(struct nfp_nsp *state, int eth_index,
			       unsigned int offset, void *data,
			       unsigned int len, unsigned int *read_len)
{
	struct eeprom_buf {
		u8 metalen;
		__le16 length;
		__le16 offset;
		__le16 readlen;
		u8 eth_index;
		u8 data[0];
	} __packed *buf;
	int bufsz, ret;

	BUILD_BUG_ON(offsetof(struct eeprom_buf, data) % 8);

	/* Buffer must be large enough and rounded to the next block size. */
	bufsz = struct_size(buf, data, round_up(len, NSP_SFF_EEPROM_BLOCK_LEN));
	buf = kzalloc(bufsz, GFP_KERNEL);
	if (!buf)
		return -ENOMEM;

	buf->metalen =
		offsetof(struct eeprom_buf, data) / NSP_SFF_EEPROM_BLOCK_LEN;
	buf->length = cpu_to_le16(len);
	buf->offset = cpu_to_le16(offset);
	buf->eth_index = eth_index;

	ret = __nfp_nsp_module_eeprom(state, buf, bufsz);

	*read_len = min_t(unsigned int, len, le16_to_cpu(buf->readlen));
	if (*read_len)
		memcpy(data, buf->data, *read_len);

	if (!ret && *read_len < len)
		ret = -EIO;

	kfree(buf);

	return ret;
>>>>>>> 0ecfebd2
}<|MERGE_RESOLUTION|>--- conflicted
+++ resolved
@@ -79,11 +79,8 @@
 #define NFP_VERSIONS_NCSI_OFF	22
 #define NFP_VERSIONS_CFGR_OFF	26
 
-<<<<<<< HEAD
-=======
 #define NSP_SFF_EEPROM_BLOCK_LEN	8
 
->>>>>>> 0ecfebd2
 enum nfp_nsp_cmd {
 	SPCODE_NOOP		= 0, /* No operation */
 	SPCODE_SOFT_RESET	= 1, /* Soft reset the NFP */
@@ -100,10 +97,7 @@
 	SPCODE_FW_STORED	= 16, /* If no FW loaded, load flash app FW */
 	SPCODE_HWINFO_LOOKUP	= 17, /* Lookup HWinfo with overwrites etc. */
 	SPCODE_VERSIONS		= 21, /* Report FW versions */
-<<<<<<< HEAD
-=======
 	SPCODE_READ_SFF_EEPROM	= 22, /* Read module EEPROM */
->>>>>>> 0ecfebd2
 };
 
 struct nfp_nsp_dma_buf {
@@ -973,8 +967,6 @@
 		return ERR_PTR(-EINVAL);
 
 	return (const char *)&buf[buf_off];
-<<<<<<< HEAD
-=======
 }
 
 static int
@@ -1034,5 +1026,4 @@
 	kfree(buf);
 
 	return ret;
->>>>>>> 0ecfebd2
 }