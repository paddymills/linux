/*
 *  linux/drivers/mmc/core/core.c
 *
 *  Copyright (C) 2003-2004 Russell King, All Rights Reserved.
 *  SD support Copyright (C) 2004 Ian Molton, All Rights Reserved.
 *  Copyright (C) 2005-2008 Pierre Ossman, All Rights Reserved.
 *  MMCv4 support Copyright (C) 2006 Philip Langdale, All Rights Reserved.
 *
 * This program is free software; you can redistribute it and/or modify
 * it under the terms of the GNU General Public License version 2 as
 * published by the Free Software Foundation.
 */
#include <linux/module.h>
#include <linux/init.h>
#include <linux/interrupt.h>
#include <linux/completion.h>
#include <linux/device.h>
#include <linux/delay.h>
#include <linux/pagemap.h>
#include <linux/err.h>
#include <linux/leds.h>
#include <linux/scatterlist.h>
#include <linux/log2.h>
#include <linux/regulator/consumer.h>
#include <linux/pm_runtime.h>
#include <linux/pm_wakeup.h>
#include <linux/suspend.h>
#include <linux/fault-inject.h>
#include <linux/random.h>
#include <linux/slab.h>
#include <linux/of.h>

#include <linux/mmc/card.h>
#include <linux/mmc/host.h>
#include <linux/mmc/mmc.h>
#include <linux/mmc/sd.h>
#include <linux/mmc/slot-gpio.h>

#define CREATE_TRACE_POINTS
#include <trace/events/mmc.h>

#include "core.h"
#include "card.h"
#include "bus.h"
#include "host.h"
#include "sdio_bus.h"
#include "pwrseq.h"

#include "mmc_ops.h"
#include "sd_ops.h"
#include "sdio_ops.h"

/* If the device is not responding */
#define MMC_CORE_TIMEOUT_MS	(10 * 60 * 1000) /* 10 minute timeout */

/* The max erase timeout, used when host->max_busy_timeout isn't specified */
#define MMC_ERASE_TIMEOUT_MS	(60 * 1000) /* 60 s */

static const unsigned freqs[] = { 400000, 300000, 200000, 100000 };

/*
 * Enabling software CRCs on the data blocks can be a significant (30%)
 * performance cost, and for other reasons may not always be desired.
 * So we allow it it to be disabled.
 */
bool use_spi_crc = 1;
module_param(use_spi_crc, bool, 0);

static int mmc_schedule_delayed_work(struct delayed_work *work,
				     unsigned long delay)
{
	/*
	 * We use the system_freezable_wq, because of two reasons.
	 * First, it allows several works (not the same work item) to be
	 * executed simultaneously. Second, the queue becomes frozen when
	 * userspace becomes frozen during system PM.
	 */
	return queue_delayed_work(system_freezable_wq, work, delay);
}

#ifdef CONFIG_FAIL_MMC_REQUEST

/*
 * Internal function. Inject random data errors.
 * If mmc_data is NULL no errors are injected.
 */
static void mmc_should_fail_request(struct mmc_host *host,
				    struct mmc_request *mrq)
{
	struct mmc_command *cmd = mrq->cmd;
	struct mmc_data *data = mrq->data;
	static const int data_errors[] = {
		-ETIMEDOUT,
		-EILSEQ,
		-EIO,
	};

	if (!data)
		return;

	if (cmd->error || data->error ||
	    !should_fail(&host->fail_mmc_request, data->blksz * data->blocks))
		return;

	data->error = data_errors[prandom_u32() % ARRAY_SIZE(data_errors)];
	data->bytes_xfered = (prandom_u32() % (data->bytes_xfered >> 9)) << 9;
}

#else /* CONFIG_FAIL_MMC_REQUEST */

static inline void mmc_should_fail_request(struct mmc_host *host,
					   struct mmc_request *mrq)
{
}

#endif /* CONFIG_FAIL_MMC_REQUEST */

static inline void mmc_complete_cmd(struct mmc_request *mrq)
{
	if (mrq->cap_cmd_during_tfr && !completion_done(&mrq->cmd_completion))
		complete_all(&mrq->cmd_completion);
}

void mmc_command_done(struct mmc_host *host, struct mmc_request *mrq)
{
	if (!mrq->cap_cmd_during_tfr)
		return;

	mmc_complete_cmd(mrq);

	pr_debug("%s: cmd done, tfr ongoing (CMD%u)\n",
		 mmc_hostname(host), mrq->cmd->opcode);
}
EXPORT_SYMBOL(mmc_command_done);

/**
 *	mmc_request_done - finish processing an MMC request
 *	@host: MMC host which completed request
 *	@mrq: MMC request which request
 *
 *	MMC drivers should call this function when they have completed
 *	their processing of a request.
 */
void mmc_request_done(struct mmc_host *host, struct mmc_request *mrq)
{
	struct mmc_command *cmd = mrq->cmd;
	int err = cmd->error;

	/* Flag re-tuning needed on CRC errors */
	if ((cmd->opcode != MMC_SEND_TUNING_BLOCK &&
	    cmd->opcode != MMC_SEND_TUNING_BLOCK_HS200) &&
	    (err == -EILSEQ || (mrq->sbc && mrq->sbc->error == -EILSEQ) ||
	    (mrq->data && mrq->data->error == -EILSEQ) ||
	    (mrq->stop && mrq->stop->error == -EILSEQ)))
		mmc_retune_needed(host);

	if (err && cmd->retries && mmc_host_is_spi(host)) {
		if (cmd->resp[0] & R1_SPI_ILLEGAL_COMMAND)
			cmd->retries = 0;
	}

	if (host->ongoing_mrq == mrq)
		host->ongoing_mrq = NULL;

	mmc_complete_cmd(mrq);

	trace_mmc_request_done(host, mrq);

	/*
	 * We list various conditions for the command to be considered
	 * properly done:
	 *
	 * - There was no error, OK fine then
	 * - We are not doing some kind of retry
	 * - The card was removed (...so just complete everything no matter
	 *   if there are errors or retries)
	 */
	if (!err || !cmd->retries || mmc_card_removed(host->card)) {
		mmc_should_fail_request(host, mrq);

		if (!host->ongoing_mrq)
			led_trigger_event(host->led, LED_OFF);

		if (mrq->sbc) {
			pr_debug("%s: req done <CMD%u>: %d: %08x %08x %08x %08x\n",
				mmc_hostname(host), mrq->sbc->opcode,
				mrq->sbc->error,
				mrq->sbc->resp[0], mrq->sbc->resp[1],
				mrq->sbc->resp[2], mrq->sbc->resp[3]);
		}

		pr_debug("%s: req done (CMD%u): %d: %08x %08x %08x %08x\n",
			mmc_hostname(host), cmd->opcode, err,
			cmd->resp[0], cmd->resp[1],
			cmd->resp[2], cmd->resp[3]);

		if (mrq->data) {
			pr_debug("%s:     %d bytes transferred: %d\n",
				mmc_hostname(host),
				mrq->data->bytes_xfered, mrq->data->error);
		}

		if (mrq->stop) {
			pr_debug("%s:     (CMD%u): %d: %08x %08x %08x %08x\n",
				mmc_hostname(host), mrq->stop->opcode,
				mrq->stop->error,
				mrq->stop->resp[0], mrq->stop->resp[1],
				mrq->stop->resp[2], mrq->stop->resp[3]);
		}
	}
	/*
	 * Request starter must handle retries - see
	 * mmc_wait_for_req_done().
	 */
	if (mrq->done)
		mrq->done(mrq);
}

EXPORT_SYMBOL(mmc_request_done);

static void __mmc_start_request(struct mmc_host *host, struct mmc_request *mrq)
{
	int err;

	/* Assumes host controller has been runtime resumed by mmc_claim_host */
	err = mmc_retune(host);
	if (err) {
		mrq->cmd->error = err;
		mmc_request_done(host, mrq);
		return;
	}

	/*
	 * For sdio rw commands we must wait for card busy otherwise some
	 * sdio devices won't work properly.
	 * And bypass I/O abort, reset and bus suspend operations.
	 */
	if (sdio_is_io_busy(mrq->cmd->opcode, mrq->cmd->arg) &&
	    host->ops->card_busy) {
		int tries = 500; /* Wait aprox 500ms at maximum */

		while (host->ops->card_busy(host) && --tries)
			mmc_delay(1);

		if (tries == 0) {
			mrq->cmd->error = -EBUSY;
			mmc_request_done(host, mrq);
			return;
		}
	}

	if (mrq->cap_cmd_during_tfr) {
		host->ongoing_mrq = mrq;
		/*
		 * Retry path could come through here without having waiting on
		 * cmd_completion, so ensure it is reinitialised.
		 */
		reinit_completion(&mrq->cmd_completion);
	}

	trace_mmc_request_start(host, mrq);

	if (host->cqe_on)
		host->cqe_ops->cqe_off(host);

	host->ops->request(host, mrq);
}

static void mmc_mrq_pr_debug(struct mmc_host *host, struct mmc_request *mrq)
{
	if (mrq->sbc) {
		pr_debug("<%s: starting CMD%u arg %08x flags %08x>\n",
			 mmc_hostname(host), mrq->sbc->opcode,
			 mrq->sbc->arg, mrq->sbc->flags);
	}

	if (mrq->cmd) {
		pr_debug("%s: starting CMD%u arg %08x flags %08x\n",
			 mmc_hostname(host), mrq->cmd->opcode, mrq->cmd->arg,
			 mrq->cmd->flags);
	}

	if (mrq->data) {
		pr_debug("%s:     blksz %d blocks %d flags %08x "
			"tsac %d ms nsac %d\n",
			mmc_hostname(host), mrq->data->blksz,
			mrq->data->blocks, mrq->data->flags,
			mrq->data->timeout_ns / 1000000,
			mrq->data->timeout_clks);
	}

	if (mrq->stop) {
		pr_debug("%s:     CMD%u arg %08x flags %08x\n",
			 mmc_hostname(host), mrq->stop->opcode,
			 mrq->stop->arg, mrq->stop->flags);
	}
}

static int mmc_mrq_prep(struct mmc_host *host, struct mmc_request *mrq)
{
	unsigned int i, sz = 0;
	struct scatterlist *sg;

	if (mrq->cmd) {
		mrq->cmd->error = 0;
		mrq->cmd->mrq = mrq;
		mrq->cmd->data = mrq->data;
	}
	if (mrq->sbc) {
		mrq->sbc->error = 0;
		mrq->sbc->mrq = mrq;
	}
	if (mrq->data) {
		if (mrq->data->blksz > host->max_blk_size ||
		    mrq->data->blocks > host->max_blk_count ||
		    mrq->data->blocks * mrq->data->blksz > host->max_req_size)
			return -EINVAL;

		for_each_sg(mrq->data->sg, sg, mrq->data->sg_len, i)
			sz += sg->length;
		if (sz != mrq->data->blocks * mrq->data->blksz)
			return -EINVAL;

		mrq->data->error = 0;
		mrq->data->mrq = mrq;
		if (mrq->stop) {
			mrq->data->stop = mrq->stop;
			mrq->stop->error = 0;
			mrq->stop->mrq = mrq;
		}
	}

	return 0;
}

static int mmc_start_request(struct mmc_host *host, struct mmc_request *mrq)
{
	int err;

	mmc_retune_hold(host);

	if (mmc_card_removed(host->card))
		return -ENOMEDIUM;

	mmc_mrq_pr_debug(host, mrq);

	WARN_ON(!host->claimed);

	err = mmc_mrq_prep(host, mrq);
	if (err)
		return err;

	led_trigger_event(host->led, LED_FULL);
	__mmc_start_request(host, mrq);

	return 0;
}

/*
 * mmc_wait_data_done() - done callback for data request
 * @mrq: done data request
 *
 * Wakes up mmc context, passed as a callback to host controller driver
 */
static void mmc_wait_data_done(struct mmc_request *mrq)
{
	struct mmc_context_info *context_info = &mrq->host->context_info;

	context_info->is_done_rcv = true;
	wake_up_interruptible(&context_info->wait);
}

static void mmc_wait_done(struct mmc_request *mrq)
{
	complete(&mrq->completion);
}

static inline void mmc_wait_ongoing_tfr_cmd(struct mmc_host *host)
{
	struct mmc_request *ongoing_mrq = READ_ONCE(host->ongoing_mrq);

	/*
	 * If there is an ongoing transfer, wait for the command line to become
	 * available.
	 */
	if (ongoing_mrq && !completion_done(&ongoing_mrq->cmd_completion))
		wait_for_completion(&ongoing_mrq->cmd_completion);
}

/*
 *__mmc_start_data_req() - starts data request
 * @host: MMC host to start the request
 * @mrq: data request to start
 *
 * Sets the done callback to be called when request is completed by the card.
 * Starts data mmc request execution
 * If an ongoing transfer is already in progress, wait for the command line
 * to become available before sending another command.
 */
static int __mmc_start_data_req(struct mmc_host *host, struct mmc_request *mrq)
{
	int err;

	mmc_wait_ongoing_tfr_cmd(host);

	mrq->done = mmc_wait_data_done;
	mrq->host = host;

	init_completion(&mrq->cmd_completion);

	err = mmc_start_request(host, mrq);
	if (err) {
		mrq->cmd->error = err;
		mmc_complete_cmd(mrq);
		mmc_wait_data_done(mrq);
	}

	return err;
}

static int __mmc_start_req(struct mmc_host *host, struct mmc_request *mrq)
{
	int err;

	mmc_wait_ongoing_tfr_cmd(host);

	init_completion(&mrq->completion);
	mrq->done = mmc_wait_done;

	init_completion(&mrq->cmd_completion);

	err = mmc_start_request(host, mrq);
	if (err) {
		mrq->cmd->error = err;
		mmc_complete_cmd(mrq);
		complete(&mrq->completion);
	}

	return err;
}

void mmc_wait_for_req_done(struct mmc_host *host, struct mmc_request *mrq)
{
	struct mmc_command *cmd;

	while (1) {
		wait_for_completion(&mrq->completion);

		cmd = mrq->cmd;

		/*
		 * If host has timed out waiting for the sanitize
		 * to complete, card might be still in programming state
		 * so let's try to bring the card out of programming
		 * state.
		 */
		if (cmd->sanitize_busy && cmd->error == -ETIMEDOUT) {
			if (!mmc_interrupt_hpi(host->card)) {
				pr_warn("%s: %s: Interrupted sanitize\n",
					mmc_hostname(host), __func__);
				cmd->error = 0;
				break;
			} else {
				pr_err("%s: %s: Failed to interrupt sanitize\n",
				       mmc_hostname(host), __func__);
			}
		}
		if (!cmd->error || !cmd->retries ||
		    mmc_card_removed(host->card))
			break;

		mmc_retune_recheck(host);

		pr_debug("%s: req failed (CMD%u): %d, retrying...\n",
			 mmc_hostname(host), cmd->opcode, cmd->error);
		cmd->retries--;
		cmd->error = 0;
		__mmc_start_request(host, mrq);
	}

	mmc_retune_release(host);
}
EXPORT_SYMBOL(mmc_wait_for_req_done);

/**
 *	mmc_is_req_done - Determine if a 'cap_cmd_during_tfr' request is done
 *	@host: MMC host
 *	@mrq: MMC request
 *
 *	mmc_is_req_done() is used with requests that have
 *	mrq->cap_cmd_during_tfr = true. mmc_is_req_done() must be called after
 *	starting a request and before waiting for it to complete. That is,
 *	either in between calls to mmc_start_req(), or after mmc_wait_for_req()
 *	and before mmc_wait_for_req_done(). If it is called at other times the
 *	result is not meaningful.
 */
bool mmc_is_req_done(struct mmc_host *host, struct mmc_request *mrq)
{
	if (host->areq)
		return host->context_info.is_done_rcv;
	else
		return completion_done(&mrq->completion);
}
EXPORT_SYMBOL(mmc_is_req_done);

/**
 *	mmc_pre_req - Prepare for a new request
 *	@host: MMC host to prepare command
 *	@mrq: MMC request to prepare for
 *
 *	mmc_pre_req() is called in prior to mmc_start_req() to let
 *	host prepare for the new request. Preparation of a request may be
 *	performed while another request is running on the host.
 */
static void mmc_pre_req(struct mmc_host *host, struct mmc_request *mrq)
{
	if (host->ops->pre_req)
		host->ops->pre_req(host, mrq);
}

/**
 *	mmc_post_req - Post process a completed request
 *	@host: MMC host to post process command
 *	@mrq: MMC request to post process for
 *	@err: Error, if non zero, clean up any resources made in pre_req
 *
 *	Let the host post process a completed request. Post processing of
 *	a request may be performed while another reuqest is running.
 */
static void mmc_post_req(struct mmc_host *host, struct mmc_request *mrq,
			 int err)
{
	if (host->ops->post_req)
		host->ops->post_req(host, mrq, err);
}

/**
 * mmc_finalize_areq() - finalize an asynchronous request
 * @host: MMC host to finalize any ongoing request on
 *
 * Returns the status of the ongoing asynchronous request, but
 * MMC_BLK_SUCCESS if no request was going on.
 */
static enum mmc_blk_status mmc_finalize_areq(struct mmc_host *host)
{
	struct mmc_context_info *context_info = &host->context_info;
	enum mmc_blk_status status;

	if (!host->areq)
		return MMC_BLK_SUCCESS;

	while (1) {
		wait_event_interruptible(context_info->wait,
				(context_info->is_done_rcv ||
				 context_info->is_new_req));

		if (context_info->is_done_rcv) {
			struct mmc_command *cmd;

			context_info->is_done_rcv = false;
			cmd = host->areq->mrq->cmd;

			if (!cmd->error || !cmd->retries ||
			    mmc_card_removed(host->card)) {
				status = host->areq->err_check(host->card,
							       host->areq);
				break; /* return status */
			} else {
				mmc_retune_recheck(host);
				pr_info("%s: req failed (CMD%u): %d, retrying...\n",
					mmc_hostname(host),
					cmd->opcode, cmd->error);
				cmd->retries--;
				cmd->error = 0;
				__mmc_start_request(host, host->areq->mrq);
				continue; /* wait for done/new event again */
			}
		}

		return MMC_BLK_NEW_REQUEST;
	}

	mmc_retune_release(host);

	/*
	 * Check BKOPS urgency for each R1 response
	 */
	if (host->card && mmc_card_mmc(host->card) &&
	    ((mmc_resp_type(host->areq->mrq->cmd) == MMC_RSP_R1) ||
	     (mmc_resp_type(host->areq->mrq->cmd) == MMC_RSP_R1B)) &&
	    (host->areq->mrq->cmd->resp[0] & R1_EXCEPTION_EVENT)) {
		mmc_start_bkops(host->card, true);
	}

	return status;
}

/**
 *	mmc_start_areq - start an asynchronous request
 *	@host: MMC host to start command
 *	@areq: asynchronous request to start
 *	@ret_stat: out parameter for status
 *
 *	Start a new MMC custom command request for a host.
 *	If there is on ongoing async request wait for completion
 *	of that request and start the new one and return.
 *	Does not wait for the new request to complete.
 *
 *      Returns the completed request, NULL in case of none completed.
 *	Wait for the an ongoing request (previoulsy started) to complete and
 *	return the completed request. If there is no ongoing request, NULL
 *	is returned without waiting. NULL is not an error condition.
 */
struct mmc_async_req *mmc_start_areq(struct mmc_host *host,
				     struct mmc_async_req *areq,
				     enum mmc_blk_status *ret_stat)
{
	enum mmc_blk_status status;
	int start_err = 0;
	struct mmc_async_req *previous = host->areq;

	/* Prepare a new request */
	if (areq)
		mmc_pre_req(host, areq->mrq);

	/* Finalize previous request */
	status = mmc_finalize_areq(host);
	if (ret_stat)
		*ret_stat = status;

	/* The previous request is still going on... */
	if (status == MMC_BLK_NEW_REQUEST)
		return NULL;

	/* Fine so far, start the new request! */
	if (status == MMC_BLK_SUCCESS && areq)
		start_err = __mmc_start_data_req(host, areq->mrq);

	/* Postprocess the old request at this point */
	if (host->areq)
		mmc_post_req(host, host->areq->mrq, 0);

	/* Cancel a prepared request if it was not started. */
	if ((status != MMC_BLK_SUCCESS || start_err) && areq)
		mmc_post_req(host, areq->mrq, -EINVAL);

	if (status != MMC_BLK_SUCCESS)
		host->areq = NULL;
	else
		host->areq = areq;

	return previous;
}
EXPORT_SYMBOL(mmc_start_areq);

/**
 *	mmc_wait_for_req - start a request and wait for completion
 *	@host: MMC host to start command
 *	@mrq: MMC request to start
 *
 *	Start a new MMC custom command request for a host, and wait
 *	for the command to complete. In the case of 'cap_cmd_during_tfr'
 *	requests, the transfer is ongoing and the caller can issue further
 *	commands that do not use the data lines, and then wait by calling
 *	mmc_wait_for_req_done().
 *	Does not attempt to parse the response.
 */
void mmc_wait_for_req(struct mmc_host *host, struct mmc_request *mrq)
{
	__mmc_start_req(host, mrq);

	if (!mrq->cap_cmd_during_tfr)
		mmc_wait_for_req_done(host, mrq);
}
EXPORT_SYMBOL(mmc_wait_for_req);

/**
 *	mmc_wait_for_cmd - start a command and wait for completion
 *	@host: MMC host to start command
 *	@cmd: MMC command to start
 *	@retries: maximum number of retries
 *
 *	Start a new MMC command for a host, and wait for the command
 *	to complete.  Return any error that occurred while the command
 *	was executing.  Do not attempt to parse the response.
 */
int mmc_wait_for_cmd(struct mmc_host *host, struct mmc_command *cmd, int retries)
{
	struct mmc_request mrq = {};

	WARN_ON(!host->claimed);

	memset(cmd->resp, 0, sizeof(cmd->resp));
	cmd->retries = retries;

	mrq.cmd = cmd;
	cmd->data = NULL;

	mmc_wait_for_req(host, &mrq);

	return cmd->error;
}

EXPORT_SYMBOL(mmc_wait_for_cmd);

/**
 *	mmc_set_data_timeout - set the timeout for a data command
 *	@data: data phase for command
 *	@card: the MMC card associated with the data transfer
 *
 *	Computes the data timeout parameters according to the
 *	correct algorithm given the card type.
 */
void mmc_set_data_timeout(struct mmc_data *data, const struct mmc_card *card)
{
	unsigned int mult;

	/*
	 * SDIO cards only define an upper 1 s limit on access.
	 */
	if (mmc_card_sdio(card)) {
		data->timeout_ns = 1000000000;
		data->timeout_clks = 0;
		return;
	}

	/*
	 * SD cards use a 100 multiplier rather than 10
	 */
	mult = mmc_card_sd(card) ? 100 : 10;

	/*
	 * Scale up the multiplier (and therefore the timeout) by
	 * the r2w factor for writes.
	 */
	if (data->flags & MMC_DATA_WRITE)
		mult <<= card->csd.r2w_factor;

	data->timeout_ns = card->csd.taac_ns * mult;
	data->timeout_clks = card->csd.taac_clks * mult;

	/*
	 * SD cards also have an upper limit on the timeout.
	 */
	if (mmc_card_sd(card)) {
		unsigned int timeout_us, limit_us;

		timeout_us = data->timeout_ns / 1000;
		if (card->host->ios.clock)
			timeout_us += data->timeout_clks * 1000 /
				(card->host->ios.clock / 1000);

		if (data->flags & MMC_DATA_WRITE)
			/*
			 * The MMC spec "It is strongly recommended
			 * for hosts to implement more than 500ms
			 * timeout value even if the card indicates
			 * the 250ms maximum busy length."  Even the
			 * previous value of 300ms is known to be
			 * insufficient for some cards.
			 */
			limit_us = 3000000;
		else
			limit_us = 100000;

		/*
		 * SDHC cards always use these fixed values.
		 */
		if (timeout_us > limit_us) {
			data->timeout_ns = limit_us * 1000;
			data->timeout_clks = 0;
		}

		/* assign limit value if invalid */
		if (timeout_us == 0)
			data->timeout_ns = limit_us * 1000;
	}

	/*
	 * Some cards require longer data read timeout than indicated in CSD.
	 * Address this by setting the read timeout to a "reasonably high"
	 * value. For the cards tested, 600ms has proven enough. If necessary,
	 * this value can be increased if other problematic cards require this.
	 */
	if (mmc_card_long_read_time(card) && data->flags & MMC_DATA_READ) {
		data->timeout_ns = 600000000;
		data->timeout_clks = 0;
	}

	/*
	 * Some cards need very high timeouts if driven in SPI mode.
	 * The worst observed timeout was 900ms after writing a
	 * continuous stream of data until the internal logic
	 * overflowed.
	 */
	if (mmc_host_is_spi(card->host)) {
		if (data->flags & MMC_DATA_WRITE) {
			if (data->timeout_ns < 1000000000)
				data->timeout_ns = 1000000000;	/* 1s */
		} else {
			if (data->timeout_ns < 100000000)
				data->timeout_ns =  100000000;	/* 100ms */
		}
	}
}
EXPORT_SYMBOL(mmc_set_data_timeout);

/**
 *	mmc_align_data_size - pads a transfer size to a more optimal value
 *	@card: the MMC card associated with the data transfer
 *	@sz: original transfer size
 *
 *	Pads the original data size with a number of extra bytes in
 *	order to avoid controller bugs and/or performance hits
 *	(e.g. some controllers revert to PIO for certain sizes).
 *
 *	Returns the improved size, which might be unmodified.
 *
 *	Note that this function is only relevant when issuing a
 *	single scatter gather entry.
 */
unsigned int mmc_align_data_size(struct mmc_card *card, unsigned int sz)
{
	/*
	 * FIXME: We don't have a system for the controller to tell
	 * the core about its problems yet, so for now we just 32-bit
	 * align the size.
	 */
	sz = ((sz + 3) / 4) * 4;

	return sz;
}
EXPORT_SYMBOL(mmc_align_data_size);

/**
 *	__mmc_claim_host - exclusively claim a host
 *	@host: mmc host to claim
 *	@abort: whether or not the operation should be aborted
 *
 *	Claim a host for a set of operations.  If @abort is non null and
 *	dereference a non-zero value then this will return prematurely with
 *	that non-zero value without acquiring the lock.  Returns zero
 *	with the lock held otherwise.
 */
int __mmc_claim_host(struct mmc_host *host, atomic_t *abort)
{
	DECLARE_WAITQUEUE(wait, current);
	unsigned long flags;
	int stop;
	bool pm = false;

	might_sleep();

	add_wait_queue(&host->wq, &wait);
	spin_lock_irqsave(&host->lock, flags);
	while (1) {
		set_current_state(TASK_UNINTERRUPTIBLE);
		stop = abort ? atomic_read(abort) : 0;
		if (stop || !host->claimed || host->claimer == current)
			break;
		spin_unlock_irqrestore(&host->lock, flags);
		schedule();
		spin_lock_irqsave(&host->lock, flags);
	}
	set_current_state(TASK_RUNNING);
	if (!stop) {
		host->claimed = 1;
		host->claimer = current;
		host->claim_cnt += 1;
		if (host->claim_cnt == 1)
			pm = true;
	} else
		wake_up(&host->wq);
	spin_unlock_irqrestore(&host->lock, flags);
	remove_wait_queue(&host->wq, &wait);

	if (pm)
		pm_runtime_get_sync(mmc_dev(host));

	return stop;
}
EXPORT_SYMBOL(__mmc_claim_host);

/**
 *	mmc_release_host - release a host
 *	@host: mmc host to release
 *
 *	Release a MMC host, allowing others to claim the host
 *	for their operations.
 */
void mmc_release_host(struct mmc_host *host)
{
	unsigned long flags;

	WARN_ON(!host->claimed);

	spin_lock_irqsave(&host->lock, flags);
	if (--host->claim_cnt) {
		/* Release for nested claim */
		spin_unlock_irqrestore(&host->lock, flags);
	} else {
		host->claimed = 0;
		host->claimer = NULL;
		spin_unlock_irqrestore(&host->lock, flags);
		wake_up(&host->wq);
		pm_runtime_mark_last_busy(mmc_dev(host));
		pm_runtime_put_autosuspend(mmc_dev(host));
	}
}
EXPORT_SYMBOL(mmc_release_host);

/*
 * This is a helper function, which fetches a runtime pm reference for the
 * card device and also claims the host.
 */
void mmc_get_card(struct mmc_card *card)
{
	pm_runtime_get_sync(&card->dev);
	mmc_claim_host(card->host);
}
EXPORT_SYMBOL(mmc_get_card);

/*
 * This is a helper function, which releases the host and drops the runtime
 * pm reference for the card device.
 */
void mmc_put_card(struct mmc_card *card)
{
	mmc_release_host(card->host);
	pm_runtime_mark_last_busy(&card->dev);
	pm_runtime_put_autosuspend(&card->dev);
}
EXPORT_SYMBOL(mmc_put_card);

/*
 * Internal function that does the actual ios call to the host driver,
 * optionally printing some debug output.
 */
static inline void mmc_set_ios(struct mmc_host *host)
{
	struct mmc_ios *ios = &host->ios;

	pr_debug("%s: clock %uHz busmode %u powermode %u cs %u Vdd %u "
		"width %u timing %u\n",
		 mmc_hostname(host), ios->clock, ios->bus_mode,
		 ios->power_mode, ios->chip_select, ios->vdd,
		 1 << ios->bus_width, ios->timing);

	host->ops->set_ios(host, ios);
}

/*
 * Control chip select pin on a host.
 */
void mmc_set_chip_select(struct mmc_host *host, int mode)
{
	host->ios.chip_select = mode;
	mmc_set_ios(host);
}

/*
 * Sets the host clock to the highest possible frequency that
 * is below "hz".
 */
void mmc_set_clock(struct mmc_host *host, unsigned int hz)
{
	WARN_ON(hz && hz < host->f_min);

	if (hz > host->f_max)
		hz = host->f_max;

	host->ios.clock = hz;
	mmc_set_ios(host);
}

int mmc_execute_tuning(struct mmc_card *card)
{
	struct mmc_host *host = card->host;
	u32 opcode;
	int err;

	if (!host->ops->execute_tuning)
		return 0;

	if (host->cqe_on)
		host->cqe_ops->cqe_off(host);

	if (mmc_card_mmc(card))
		opcode = MMC_SEND_TUNING_BLOCK_HS200;
	else
		opcode = MMC_SEND_TUNING_BLOCK;

	err = host->ops->execute_tuning(host, opcode);

	if (err)
		pr_err("%s: tuning execution failed: %d\n",
			mmc_hostname(host), err);
	else
		mmc_retune_enable(host);

	return err;
}

/*
 * Change the bus mode (open drain/push-pull) of a host.
 */
void mmc_set_bus_mode(struct mmc_host *host, unsigned int mode)
{
	host->ios.bus_mode = mode;
	mmc_set_ios(host);
}

/*
 * Change data bus width of a host.
 */
void mmc_set_bus_width(struct mmc_host *host, unsigned int width)
{
	host->ios.bus_width = width;
	mmc_set_ios(host);
}

/*
 * Set initial state after a power cycle or a hw_reset.
 */
void mmc_set_initial_state(struct mmc_host *host)
{
	if (host->cqe_on)
		host->cqe_ops->cqe_off(host);

	mmc_retune_disable(host);

	if (mmc_host_is_spi(host))
		host->ios.chip_select = MMC_CS_HIGH;
	else
		host->ios.chip_select = MMC_CS_DONTCARE;
	host->ios.bus_mode = MMC_BUSMODE_PUSHPULL;
	host->ios.bus_width = MMC_BUS_WIDTH_1;
	host->ios.timing = MMC_TIMING_LEGACY;
	host->ios.drv_type = 0;
	host->ios.enhanced_strobe = false;

	/*
	 * Make sure we are in non-enhanced strobe mode before we
	 * actually enable it in ext_csd.
	 */
	if ((host->caps2 & MMC_CAP2_HS400_ES) &&
	     host->ops->hs400_enhanced_strobe)
		host->ops->hs400_enhanced_strobe(host, &host->ios);

	mmc_set_ios(host);
}

/**
 * mmc_vdd_to_ocrbitnum - Convert a voltage to the OCR bit number
 * @vdd:	voltage (mV)
 * @low_bits:	prefer low bits in boundary cases
 *
 * This function returns the OCR bit number according to the provided @vdd
 * value. If conversion is not possible a negative errno value returned.
 *
 * Depending on the @low_bits flag the function prefers low or high OCR bits
 * on boundary voltages. For example,
 * with @low_bits = true, 3300 mV translates to ilog2(MMC_VDD_32_33);
 * with @low_bits = false, 3300 mV translates to ilog2(MMC_VDD_33_34);
 *
 * Any value in the [1951:1999] range translates to the ilog2(MMC_VDD_20_21).
 */
static int mmc_vdd_to_ocrbitnum(int vdd, bool low_bits)
{
	const int max_bit = ilog2(MMC_VDD_35_36);
	int bit;

	if (vdd < 1650 || vdd > 3600)
		return -EINVAL;

	if (vdd >= 1650 && vdd <= 1950)
		return ilog2(MMC_VDD_165_195);

	if (low_bits)
		vdd -= 1;

	/* Base 2000 mV, step 100 mV, bit's base 8. */
	bit = (vdd - 2000) / 100 + 8;
	if (bit > max_bit)
		return max_bit;
	return bit;
}

/**
 * mmc_vddrange_to_ocrmask - Convert a voltage range to the OCR mask
 * @vdd_min:	minimum voltage value (mV)
 * @vdd_max:	maximum voltage value (mV)
 *
 * This function returns the OCR mask bits according to the provided @vdd_min
 * and @vdd_max values. If conversion is not possible the function returns 0.
 *
 * Notes wrt boundary cases:
 * This function sets the OCR bits for all boundary voltages, for example
 * [3300:3400] range is translated to MMC_VDD_32_33 | MMC_VDD_33_34 |
 * MMC_VDD_34_35 mask.
 */
u32 mmc_vddrange_to_ocrmask(int vdd_min, int vdd_max)
{
	u32 mask = 0;

	if (vdd_max < vdd_min)
		return 0;

	/* Prefer high bits for the boundary vdd_max values. */
	vdd_max = mmc_vdd_to_ocrbitnum(vdd_max, false);
	if (vdd_max < 0)
		return 0;

	/* Prefer low bits for the boundary vdd_min values. */
	vdd_min = mmc_vdd_to_ocrbitnum(vdd_min, true);
	if (vdd_min < 0)
		return 0;

	/* Fill the mask, from max bit to min bit. */
	while (vdd_max >= vdd_min)
		mask |= 1 << vdd_max--;

	return mask;
}
EXPORT_SYMBOL(mmc_vddrange_to_ocrmask);

#ifdef CONFIG_OF

/**
 * mmc_of_parse_voltage - return mask of supported voltages
 * @np: The device node need to be parsed.
 * @mask: mask of voltages available for MMC/SD/SDIO
 *
 * Parse the "voltage-ranges" DT property, returning zero if it is not
 * found, negative errno if the voltage-range specification is invalid,
 * or one if the voltage-range is specified and successfully parsed.
 */
int mmc_of_parse_voltage(struct device_node *np, u32 *mask)
{
	const u32 *voltage_ranges;
	int num_ranges, i;

	voltage_ranges = of_get_property(np, "voltage-ranges", &num_ranges);
	num_ranges = num_ranges / sizeof(*voltage_ranges) / 2;
	if (!voltage_ranges) {
		pr_debug("%pOF: voltage-ranges unspecified\n", np);
		return 0;
	}
	if (!num_ranges) {
		pr_err("%pOF: voltage-ranges empty\n", np);
		return -EINVAL;
	}

	for (i = 0; i < num_ranges; i++) {
		const int j = i * 2;
		u32 ocr_mask;

		ocr_mask = mmc_vddrange_to_ocrmask(
				be32_to_cpu(voltage_ranges[j]),
				be32_to_cpu(voltage_ranges[j + 1]));
		if (!ocr_mask) {
			pr_err("%pOF: voltage-range #%d is invalid\n",
				np, i);
			return -EINVAL;
		}
		*mask |= ocr_mask;
	}

	return 1;
}
EXPORT_SYMBOL(mmc_of_parse_voltage);

#endif /* CONFIG_OF */

static int mmc_of_get_func_num(struct device_node *node)
{
	u32 reg;
	int ret;

	ret = of_property_read_u32(node, "reg", &reg);
	if (ret < 0)
		return ret;

	return reg;
}

struct device_node *mmc_of_find_child_device(struct mmc_host *host,
		unsigned func_num)
{
	struct device_node *node;

	if (!host->parent || !host->parent->of_node)
		return NULL;

	for_each_child_of_node(host->parent->of_node, node) {
		if (mmc_of_get_func_num(node) == func_num)
			return node;
	}

	return NULL;
}

#ifdef CONFIG_REGULATOR

/**
 * mmc_ocrbitnum_to_vdd - Convert a OCR bit number to its voltage
 * @vdd_bit:	OCR bit number
 * @min_uV:	minimum voltage value (mV)
 * @max_uV:	maximum voltage value (mV)
 *
 * This function returns the voltage range according to the provided OCR
 * bit number. If conversion is not possible a negative errno value returned.
 */
static int mmc_ocrbitnum_to_vdd(int vdd_bit, int *min_uV, int *max_uV)
{
	int		tmp;

	if (!vdd_bit)
		return -EINVAL;

	/*
	 * REVISIT mmc_vddrange_to_ocrmask() may have set some
	 * bits this regulator doesn't quite support ... don't
	 * be too picky, most cards and regulators are OK with
	 * a 0.1V range goof (it's a small error percentage).
	 */
	tmp = vdd_bit - ilog2(MMC_VDD_165_195);
	if (tmp == 0) {
		*min_uV = 1650 * 1000;
		*max_uV = 1950 * 1000;
	} else {
		*min_uV = 1900 * 1000 + tmp * 100 * 1000;
		*max_uV = *min_uV + 100 * 1000;
	}

	return 0;
}

/**
 * mmc_regulator_get_ocrmask - return mask of supported voltages
 * @supply: regulator to use
 *
 * This returns either a negative errno, or a mask of voltages that
 * can be provided to MMC/SD/SDIO devices using the specified voltage
 * regulator.  This would normally be called before registering the
 * MMC host adapter.
 */
int mmc_regulator_get_ocrmask(struct regulator *supply)
{
	int			result = 0;
	int			count;
	int			i;
	int			vdd_uV;
	int			vdd_mV;

	count = regulator_count_voltages(supply);
	if (count < 0)
		return count;

	for (i = 0; i < count; i++) {
		vdd_uV = regulator_list_voltage(supply, i);
		if (vdd_uV <= 0)
			continue;

		vdd_mV = vdd_uV / 1000;
		result |= mmc_vddrange_to_ocrmask(vdd_mV, vdd_mV);
	}

	if (!result) {
		vdd_uV = regulator_get_voltage(supply);
		if (vdd_uV <= 0)
			return vdd_uV;

		vdd_mV = vdd_uV / 1000;
		result = mmc_vddrange_to_ocrmask(vdd_mV, vdd_mV);
	}

	return result;
}
EXPORT_SYMBOL_GPL(mmc_regulator_get_ocrmask);

/**
 * mmc_regulator_set_ocr - set regulator to match host->ios voltage
 * @mmc: the host to regulate
 * @supply: regulator to use
 * @vdd_bit: zero for power off, else a bit number (host->ios.vdd)
 *
 * Returns zero on success, else negative errno.
 *
 * MMC host drivers may use this to enable or disable a regulator using
 * a particular supply voltage.  This would normally be called from the
 * set_ios() method.
 */
int mmc_regulator_set_ocr(struct mmc_host *mmc,
			struct regulator *supply,
			unsigned short vdd_bit)
{
	int			result = 0;
	int			min_uV, max_uV;

	if (vdd_bit) {
		mmc_ocrbitnum_to_vdd(vdd_bit, &min_uV, &max_uV);

		result = regulator_set_voltage(supply, min_uV, max_uV);
		if (result == 0 && !mmc->regulator_enabled) {
			result = regulator_enable(supply);
			if (!result)
				mmc->regulator_enabled = true;
		}
	} else if (mmc->regulator_enabled) {
		result = regulator_disable(supply);
		if (result == 0)
			mmc->regulator_enabled = false;
	}

	if (result)
		dev_err(mmc_dev(mmc),
			"could not set regulator OCR (%d)\n", result);
	return result;
}
EXPORT_SYMBOL_GPL(mmc_regulator_set_ocr);

static int mmc_regulator_set_voltage_if_supported(struct regulator *regulator,
						  int min_uV, int target_uV,
						  int max_uV)
{
	/*
	 * Check if supported first to avoid errors since we may try several
	 * signal levels during power up and don't want to show errors.
	 */
	if (!regulator_is_supported_voltage(regulator, min_uV, max_uV))
		return -EINVAL;

	return regulator_set_voltage_triplet(regulator, min_uV, target_uV,
					     max_uV);
}

/**
 * mmc_regulator_set_vqmmc - Set VQMMC as per the ios
 *
 * For 3.3V signaling, we try to match VQMMC to VMMC as closely as possible.
 * That will match the behavior of old boards where VQMMC and VMMC were supplied
 * by the same supply.  The Bus Operating conditions for 3.3V signaling in the
 * SD card spec also define VQMMC in terms of VMMC.
 * If this is not possible we'll try the full 2.7-3.6V of the spec.
 *
 * For 1.2V and 1.8V signaling we'll try to get as close as possible to the
 * requested voltage.  This is definitely a good idea for UHS where there's a
 * separate regulator on the card that's trying to make 1.8V and it's best if
 * we match.
 *
 * This function is expected to be used by a controller's
 * start_signal_voltage_switch() function.
 */
int mmc_regulator_set_vqmmc(struct mmc_host *mmc, struct mmc_ios *ios)
{
	struct device *dev = mmc_dev(mmc);
	int ret, volt, min_uV, max_uV;

	/* If no vqmmc supply then we can't change the voltage */
	if (IS_ERR(mmc->supply.vqmmc))
		return -EINVAL;

	switch (ios->signal_voltage) {
	case MMC_SIGNAL_VOLTAGE_120:
		return mmc_regulator_set_voltage_if_supported(mmc->supply.vqmmc,
						1100000, 1200000, 1300000);
	case MMC_SIGNAL_VOLTAGE_180:
		return mmc_regulator_set_voltage_if_supported(mmc->supply.vqmmc,
						1700000, 1800000, 1950000);
	case MMC_SIGNAL_VOLTAGE_330:
		ret = mmc_ocrbitnum_to_vdd(mmc->ios.vdd, &volt, &max_uV);
		if (ret < 0)
			return ret;

		dev_dbg(dev, "%s: found vmmc voltage range of %d-%duV\n",
			__func__, volt, max_uV);

		min_uV = max(volt - 300000, 2700000);
		max_uV = min(max_uV + 200000, 3600000);

		/*
		 * Due to a limitation in the current implementation of
		 * regulator_set_voltage_triplet() which is taking the lowest
		 * voltage possible if below the target, search for a suitable
		 * voltage in two steps and try to stay close to vmmc
		 * with a 0.3V tolerance at first.
		 */
		if (!mmc_regulator_set_voltage_if_supported(mmc->supply.vqmmc,
						min_uV, volt, max_uV))
			return 0;

		return mmc_regulator_set_voltage_if_supported(mmc->supply.vqmmc,
						2700000, volt, 3600000);
	default:
		return -EINVAL;
	}
}
EXPORT_SYMBOL_GPL(mmc_regulator_set_vqmmc);

#endif /* CONFIG_REGULATOR */

int mmc_regulator_get_supply(struct mmc_host *mmc)
{
	struct device *dev = mmc_dev(mmc);
	int ret;

	mmc->supply.vmmc = devm_regulator_get_optional(dev, "vmmc");
	mmc->supply.vqmmc = devm_regulator_get_optional(dev, "vqmmc");

	if (IS_ERR(mmc->supply.vmmc)) {
		if (PTR_ERR(mmc->supply.vmmc) == -EPROBE_DEFER)
			return -EPROBE_DEFER;
		dev_dbg(dev, "No vmmc regulator found\n");
	} else {
		ret = mmc_regulator_get_ocrmask(mmc->supply.vmmc);
		if (ret > 0)
			mmc->ocr_avail = ret;
		else
			dev_warn(dev, "Failed getting OCR mask: %d\n", ret);
	}

	if (IS_ERR(mmc->supply.vqmmc)) {
		if (PTR_ERR(mmc->supply.vqmmc) == -EPROBE_DEFER)
			return -EPROBE_DEFER;
		dev_dbg(dev, "No vqmmc regulator found\n");
	}

	return 0;
}
EXPORT_SYMBOL_GPL(mmc_regulator_get_supply);

/*
 * Mask off any voltages we don't support and select
 * the lowest voltage
 */
u32 mmc_select_voltage(struct mmc_host *host, u32 ocr)
{
	int bit;

	/*
	 * Sanity check the voltages that the card claims to
	 * support.
	 */
	if (ocr & 0x7F) {
		dev_warn(mmc_dev(host),
		"card claims to support voltages below defined range\n");
		ocr &= ~0x7F;
	}

	ocr &= host->ocr_avail;
	if (!ocr) {
		dev_warn(mmc_dev(host), "no support for card's volts\n");
		return 0;
	}

	if (host->caps2 & MMC_CAP2_FULL_PWR_CYCLE) {
		bit = ffs(ocr) - 1;
		ocr &= 3 << bit;
		mmc_power_cycle(host, ocr);
	} else {
		bit = fls(ocr) - 1;
		ocr &= 3 << bit;
		if (bit != host->ios.vdd)
			dev_warn(mmc_dev(host), "exceeding card's volts\n");
	}

	return ocr;
}

int mmc_set_signal_voltage(struct mmc_host *host, int signal_voltage)
{
	int err = 0;
	int old_signal_voltage = host->ios.signal_voltage;

	host->ios.signal_voltage = signal_voltage;
	if (host->ops->start_signal_voltage_switch)
		err = host->ops->start_signal_voltage_switch(host, &host->ios);

	if (err)
		host->ios.signal_voltage = old_signal_voltage;

	return err;

}

int mmc_set_uhs_voltage(struct mmc_host *host, u32 ocr)
{
	struct mmc_command cmd = {};
	int err = 0;
	u32 clock;

	/*
	 * If we cannot switch voltages, return failure so the caller
	 * can continue without UHS mode
	 */
	if (!host->ops->start_signal_voltage_switch)
		return -EPERM;
	if (!host->ops->card_busy)
		pr_warn("%s: cannot verify signal voltage switch\n",
			mmc_hostname(host));

	cmd.opcode = SD_SWITCH_VOLTAGE;
	cmd.arg = 0;
	cmd.flags = MMC_RSP_R1 | MMC_CMD_AC;

	err = mmc_wait_for_cmd(host, &cmd, 0);
	if (err)
		return err;

	if (!mmc_host_is_spi(host) && (cmd.resp[0] & R1_ERROR))
		return -EIO;

	/*
	 * The card should drive cmd and dat[0:3] low immediately
	 * after the response of cmd11, but wait 1 ms to be sure
	 */
	mmc_delay(1);
	if (host->ops->card_busy && !host->ops->card_busy(host)) {
		err = -EAGAIN;
		goto power_cycle;
	}
	/*
	 * During a signal voltage level switch, the clock must be gated
	 * for 5 ms according to the SD spec
	 */
	clock = host->ios.clock;
	host->ios.clock = 0;
	mmc_set_ios(host);

	if (mmc_set_signal_voltage(host, MMC_SIGNAL_VOLTAGE_180)) {
		/*
		 * Voltages may not have been switched, but we've already
		 * sent CMD11, so a power cycle is required anyway
		 */
		err = -EAGAIN;
		goto power_cycle;
	}

	/* Keep clock gated for at least 10 ms, though spec only says 5 ms */
	mmc_delay(10);
	host->ios.clock = clock;
	mmc_set_ios(host);

	/* Wait for at least 1 ms according to spec */
	mmc_delay(1);

	/*
	 * Failure to switch is indicated by the card holding
	 * dat[0:3] low
	 */
	if (host->ops->card_busy && host->ops->card_busy(host))
		err = -EAGAIN;

power_cycle:
	if (err) {
		pr_debug("%s: Signal voltage switch failed, "
			"power cycling card\n", mmc_hostname(host));
		mmc_power_cycle(host, ocr);
	}

	return err;
}

/*
 * Select timing parameters for host.
 */
void mmc_set_timing(struct mmc_host *host, unsigned int timing)
{
	host->ios.timing = timing;
	mmc_set_ios(host);
}

/*
 * Select appropriate driver type for host.
 */
void mmc_set_driver_type(struct mmc_host *host, unsigned int drv_type)
{
	host->ios.drv_type = drv_type;
	mmc_set_ios(host);
}

int mmc_select_drive_strength(struct mmc_card *card, unsigned int max_dtr,
			      int card_drv_type, int *drv_type)
{
	struct mmc_host *host = card->host;
	int host_drv_type = SD_DRIVER_TYPE_B;

	*drv_type = 0;

	if (!host->ops->select_drive_strength)
		return 0;

	/* Use SD definition of driver strength for hosts */
	if (host->caps & MMC_CAP_DRIVER_TYPE_A)
		host_drv_type |= SD_DRIVER_TYPE_A;

	if (host->caps & MMC_CAP_DRIVER_TYPE_C)
		host_drv_type |= SD_DRIVER_TYPE_C;

	if (host->caps & MMC_CAP_DRIVER_TYPE_D)
		host_drv_type |= SD_DRIVER_TYPE_D;

	/*
	 * The drive strength that the hardware can support
	 * depends on the board design.  Pass the appropriate
	 * information and let the hardware specific code
	 * return what is possible given the options
	 */
	return host->ops->select_drive_strength(card, max_dtr,
						host_drv_type,
						card_drv_type,
						drv_type);
}

/*
 * Apply power to the MMC stack.  This is a two-stage process.
 * First, we enable power to the card without the clock running.
 * We then wait a bit for the power to stabilise.  Finally,
 * enable the bus drivers and clock to the card.
 *
 * We must _NOT_ enable the clock prior to power stablising.
 *
 * If a host does all the power sequencing itself, ignore the
 * initial MMC_POWER_UP stage.
 */
void mmc_power_up(struct mmc_host *host, u32 ocr)
{
	if (host->ios.power_mode == MMC_POWER_ON)
		return;

	mmc_pwrseq_pre_power_on(host);

	host->ios.vdd = fls(ocr) - 1;
	host->ios.power_mode = MMC_POWER_UP;
	/* Set initial state and call mmc_set_ios */
	mmc_set_initial_state(host);

	/* Try to set signal voltage to 3.3V but fall back to 1.8v or 1.2v */
	if (!mmc_set_signal_voltage(host, MMC_SIGNAL_VOLTAGE_330))
		dev_dbg(mmc_dev(host), "Initial signal voltage of 3.3v\n");
	else if (!mmc_set_signal_voltage(host, MMC_SIGNAL_VOLTAGE_180))
		dev_dbg(mmc_dev(host), "Initial signal voltage of 1.8v\n");
	else if (!mmc_set_signal_voltage(host, MMC_SIGNAL_VOLTAGE_120))
		dev_dbg(mmc_dev(host), "Initial signal voltage of 1.2v\n");

	/*
	 * This delay should be sufficient to allow the power supply
	 * to reach the minimum voltage.
	 */
	mmc_delay(10);

	mmc_pwrseq_post_power_on(host);

	host->ios.clock = host->f_init;

	host->ios.power_mode = MMC_POWER_ON;
	mmc_set_ios(host);

	/*
	 * This delay must be at least 74 clock sizes, or 1 ms, or the
	 * time required to reach a stable voltage.
	 */
	mmc_delay(10);
}

void mmc_power_off(struct mmc_host *host)
{
	if (host->ios.power_mode == MMC_POWER_OFF)
		return;

	mmc_pwrseq_power_off(host);

	host->ios.clock = 0;
	host->ios.vdd = 0;

	host->ios.power_mode = MMC_POWER_OFF;
	/* Set initial state and call mmc_set_ios */
	mmc_set_initial_state(host);

	/*
	 * Some configurations, such as the 802.11 SDIO card in the OLPC
	 * XO-1.5, require a short delay after poweroff before the card
	 * can be successfully turned on again.
	 */
	mmc_delay(1);
}

void mmc_power_cycle(struct mmc_host *host, u32 ocr)
{
	mmc_power_off(host);
	/* Wait at least 1 ms according to SD spec */
	mmc_delay(1);
	mmc_power_up(host, ocr);
}

/*
 * Cleanup when the last reference to the bus operator is dropped.
 */
static void __mmc_release_bus(struct mmc_host *host)
{
	WARN_ON(!host->bus_dead);

	host->bus_ops = NULL;
}

/*
 * Increase reference count of bus operator
 */
static inline void mmc_bus_get(struct mmc_host *host)
{
	unsigned long flags;

	spin_lock_irqsave(&host->lock, flags);
	host->bus_refs++;
	spin_unlock_irqrestore(&host->lock, flags);
}

/*
 * Decrease reference count of bus operator and free it if
 * it is the last reference.
 */
static inline void mmc_bus_put(struct mmc_host *host)
{
	unsigned long flags;

	spin_lock_irqsave(&host->lock, flags);
	host->bus_refs--;
	if ((host->bus_refs == 0) && host->bus_ops)
		__mmc_release_bus(host);
	spin_unlock_irqrestore(&host->lock, flags);
}

/*
 * Assign a mmc bus handler to a host. Only one bus handler may control a
 * host at any given time.
 */
void mmc_attach_bus(struct mmc_host *host, const struct mmc_bus_ops *ops)
{
	unsigned long flags;

	WARN_ON(!host->claimed);

	spin_lock_irqsave(&host->lock, flags);

	WARN_ON(host->bus_ops);
	WARN_ON(host->bus_refs);

	host->bus_ops = ops;
	host->bus_refs = 1;
	host->bus_dead = 0;

	spin_unlock_irqrestore(&host->lock, flags);
}

/*
 * Remove the current bus handler from a host.
 */
void mmc_detach_bus(struct mmc_host *host)
{
	unsigned long flags;

	WARN_ON(!host->claimed);
	WARN_ON(!host->bus_ops);

	spin_lock_irqsave(&host->lock, flags);

	host->bus_dead = 1;

	spin_unlock_irqrestore(&host->lock, flags);

	mmc_bus_put(host);
}

static void _mmc_detect_change(struct mmc_host *host, unsigned long delay,
				bool cd_irq)
{
	/*
	 * If the device is configured as wakeup, we prevent a new sleep for
	 * 5 s to give provision for user space to consume the event.
	 */
	if (cd_irq && !(host->caps & MMC_CAP_NEEDS_POLL) &&
		device_can_wakeup(mmc_dev(host)))
		pm_wakeup_event(mmc_dev(host), 5000);

	host->detect_change = 1;
	mmc_schedule_delayed_work(&host->detect, delay);
}

/**
 *	mmc_detect_change - process change of state on a MMC socket
 *	@host: host which changed state.
 *	@delay: optional delay to wait before detection (jiffies)
 *
 *	MMC drivers should call this when they detect a card has been
 *	inserted or removed. The MMC layer will confirm that any
 *	present card is still functional, and initialize any newly
 *	inserted.
 */
void mmc_detect_change(struct mmc_host *host, unsigned long delay)
{
	_mmc_detect_change(host, delay, true);
}
EXPORT_SYMBOL(mmc_detect_change);

void mmc_init_erase(struct mmc_card *card)
{
	unsigned int sz;

	if (is_power_of_2(card->erase_size))
		card->erase_shift = ffs(card->erase_size) - 1;
	else
		card->erase_shift = 0;

	/*
	 * It is possible to erase an arbitrarily large area of an SD or MMC
	 * card.  That is not desirable because it can take a long time
	 * (minutes) potentially delaying more important I/O, and also the
	 * timeout calculations become increasingly hugely over-estimated.
	 * Consequently, 'pref_erase' is defined as a guide to limit erases
	 * to that size and alignment.
	 *
	 * For SD cards that define Allocation Unit size, limit erases to one
	 * Allocation Unit at a time.
	 * For MMC, have a stab at ai good value and for modern cards it will
	 * end up being 4MiB. Note that if the value is too small, it can end
	 * up taking longer to erase. Also note, erase_size is already set to
	 * High Capacity Erase Size if available when this function is called.
	 */
	if (mmc_card_sd(card) && card->ssr.au) {
		card->pref_erase = card->ssr.au;
		card->erase_shift = ffs(card->ssr.au) - 1;
	} else if (card->erase_size) {
		sz = (card->csd.capacity << (card->csd.read_blkbits - 9)) >> 11;
		if (sz < 128)
			card->pref_erase = 512 * 1024 / 512;
		else if (sz < 512)
			card->pref_erase = 1024 * 1024 / 512;
		else if (sz < 1024)
			card->pref_erase = 2 * 1024 * 1024 / 512;
		else
			card->pref_erase = 4 * 1024 * 1024 / 512;
		if (card->pref_erase < card->erase_size)
			card->pref_erase = card->erase_size;
		else {
			sz = card->pref_erase % card->erase_size;
			if (sz)
				card->pref_erase += card->erase_size - sz;
		}
	} else
		card->pref_erase = 0;
}

static unsigned int mmc_mmc_erase_timeout(struct mmc_card *card,
				          unsigned int arg, unsigned int qty)
{
	unsigned int erase_timeout;

	if (arg == MMC_DISCARD_ARG ||
	    (arg == MMC_TRIM_ARG && card->ext_csd.rev >= 6)) {
		erase_timeout = card->ext_csd.trim_timeout;
	} else if (card->ext_csd.erase_group_def & 1) {
		/* High Capacity Erase Group Size uses HC timeouts */
		if (arg == MMC_TRIM_ARG)
			erase_timeout = card->ext_csd.trim_timeout;
		else
			erase_timeout = card->ext_csd.hc_erase_timeout;
	} else {
		/* CSD Erase Group Size uses write timeout */
		unsigned int mult = (10 << card->csd.r2w_factor);
		unsigned int timeout_clks = card->csd.taac_clks * mult;
		unsigned int timeout_us;

		/* Avoid overflow: e.g. taac_ns=80000000 mult=1280 */
		if (card->csd.taac_ns < 1000000)
			timeout_us = (card->csd.taac_ns * mult) / 1000;
		else
			timeout_us = (card->csd.taac_ns / 1000) * mult;

		/*
		 * ios.clock is only a target.  The real clock rate might be
		 * less but not that much less, so fudge it by multiplying by 2.
		 */
		timeout_clks <<= 1;
		timeout_us += (timeout_clks * 1000) /
			      (card->host->ios.clock / 1000);

		erase_timeout = timeout_us / 1000;

		/*
		 * Theoretically, the calculation could underflow so round up
		 * to 1ms in that case.
		 */
		if (!erase_timeout)
			erase_timeout = 1;
	}

	/* Multiplier for secure operations */
	if (arg & MMC_SECURE_ARGS) {
		if (arg == MMC_SECURE_ERASE_ARG)
			erase_timeout *= card->ext_csd.sec_erase_mult;
		else
			erase_timeout *= card->ext_csd.sec_trim_mult;
	}

	erase_timeout *= qty;

	/*
	 * Ensure at least a 1 second timeout for SPI as per
	 * 'mmc_set_data_timeout()'
	 */
	if (mmc_host_is_spi(card->host) && erase_timeout < 1000)
		erase_timeout = 1000;

	return erase_timeout;
}

static unsigned int mmc_sd_erase_timeout(struct mmc_card *card,
					 unsigned int arg,
					 unsigned int qty)
{
	unsigned int erase_timeout;

	if (card->ssr.erase_timeout) {
		/* Erase timeout specified in SD Status Register (SSR) */
		erase_timeout = card->ssr.erase_timeout * qty +
				card->ssr.erase_offset;
	} else {
		/*
		 * Erase timeout not specified in SD Status Register (SSR) so
		 * use 250ms per write block.
		 */
		erase_timeout = 250 * qty;
	}

	/* Must not be less than 1 second */
	if (erase_timeout < 1000)
		erase_timeout = 1000;

	return erase_timeout;
}

static unsigned int mmc_erase_timeout(struct mmc_card *card,
				      unsigned int arg,
				      unsigned int qty)
{
	if (mmc_card_sd(card))
		return mmc_sd_erase_timeout(card, arg, qty);
	else
		return mmc_mmc_erase_timeout(card, arg, qty);
}

static int mmc_do_erase(struct mmc_card *card, unsigned int from,
			unsigned int to, unsigned int arg)
{
	struct mmc_command cmd = {};
	unsigned int qty = 0, busy_timeout = 0;
	bool use_r1b_resp = false;
	unsigned long timeout;
	int err;

	mmc_retune_hold(card->host);

	/*
	 * qty is used to calculate the erase timeout which depends on how many
	 * erase groups (or allocation units in SD terminology) are affected.
	 * We count erasing part of an erase group as one erase group.
	 * For SD, the allocation units are always a power of 2.  For MMC, the
	 * erase group size is almost certainly also power of 2, but it does not
	 * seem to insist on that in the JEDEC standard, so we fall back to
	 * division in that case.  SD may not specify an allocation unit size,
	 * in which case the timeout is based on the number of write blocks.
	 *
	 * Note that the timeout for secure trim 2 will only be correct if the
	 * number of erase groups specified is the same as the total of all
	 * preceding secure trim 1 commands.  Since the power may have been
	 * lost since the secure trim 1 commands occurred, it is generally
	 * impossible to calculate the secure trim 2 timeout correctly.
	 */
	if (card->erase_shift)
		qty += ((to >> card->erase_shift) -
			(from >> card->erase_shift)) + 1;
	else if (mmc_card_sd(card))
		qty += to - from + 1;
	else
		qty += ((to / card->erase_size) -
			(from / card->erase_size)) + 1;

	if (!mmc_card_blockaddr(card)) {
		from <<= 9;
		to <<= 9;
	}

	if (mmc_card_sd(card))
		cmd.opcode = SD_ERASE_WR_BLK_START;
	else
		cmd.opcode = MMC_ERASE_GROUP_START;
	cmd.arg = from;
	cmd.flags = MMC_RSP_SPI_R1 | MMC_RSP_R1 | MMC_CMD_AC;
	err = mmc_wait_for_cmd(card->host, &cmd, 0);
	if (err) {
		pr_err("mmc_erase: group start error %d, "
		       "status %#x\n", err, cmd.resp[0]);
		err = -EIO;
		goto out;
	}

	memset(&cmd, 0, sizeof(struct mmc_command));
	if (mmc_card_sd(card))
		cmd.opcode = SD_ERASE_WR_BLK_END;
	else
		cmd.opcode = MMC_ERASE_GROUP_END;
	cmd.arg = to;
	cmd.flags = MMC_RSP_SPI_R1 | MMC_RSP_R1 | MMC_CMD_AC;
	err = mmc_wait_for_cmd(card->host, &cmd, 0);
	if (err) {
		pr_err("mmc_erase: group end error %d, status %#x\n",
		       err, cmd.resp[0]);
		err = -EIO;
		goto out;
	}

	memset(&cmd, 0, sizeof(struct mmc_command));
	cmd.opcode = MMC_ERASE;
	cmd.arg = arg;
	busy_timeout = mmc_erase_timeout(card, arg, qty);
	/*
	 * If the host controller supports busy signalling and the timeout for
	 * the erase operation does not exceed the max_busy_timeout, we should
	 * use R1B response. Or we need to prevent the host from doing hw busy
	 * detection, which is done by converting to a R1 response instead.
	 */
	if (card->host->max_busy_timeout &&
	    busy_timeout > card->host->max_busy_timeout) {
		cmd.flags = MMC_RSP_SPI_R1 | MMC_RSP_R1 | MMC_CMD_AC;
	} else {
		cmd.flags = MMC_RSP_SPI_R1B | MMC_RSP_R1B | MMC_CMD_AC;
		cmd.busy_timeout = busy_timeout;
		use_r1b_resp = true;
	}

	err = mmc_wait_for_cmd(card->host, &cmd, 0);
	if (err) {
		pr_err("mmc_erase: erase error %d, status %#x\n",
		       err, cmd.resp[0]);
		err = -EIO;
		goto out;
	}

	if (mmc_host_is_spi(card->host))
		goto out;

	/*
	 * In case of when R1B + MMC_CAP_WAIT_WHILE_BUSY is used, the polling
	 * shall be avoided.
	 */
	if ((card->host->caps & MMC_CAP_WAIT_WHILE_BUSY) && use_r1b_resp)
		goto out;

	timeout = jiffies + msecs_to_jiffies(busy_timeout);
	do {
		memset(&cmd, 0, sizeof(struct mmc_command));
		cmd.opcode = MMC_SEND_STATUS;
		cmd.arg = card->rca << 16;
		cmd.flags = MMC_RSP_R1 | MMC_CMD_AC;
		/* Do not retry else we can't see errors */
		err = mmc_wait_for_cmd(card->host, &cmd, 0);
		if (err || (cmd.resp[0] & 0xFDF92000)) {
			pr_err("error %d requesting status %#x\n",
				err, cmd.resp[0]);
			err = -EIO;
			goto out;
		}

		/* Timeout if the device never becomes ready for data and
		 * never leaves the program state.
		 */
		if (time_after(jiffies, timeout)) {
			pr_err("%s: Card stuck in programming state! %s\n",
				mmc_hostname(card->host), __func__);
			err =  -EIO;
			goto out;
		}

	} while (!(cmd.resp[0] & R1_READY_FOR_DATA) ||
		 (R1_CURRENT_STATE(cmd.resp[0]) == R1_STATE_PRG));
out:
	mmc_retune_release(card->host);
	return err;
}

static unsigned int mmc_align_erase_size(struct mmc_card *card,
					 unsigned int *from,
					 unsigned int *to,
					 unsigned int nr)
{
	unsigned int from_new = *from, nr_new = nr, rem;

	/*
	 * When the 'card->erase_size' is power of 2, we can use round_up/down()
	 * to align the erase size efficiently.
	 */
	if (is_power_of_2(card->erase_size)) {
		unsigned int temp = from_new;

		from_new = round_up(temp, card->erase_size);
		rem = from_new - temp;

		if (nr_new > rem)
			nr_new -= rem;
		else
			return 0;

		nr_new = round_down(nr_new, card->erase_size);
	} else {
		rem = from_new % card->erase_size;
		if (rem) {
			rem = card->erase_size - rem;
			from_new += rem;
			if (nr_new > rem)
				nr_new -= rem;
			else
				return 0;
		}

		rem = nr_new % card->erase_size;
		if (rem)
			nr_new -= rem;
	}

	if (nr_new == 0)
		return 0;

	*to = from_new + nr_new;
	*from = from_new;

	return nr_new;
}

/**
 * mmc_erase - erase sectors.
 * @card: card to erase
 * @from: first sector to erase
 * @nr: number of sectors to erase
 * @arg: erase command argument (SD supports only %MMC_ERASE_ARG)
 *
 * Caller must claim host before calling this function.
 */
int mmc_erase(struct mmc_card *card, unsigned int from, unsigned int nr,
	      unsigned int arg)
{
	unsigned int rem, to = from + nr;
	int err;

	if (!(card->host->caps & MMC_CAP_ERASE) ||
	    !(card->csd.cmdclass & CCC_ERASE))
		return -EOPNOTSUPP;

	if (!card->erase_size)
		return -EOPNOTSUPP;

	if (mmc_card_sd(card) && arg != MMC_ERASE_ARG)
		return -EOPNOTSUPP;

	if ((arg & MMC_SECURE_ARGS) &&
	    !(card->ext_csd.sec_feature_support & EXT_CSD_SEC_ER_EN))
		return -EOPNOTSUPP;

	if ((arg & MMC_TRIM_ARGS) &&
	    !(card->ext_csd.sec_feature_support & EXT_CSD_SEC_GB_CL_EN))
		return -EOPNOTSUPP;

	if (arg == MMC_SECURE_ERASE_ARG) {
		if (from % card->erase_size || nr % card->erase_size)
			return -EINVAL;
	}

	if (arg == MMC_ERASE_ARG)
		nr = mmc_align_erase_size(card, &from, &to, nr);

	if (nr == 0)
		return 0;

	if (to <= from)
		return -EINVAL;

	/* 'from' and 'to' are inclusive */
	to -= 1;

	/*
	 * Special case where only one erase-group fits in the timeout budget:
	 * If the region crosses an erase-group boundary on this particular
	 * case, we will be trimming more than one erase-group which, does not
	 * fit in the timeout budget of the controller, so we need to split it
	 * and call mmc_do_erase() twice if necessary. This special case is
	 * identified by the card->eg_boundary flag.
	 */
	rem = card->erase_size - (from % card->erase_size);
	if ((arg & MMC_TRIM_ARGS) && (card->eg_boundary) && (nr > rem)) {
		err = mmc_do_erase(card, from, from + rem - 1, arg);
		from += rem;
		if ((err) || (to <= from))
			return err;
	}

	return mmc_do_erase(card, from, to, arg);
}
EXPORT_SYMBOL(mmc_erase);

int mmc_can_erase(struct mmc_card *card)
{
	if ((card->host->caps & MMC_CAP_ERASE) &&
	    (card->csd.cmdclass & CCC_ERASE) && card->erase_size)
		return 1;
	return 0;
}
EXPORT_SYMBOL(mmc_can_erase);

int mmc_can_trim(struct mmc_card *card)
{
	if ((card->ext_csd.sec_feature_support & EXT_CSD_SEC_GB_CL_EN) &&
	    (!(card->quirks & MMC_QUIRK_TRIM_BROKEN)))
		return 1;
	return 0;
}
EXPORT_SYMBOL(mmc_can_trim);

int mmc_can_discard(struct mmc_card *card)
{
	/*
	 * As there's no way to detect the discard support bit at v4.5
	 * use the s/w feature support filed.
	 */
	if (card->ext_csd.feature_support & MMC_DISCARD_FEATURE)
		return 1;
	return 0;
}
EXPORT_SYMBOL(mmc_can_discard);

int mmc_can_sanitize(struct mmc_card *card)
{
	if (!mmc_can_trim(card) && !mmc_can_erase(card))
		return 0;
	if (card->ext_csd.sec_feature_support & EXT_CSD_SEC_SANITIZE)
		return 1;
	return 0;
}
EXPORT_SYMBOL(mmc_can_sanitize);

int mmc_can_secure_erase_trim(struct mmc_card *card)
{
	if ((card->ext_csd.sec_feature_support & EXT_CSD_SEC_ER_EN) &&
	    !(card->quirks & MMC_QUIRK_SEC_ERASE_TRIM_BROKEN))
		return 1;
	return 0;
}
EXPORT_SYMBOL(mmc_can_secure_erase_trim);

int mmc_erase_group_aligned(struct mmc_card *card, unsigned int from,
			    unsigned int nr)
{
	if (!card->erase_size)
		return 0;
	if (from % card->erase_size || nr % card->erase_size)
		return 0;
	return 1;
}
EXPORT_SYMBOL(mmc_erase_group_aligned);

static unsigned int mmc_do_calc_max_discard(struct mmc_card *card,
					    unsigned int arg)
{
	struct mmc_host *host = card->host;
	unsigned int max_discard, x, y, qty = 0, max_qty, min_qty, timeout;
	unsigned int last_timeout = 0;
	unsigned int max_busy_timeout = host->max_busy_timeout ?
			host->max_busy_timeout : MMC_ERASE_TIMEOUT_MS;

	if (card->erase_shift) {
		max_qty = UINT_MAX >> card->erase_shift;
		min_qty = card->pref_erase >> card->erase_shift;
	} else if (mmc_card_sd(card)) {
		max_qty = UINT_MAX;
		min_qty = card->pref_erase;
	} else {
		max_qty = UINT_MAX / card->erase_size;
		min_qty = card->pref_erase / card->erase_size;
	}

	/*
	 * We should not only use 'host->max_busy_timeout' as the limitation
	 * when deciding the max discard sectors. We should set a balance value
	 * to improve the erase speed, and it can not get too long timeout at
	 * the same time.
	 *
	 * Here we set 'card->pref_erase' as the minimal discard sectors no
	 * matter what size of 'host->max_busy_timeout', but if the
	 * 'host->max_busy_timeout' is large enough for more discard sectors,
	 * then we can continue to increase the max discard sectors until we
	 * get a balance value. In cases when the 'host->max_busy_timeout'
	 * isn't specified, use the default max erase timeout.
	 */
	do {
		y = 0;
		for (x = 1; x && x <= max_qty && max_qty - x >= qty; x <<= 1) {
			timeout = mmc_erase_timeout(card, arg, qty + x);

			if (qty + x > min_qty && timeout > max_busy_timeout)
				break;

			if (timeout < last_timeout)
				break;
			last_timeout = timeout;
			y = x;
		}
		qty += y;
	} while (y);

	if (!qty)
		return 0;

	/*
	 * When specifying a sector range to trim, chances are we might cross
	 * an erase-group boundary even if the amount of sectors is less than
	 * one erase-group.
	 * If we can only fit one erase-group in the controller timeout budget,
	 * we have to care that erase-group boundaries are not crossed by a
	 * single trim operation. We flag that special case with "eg_boundary".
	 * In all other cases we can just decrement qty and pretend that we
	 * always touch (qty + 1) erase-groups as a simple optimization.
	 */
	if (qty == 1)
		card->eg_boundary = 1;
	else
		qty--;

	/* Convert qty to sectors */
	if (card->erase_shift)
		max_discard = qty << card->erase_shift;
	else if (mmc_card_sd(card))
		max_discard = qty + 1;
	else
		max_discard = qty * card->erase_size;

	return max_discard;
}

unsigned int mmc_calc_max_discard(struct mmc_card *card)
{
	struct mmc_host *host = card->host;
	unsigned int max_discard, max_trim;

	/*
	 * Without erase_group_def set, MMC erase timeout depends on clock
	 * frequence which can change.  In that case, the best choice is
	 * just the preferred erase size.
	 */
	if (mmc_card_mmc(card) && !(card->ext_csd.erase_group_def & 1))
		return card->pref_erase;

	max_discard = mmc_do_calc_max_discard(card, MMC_ERASE_ARG);
	if (mmc_can_trim(card)) {
		max_trim = mmc_do_calc_max_discard(card, MMC_TRIM_ARG);
		if (max_trim < max_discard)
			max_discard = max_trim;
	} else if (max_discard < card->erase_size) {
		max_discard = 0;
	}
	pr_debug("%s: calculated max. discard sectors %u for timeout %u ms\n",
		mmc_hostname(host), max_discard, host->max_busy_timeout ?
		host->max_busy_timeout : MMC_ERASE_TIMEOUT_MS);
	return max_discard;
}
EXPORT_SYMBOL(mmc_calc_max_discard);

bool mmc_card_is_blockaddr(struct mmc_card *card)
{
	return card ? mmc_card_blockaddr(card) : false;
}
EXPORT_SYMBOL(mmc_card_is_blockaddr);

int mmc_set_blocklen(struct mmc_card *card, unsigned int blocklen)
{
	struct mmc_command cmd = {};

	if (mmc_card_blockaddr(card) || mmc_card_ddr52(card) ||
	    mmc_card_hs400(card) || mmc_card_hs400es(card))
		return 0;

	cmd.opcode = MMC_SET_BLOCKLEN;
	cmd.arg = blocklen;
	cmd.flags = MMC_RSP_SPI_R1 | MMC_RSP_R1 | MMC_CMD_AC;
	return mmc_wait_for_cmd(card->host, &cmd, 5);
}
EXPORT_SYMBOL(mmc_set_blocklen);

int mmc_set_blockcount(struct mmc_card *card, unsigned int blockcount,
			bool is_rel_write)
{
	struct mmc_command cmd = {};

	cmd.opcode = MMC_SET_BLOCK_COUNT;
	cmd.arg = blockcount & 0x0000FFFF;
	if (is_rel_write)
		cmd.arg |= 1 << 31;
	cmd.flags = MMC_RSP_SPI_R1 | MMC_RSP_R1 | MMC_CMD_AC;
	return mmc_wait_for_cmd(card->host, &cmd, 5);
}
EXPORT_SYMBOL(mmc_set_blockcount);

static void mmc_hw_reset_for_init(struct mmc_host *host)
{
	mmc_pwrseq_reset(host);

	if (!(host->caps & MMC_CAP_HW_RESET) || !host->ops->hw_reset)
		return;
	host->ops->hw_reset(host);
}

int mmc_hw_reset(struct mmc_host *host)
{
	int ret;

	if (!host->card)
		return -EINVAL;

	mmc_bus_get(host);
	if (!host->bus_ops || host->bus_dead || !host->bus_ops->reset) {
		mmc_bus_put(host);
		return -EOPNOTSUPP;
	}

	ret = host->bus_ops->reset(host);
	mmc_bus_put(host);

	if (ret)
		pr_warn("%s: tried to reset card, got error %d\n",
			mmc_hostname(host), ret);

	return ret;
}
EXPORT_SYMBOL(mmc_hw_reset);

static int mmc_rescan_try_freq(struct mmc_host *host, unsigned freq)
{
	host->f_init = freq;

	pr_debug("%s: %s: trying to init card at %u Hz\n",
		mmc_hostname(host), __func__, host->f_init);

	mmc_power_up(host, host->ocr_avail);

	/*
	 * Some eMMCs (with VCCQ always on) may not be reset after power up, so
	 * do a hardware reset if possible.
	 */
	mmc_hw_reset_for_init(host);

	/*
	 * sdio_reset sends CMD52 to reset card.  Since we do not know
	 * if the card is being re-initialized, just send it.  CMD52
	 * should be ignored by SD/eMMC cards.
	 * Skip it if we already know that we do not support SDIO commands
	 */
	if (!(host->caps2 & MMC_CAP2_NO_SDIO))
		sdio_reset(host);

	mmc_go_idle(host);

	if (!(host->caps2 & MMC_CAP2_NO_SD))
		mmc_send_if_cond(host, host->ocr_avail);

	/* Order's important: probe SDIO, then SD, then MMC */
	if (!(host->caps2 & MMC_CAP2_NO_SDIO))
		if (!mmc_attach_sdio(host))
			return 0;

	if (!(host->caps2 & MMC_CAP2_NO_SD))
		if (!mmc_attach_sd(host))
			return 0;

	if (!(host->caps2 & MMC_CAP2_NO_MMC))
		if (!mmc_attach_mmc(host))
			return 0;

	mmc_power_off(host);
	return -EIO;
}

int _mmc_detect_card_removed(struct mmc_host *host)
{
	int ret;

	if (!host->card || mmc_card_removed(host->card))
		return 1;

	ret = host->bus_ops->alive(host);

	/*
	 * Card detect status and alive check may be out of sync if card is
	 * removed slowly, when card detect switch changes while card/slot
	 * pads are still contacted in hardware (refer to "SD Card Mechanical
	 * Addendum, Appendix C: Card Detection Switch"). So reschedule a
	 * detect work 200ms later for this case.
	 */
	if (!ret && host->ops->get_cd && !host->ops->get_cd(host)) {
		mmc_detect_change(host, msecs_to_jiffies(200));
		pr_debug("%s: card removed too slowly\n", mmc_hostname(host));
	}

	if (ret) {
		mmc_card_set_removed(host->card);
		pr_debug("%s: card remove detected\n", mmc_hostname(host));
	}

	return ret;
}

int mmc_detect_card_removed(struct mmc_host *host)
{
	struct mmc_card *card = host->card;
	int ret;

	WARN_ON(!host->claimed);

	if (!card)
		return 1;

	if (!mmc_card_is_removable(host))
		return 0;

	ret = mmc_card_removed(card);
	/*
	 * The card will be considered unchanged unless we have been asked to
	 * detect a change or host requires polling to provide card detection.
	 */
	if (!host->detect_change && !(host->caps & MMC_CAP_NEEDS_POLL))
		return ret;

	host->detect_change = 0;
	if (!ret) {
		ret = _mmc_detect_card_removed(host);
		if (ret && (host->caps & MMC_CAP_NEEDS_POLL)) {
			/*
			 * Schedule a detect work as soon as possible to let a
			 * rescan handle the card removal.
			 */
			cancel_delayed_work(&host->detect);
			_mmc_detect_change(host, 0, false);
		}
	}

	return ret;
}
EXPORT_SYMBOL(mmc_detect_card_removed);

void mmc_rescan(struct work_struct *work)
{
	struct mmc_host *host =
		container_of(work, struct mmc_host, detect.work);
	int i;

	if (host->rescan_disable)
		return;

	/* If there is a non-removable card registered, only scan once */
	if (!mmc_card_is_removable(host) && host->rescan_entered)
		return;
	host->rescan_entered = 1;

	if (host->trigger_card_event && host->ops->card_event) {
		mmc_claim_host(host);
		host->ops->card_event(host);
		mmc_release_host(host);
		host->trigger_card_event = false;
	}

	mmc_bus_get(host);

	/*
	 * if there is a _removable_ card registered, check whether it is
	 * still present
	 */
	if (host->bus_ops && !host->bus_dead && mmc_card_is_removable(host))
		host->bus_ops->detect(host);

	host->detect_change = 0;

	/*
	 * Let mmc_bus_put() free the bus/bus_ops if we've found that
	 * the card is no longer present.
	 */
	mmc_bus_put(host);
	mmc_bus_get(host);

	/* if there still is a card present, stop here */
	if (host->bus_ops != NULL) {
		mmc_bus_put(host);
		goto out;
	}

	/*
	 * Only we can add a new handler, so it's safe to
	 * release the lock here.
	 */
	mmc_bus_put(host);

	mmc_claim_host(host);
	if (mmc_card_is_removable(host) && host->ops->get_cd &&
			host->ops->get_cd(host) == 0) {
		mmc_power_off(host);
		mmc_release_host(host);
		goto out;
	}

	for (i = 0; i < ARRAY_SIZE(freqs); i++) {
		if (!mmc_rescan_try_freq(host, max(freqs[i], host->f_min)))
			break;
		if (freqs[i] <= host->f_min)
			break;
	}
	mmc_release_host(host);

 out:
	if (host->caps & MMC_CAP_NEEDS_POLL)
		mmc_schedule_delayed_work(&host->detect, HZ);
}

void mmc_start_host(struct mmc_host *host)
{
	host->f_init = max(freqs[0], host->f_min);
	host->rescan_disable = 0;
	host->ios.power_mode = MMC_POWER_UNDEFINED;

	if (!(host->caps2 & MMC_CAP2_NO_PRESCAN_POWERUP)) {
		mmc_claim_host(host);
		mmc_power_up(host, host->ocr_avail);
		mmc_release_host(host);
	}

	mmc_gpiod_request_cd_irq(host);
	_mmc_detect_change(host, 0, false);
}

void mmc_stop_host(struct mmc_host *host)
{
<<<<<<< HEAD
#ifdef CONFIG_MMC_DEBUG
	unsigned long flags;
	spin_lock_irqsave(&host->lock, flags);
	host->removed = 1;
	spin_unlock_irqrestore(&host->lock, flags);
#endif
=======
>>>>>>> bb176f67
	if (host->slot.cd_irq >= 0) {
		if (host->slot.cd_wake_enabled)
			disable_irq_wake(host->slot.cd_irq);
		disable_irq(host->slot.cd_irq);
	}

	host->rescan_disable = 1;
	cancel_delayed_work_sync(&host->detect);

	/* clear pm flags now and let card drivers set them as needed */
	host->pm_flags = 0;

	mmc_bus_get(host);
	if (host->bus_ops && !host->bus_dead) {
		/* Calling bus_ops->remove() with a claimed host can deadlock */
		host->bus_ops->remove(host);
		mmc_claim_host(host);
		mmc_detach_bus(host);
		mmc_power_off(host);
		mmc_release_host(host);
		mmc_bus_put(host);
		return;
	}
	mmc_bus_put(host);

	mmc_claim_host(host);
	mmc_power_off(host);
	mmc_release_host(host);
}

int mmc_power_save_host(struct mmc_host *host)
{
	int ret = 0;

	pr_debug("%s: %s: powering down\n", mmc_hostname(host), __func__);

	mmc_bus_get(host);

	if (!host->bus_ops || host->bus_dead) {
		mmc_bus_put(host);
		return -EINVAL;
	}

	if (host->bus_ops->power_save)
		ret = host->bus_ops->power_save(host);

	mmc_bus_put(host);

	mmc_power_off(host);

	return ret;
}
EXPORT_SYMBOL(mmc_power_save_host);

int mmc_power_restore_host(struct mmc_host *host)
{
	int ret;

	pr_debug("%s: %s: powering up\n", mmc_hostname(host), __func__);

	mmc_bus_get(host);

	if (!host->bus_ops || host->bus_dead) {
		mmc_bus_put(host);
		return -EINVAL;
	}

	mmc_power_up(host, host->card->ocr);
	ret = host->bus_ops->power_restore(host);

	mmc_bus_put(host);

	return ret;
}
EXPORT_SYMBOL(mmc_power_restore_host);

#ifdef CONFIG_PM_SLEEP
/* Do the card removal on suspend if card is assumed removeable
 * Do that in pm notifier while userspace isn't yet frozen, so we will be able
   to sync the card.
*/
static int mmc_pm_notify(struct notifier_block *notify_block,
			unsigned long mode, void *unused)
{
	struct mmc_host *host = container_of(
		notify_block, struct mmc_host, pm_notify);
	unsigned long flags;
	int err = 0;

	switch (mode) {
	case PM_HIBERNATION_PREPARE:
	case PM_SUSPEND_PREPARE:
	case PM_RESTORE_PREPARE:
		spin_lock_irqsave(&host->lock, flags);
		host->rescan_disable = 1;
		spin_unlock_irqrestore(&host->lock, flags);
		cancel_delayed_work_sync(&host->detect);

		if (!host->bus_ops)
			break;

		/* Validate prerequisites for suspend */
		if (host->bus_ops->pre_suspend)
			err = host->bus_ops->pre_suspend(host);
		if (!err)
			break;

		/* Calling bus_ops->remove() with a claimed host can deadlock */
		host->bus_ops->remove(host);
		mmc_claim_host(host);
		mmc_detach_bus(host);
		mmc_power_off(host);
		mmc_release_host(host);
		host->pm_flags = 0;
		break;

	case PM_POST_SUSPEND:
	case PM_POST_HIBERNATION:
	case PM_POST_RESTORE:

		spin_lock_irqsave(&host->lock, flags);
		host->rescan_disable = 0;
		spin_unlock_irqrestore(&host->lock, flags);
		_mmc_detect_change(host, 0, false);

	}

	return 0;
}

void mmc_register_pm_notifier(struct mmc_host *host)
{
	host->pm_notify.notifier_call = mmc_pm_notify;
	register_pm_notifier(&host->pm_notify);
}

void mmc_unregister_pm_notifier(struct mmc_host *host)
{
	unregister_pm_notifier(&host->pm_notify);
}
#endif

/**
 * mmc_init_context_info() - init synchronization context
 * @host: mmc host
 *
 * Init struct context_info needed to implement asynchronous
 * request mechanism, used by mmc core, host driver and mmc requests
 * supplier.
 */
void mmc_init_context_info(struct mmc_host *host)
{
	host->context_info.is_new_req = false;
	host->context_info.is_done_rcv = false;
	host->context_info.is_waiting_last_req = false;
	init_waitqueue_head(&host->context_info.wait);
}

static int __init mmc_init(void)
{
	int ret;

	ret = mmc_register_bus();
	if (ret)
		return ret;

	ret = mmc_register_host_class();
	if (ret)
		goto unregister_bus;

	ret = sdio_register_bus();
	if (ret)
		goto unregister_host_class;

	return 0;

unregister_host_class:
	mmc_unregister_host_class();
unregister_bus:
	mmc_unregister_bus();
	return ret;
}

static void __exit mmc_exit(void)
{
	sdio_unregister_bus();
	mmc_unregister_host_class();
	mmc_unregister_bus();
}

subsys_initcall(mmc_init);
module_exit(mmc_exit);

MODULE_LICENSE("GPL");<|MERGE_RESOLUTION|>--- conflicted
+++ resolved
@@ -2644,15 +2644,6 @@
 
 void mmc_stop_host(struct mmc_host *host)
 {
-<<<<<<< HEAD
-#ifdef CONFIG_MMC_DEBUG
-	unsigned long flags;
-	spin_lock_irqsave(&host->lock, flags);
-	host->removed = 1;
-	spin_unlock_irqrestore(&host->lock, flags);
-#endif
-=======
->>>>>>> bb176f67
 	if (host->slot.cd_irq >= 0) {
 		if (host->slot.cd_wake_enabled)
 			disable_irq_wake(host->slot.cd_irq);
