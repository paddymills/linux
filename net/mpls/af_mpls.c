--- conflicted
+++ resolved
@@ -1292,11 +1292,6 @@
 				/* fall through */
 			case NETDEV_CHANGE:
 				nh->nh_flags |= RTNH_F_LINKDOWN;
-<<<<<<< HEAD
-				if (event != NETDEV_UNREGISTER)
-					ACCESS_ONCE(rt->rt_nhn_alive) = rt->rt_nhn_alive - 1;
-=======
->>>>>>> 20d5c84b
 				break;
 			}
 			if (event == NETDEV_UNREGISTER)
